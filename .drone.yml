--- conflicted
+++ resolved
@@ -108,11 +108,6 @@
       - ./keys
   depends_on:
      - init
-<<<<<<< HEAD
-     - deploy-test
-
-
-=======
      - rust-checks
 ---
 # This pipeline publishes images and updates stage
@@ -121,7 +116,6 @@
 name: update-stage
 clone:
     depth: 10
->>>>>>> f8fddd67
 volumes:
   - name: cache
     host:
