---
kind: pipeline
type: docker
name: tests

platform:
  os: linux
  arch: amd64

clone:
<<<<<<< HEAD
    depth: 10
volumes:
  - name: cache
    host:
      path: /drone-cache
trigger:
  event:
  - pull_request
=======
  depth: 10

>>>>>>> ac088944
steps:
- name: restore-cache
  image: drillster/drone-volume-cache
  settings:
    mount:
    - ./target/rust-ci-cache
    - ./keys
    restore: true
  volumes:
  - name: cache
    path: /cache
<<<<<<< HEAD
  settings:
    restore: true
    mount:
      - ./target/cargo
      - ./keys
- name: geth
  image: matterlabs/geth:latest
  detach: true
  depends-on:
  - restore-cache
- name: postgres
  image: postgres:10.4
  detach: true
  depends-on:
  - restore-cache
=======

>>>>>>> ac088944
- name: init
  image: matterlabs/ci
  commands:
  - export ZKSYNC_HOME=`pwd`
  - export PATH=$ZKSYNC_HOME/bin:$PATH
  - ci-prepare-env.sh
  - zksync env ci
  - zksync yarn
  - zksync db-wait
  - zksync db-setup
<<<<<<< HEAD
  - f cargo build --release
  depends_on:
  - restore-cache
  - postgres
  - geth
=======
  - zksync dummy-prover ensure-disabled
  depends_on:
  - restore-cache

- name: rust-checks
  image: matterlabs/ci
  commands:
  - export ZKSYNC_HOME=`pwd`
  - export PATH=$ZKSYNC_HOME/bin:$PATH
  - cargo fmt -- --check
  - f cargo clippy --tests --benches -- -D warnings
  depends_on:
  - init

- name: rust-build
  image: matterlabs/ci
  commands:
  - export ZKSYNC_HOME=`pwd`
  - export PATH=$ZKSYNC_HOME/bin:$PATH
  - f cargo build --release --all-targets
  - f cargo test --release --all-targets --no-run
  - f cargo test --release -p prover --no-run
  - f cargo test --release -p circuit --no-run
  - pushd core/storage
  - f cargo test --release -p storage --features "db_test" --no-run
  - popd
  - sccache --show-stats
  depends_on:
  - init

>>>>>>> ac088944
- name: run-genesis
  image: matterlabs/ci
  commands:
  - export ZKSYNC_HOME=`pwd`
  - export PATH=$ZKSYNC_HOME/bin:$PATH
  - zksync genesis
  depends_on:
  - rust-build

- name: circuit-rust-tests
  image: matterlabs/ci
  commands:
  - export ZKSYNC_HOME=`pwd`
  - export PATH=$ZKSYNC_HOME/bin:$PATH
  - zksync circuit-tests
  depends_on:
  - run-genesis

- name: non-circuit-rust-tests
  image: matterlabs/ci
  commands:
  - export ZKSYNC_HOME=`pwd`
  - export PATH=$ZKSYNC_HOME/bin:$PATH
  - zksync prover-tests
  - zksync db-test
  - f cargo test --release
  depends_on:
  - run-genesis

- name: build-contracts
  image: matterlabs/ci
  commands:
  - export ZKSYNC_HOME=`pwd`
  - export PATH=$ZKSYNC_HOME/bin:$PATH
  - zksync build-contracts
  depends_on:
  - init
<<<<<<< HEAD
- name: ganache
  image: matterlabs/ganache
  detach: true
  depends_on:
  - build-contracts
  - run-genesis
=======

>>>>>>> ac088944
- name: redeploy-and-integration-testkit
  image: matterlabs/ci
  commands:
  - export ZKSYNC_HOME=`pwd`
  - export PATH=$ZKSYNC_HOME/bin:$PATH
  - zksync redeploy
  - zksync integration-testkit
  depends_on:
  - run-genesis
  - build-contracts
<<<<<<< HEAD
  - ganache
=======

>>>>>>> ac088944
- name: contract-test
  image: matterlabs/ci
  commands:
  - export ZKSYNC_HOME=`pwd`
  - export PATH=$ZKSYNC_HOME/bin:$PATH
  - zksync test-contracts
  depends_on:
  - build-contracts

- name: rebuild-cache
  image: drillster/drone-volume-cache
  settings:
    mount:
    - ./target/rust-ci-cache
    - ./keys
    rebuild: true
  volumes:
  - name: cache
    path: /cache
  depends_on:
  - redeploy-and-integration-testkit
  - circuit-rust-tests
  - non-circuit-rust-tests

services:
- name: geth
  image: matterlabs/geth:latest

- name: postgres
  image: postgres:10.4

volumes:
- name: cache
  host:
    path: /drone-cache

trigger:
  event:
  - pull_request

---
kind: pipeline
type: docker
name: integration-simple-fullexit

platform:
  os: linux
  arch: amd64

clone:
  depth: 10

steps:
- name: restore-cache
  image: drillster/drone-volume-cache
  settings:
    mount:
    - ./target/rust-ci-cache
    - ./keys
    restore: true
  volumes:
  - name: cache
    path: /cache

- name: preparations-for-integration-simple
  image: matterlabs/ci
  commands:
  - export ZKSYNC_HOME=`pwd`
  - export PATH=$ZKSYNC_HOME/bin:$PATH
  - ci-prepare-env.sh
  - zksync env ci
  - zksync yarn
  - zksync db-wait
  - zksync db-setup
  - zksync genesis
  - zksync dummy-prover enable
  - f cargo build --release --bin server
  - f cargo build --release --bin dummy_prover
  depends_on:
  - restore-cache

- name: start-server-detached
  image: matterlabs/ci
  detach: true
  commands:
  - export ZKSYNC_HOME=`pwd`
  - export PATH=$ZKSYNC_HOME/bin:$PATH
  - zksync server
  depends_on:
  - preparations-for-integration-simple

- name: start-prover-detached
  image: matterlabs/ci
  detach: true
  commands:
  - export ZKSYNC_HOME=`pwd`
  - export PATH=$ZKSYNC_HOME/bin:$PATH
  - zksync dummy-prover
  depends_on:
  - preparations-for-integration-simple

- name: integration-simple
  image: matterlabs/ci
  commands:
  - export ZKSYNC_HOME=`pwd`
  - export PATH=$ZKSYNC_HOME/bin:$PATH
  - sleep 15
  - zksync integration-simple
  - zksync integration-full-exit
  depends_on:
  - start-server-detached
  - start-prover-detached

services:
- name: geth
  image: matterlabs/geth:latest

- name: postgres
  image: postgres:10.4

volumes:
- name: cache
  host:
    path: /drone-cache

trigger:
  event:
  - pull_request

---
kind: pipeline
type: docker
name: update-stage

platform:
  os: linux
  arch: amd64

clone:
  depth: 10

steps:
- name: restore-cache
  image: drillster/drone-volume-cache
  settings:
    mount:
    - ./target/rust-ci-cache
    - ./keys
    restore: true
  volumes:
  - name: cache
    path: /cache

- name: init
  image: matterlabs/ci
  commands:
  - git checkout ${DRONE_COMMIT_SHA}
  - export ZKSYNC_HOME=`pwd`
  - export PATH=$ZKSYNC_HOME/bin:$PATH
  - echo -n $STAGE_ENV_BASE64| base64 --decode > $ZKSYNC_HOME/etc/env/stage.env
  - zksync env stage
  - zksync yarn
  - zksync gen-keys-if-not-present
  - zksync build-contracts
  environment:
    STAGE_ENV_BASE64:
      from_secret: stage_env_base64
  depends_on:
  - restore-cache

- name: client-and-explorer-build
  image: matterlabs/ci
  commands:
  - export ZKSYNC_HOME=`pwd`
  - export PATH=$ZKSYNC_HOME/bin:$PATH
  - zksync env stage
  - zksync yarn
  - zksync dist-client > /dev/null
  - zksync dist-explorer > /dev/null
  depends_on:
  - init

- name: nginx-image-publish
  image: docker
  commands:
  - docker login -u $USERNAME -p $PASSWORD
  - docker build -t $REPO:${DRONE_COMMIT_SHA:0:8} -f $DOCKERFILE .
  - docker push $REPO:${DRONE_COMMIT_SHA:0:8}
  environment:
    DOCKERFILE: ./docker/nginx/Dockerfile
    PASSWORD:
      from_secret: docker_password
    REPO: matterlabs/nginx
    USERNAME:
      from_secret: docker_username
  volumes:
  - name: docker-sock
    path: /var/run/docker.sock
  depends_on:
  - client-and-explorer-build

- name: build-rust
  image: ekidd/rust-musl-builder
  commands:
  - export ZKSYNC_HOME=`pwd`
  - export PATH=$ZKSYNC_HOME/bin:$PATH
  - zksync env stage
  - sudo chown -R rust:rust /home/rust/.cargo/git /home/rust/.cargo/registry
  - sudo chown -R rust:rust ./target
  - f cargo build --release
  volumes:
  - name: cargo-git-musl
    path: /home/rust/.cargo/git
  - name: cargo-registry-musl
    path: /home/rust/.cargo/registry
  depends_on:
  - init

- name: server-supervisor-image-publish
  image: docker
  commands:
  - docker login -u $USERNAME -p $PASSWORD
  - docker build -t $REPO:${DRONE_COMMIT_SHA:0:8} -f $DOCKERFILE .
  - docker push $REPO:${DRONE_COMMIT_SHA:0:8}
  environment:
    DOCKERFILE: ./docker/server_supervisor/Dockerfile
    PASSWORD:
      from_secret: docker_password
    REPO: matterlabs/server_supervisor
    USERNAME:
      from_secret: docker_username
  volumes:
  - name: docker-sock
    path: /var/run/docker.sock
  depends_on:
  - build-rust

- name: server-image-publish
  image: docker
  commands:
  - docker login -u $USERNAME -p $PASSWORD
  - docker build -t $REPO:${DRONE_COMMIT_SHA:0:8} -f $DOCKERFILE .
  - docker push $REPO:${DRONE_COMMIT_SHA:0:8}
  environment:
    DOCKERFILE: ./docker/server/Dockerfile
    PASSWORD:
      from_secret: docker_password
    REPO: matterlabs/server
    USERNAME:
      from_secret: docker_username
  volumes:
  - name: docker-sock
    path: /var/run/docker.sock
  depends_on:
  - build-rust

- name: prover-image-publish
  image: docker
  commands:
  - docker login -u $USERNAME -p $PASSWORD
  - docker build -t $REPO:${DRONE_COMMIT_SHA:0:8} -f $DOCKERFILE .
  - docker push $REPO:${DRONE_COMMIT_SHA:0:8}
  environment:
    DOCKERFILE: ./docker/prover/Dockerfile
    PASSWORD:
      from_secret: docker_password
    REPO: matterlabs/prover
    USERNAME:
      from_secret: docker_username
  volumes:
  - name: docker-sock
    path: /var/run/docker.sock
  depends_on:
  - build-rust

- name: stage-deploy
  image: matterlabs/ci
  commands:
  - export ZKSYNC_HOME=`pwd`
  - export PATH=$ZKSYNC_HOME/bin:$PATH
  - echo -n $KUBECONFIG_BASE64 | base64 --decode > `pwd`/kubeconfig.yaml
  - python3 $ZKSYNC_HOME/bin/replace-env-variable.py $ZKSYNC_HOME/etc/env/stage.env KUBECONFIG=`pwd`/kubeconfig.yaml
  - zksync db-migrate
  - zksync apply-kubeconfig
  - zksync restart
  environment:
    KUBECONFIG_BASE64:
      from_secret: stage_kubeconfig_base64
  depends_on:
  - nginx-image-publish
  - server-image-publish
  - prover-image-publish

volumes:
- name: cache
  host:
    path: /drone-cache
- name: docker-sock
  host:
    path: /var/run/docker.sock
- name: cargo-git-musl
  host:
    path: /tmp/cargo-git-musl
- name: cargo-registry-musl
  host:
    path: /tmp/cargo-registry-musl

trigger:
  event:
  - promote
  target:
  - stage

---
kind: pipeline
type: docker
name: update-testnet

platform:
  os: linux
  arch: amd64

clone:
  depth: 1

steps:
- name: check out to commit
  image: matterlabs/ci
  commands:
  - git checkout ${DRONE_COMMIT_SHA}

- name: check-images-exist
  image: docker
  commands:
  - docker login -u $USERNAME -p $PASSWORD
  - docker pull matterlabs/server:${DRONE_COMMIT_SHA:0:8}
  - docker pull matterlabs/prover:${DRONE_COMMIT_SHA:0:8}
  - docker pull matterlabs/nginx:${DRONE_COMMIT_SHA:0:8}
  environment:
    ENV_BASE64:
      from_secret: testnet_env_base64
    PASSWORD:
      from_secret: docker_password
    USERNAME:
      from_secret: docker_username
  volumes:
  - name: docker-sock
    path: /var/run/docker.sock

- name: testnet-deploy
  image: matterlabs/ci
  commands:
  - export ZKSYNC_HOME=`pwd`
  - export PATH=$ZKSYNC_HOME/bin:$PATH
  - echo -n $ENV_BASE64 | base64 --decode > $ZKSYNC_HOME/etc/env/testnet.env
  - zksync env testnet
  - echo -n $KUBECONFIG_BASE64 | base64 --decode > `pwd`/kubeconfig.yaml
  - python3 $ZKSYNC_HOME/bin/replace-env-variable.py $ZKSYNC_HOME/etc/env/testnet.env KUBECONFIG=`pwd`/kubeconfig.yaml
  - zksync db-migrate
  - zksync apply-kubeconfig
  - zksync restart
  environment:
    ENV_BASE64:
      from_secret: testnet_env_base64
    KUBECONFIG_BASE64:
      from_secret: testnet_kubeconfig_base64

volumes:
- name: docker-sock
  host:
    path: /var/run/docker.sock

trigger:
  event:
  - promote
  target:
  - testnet

...<|MERGE_RESOLUTION|>--- conflicted
+++ resolved
@@ -8,19 +8,8 @@
   arch: amd64
 
 clone:
-<<<<<<< HEAD
-    depth: 10
-volumes:
-  - name: cache
-    host:
-      path: /drone-cache
-trigger:
-  event:
-  - pull_request
-=======
   depth: 10
 
->>>>>>> ac088944
 steps:
 - name: restore-cache
   image: drillster/drone-volume-cache
@@ -32,7 +21,6 @@
   volumes:
   - name: cache
     path: /cache
-<<<<<<< HEAD
   settings:
     restore: true
     mount:
@@ -48,9 +36,7 @@
   detach: true
   depends-on:
   - restore-cache
-=======
-
->>>>>>> ac088944
+
 - name: init
   image: matterlabs/ci
   commands:
@@ -61,16 +47,12 @@
   - zksync yarn
   - zksync db-wait
   - zksync db-setup
-<<<<<<< HEAD
   - f cargo build --release
+  - zksync dummy-prover ensure-disabled
   depends_on:
   - restore-cache
   - postgres
   - geth
-=======
-  - zksync dummy-prover ensure-disabled
-  depends_on:
-  - restore-cache
 
 - name: rust-checks
   image: matterlabs/ci
@@ -98,7 +80,6 @@
   depends_on:
   - init
 
->>>>>>> ac088944
 - name: run-genesis
   image: matterlabs/ci
   commands:
@@ -136,16 +117,13 @@
   - zksync build-contracts
   depends_on:
   - init
-<<<<<<< HEAD
 - name: ganache
   image: matterlabs/ganache
   detach: true
   depends_on:
   - build-contracts
   - run-genesis
-=======
-
->>>>>>> ac088944
+
 - name: redeploy-and-integration-testkit
   image: matterlabs/ci
   commands:
@@ -156,11 +134,8 @@
   depends_on:
   - run-genesis
   - build-contracts
-<<<<<<< HEAD
   - ganache
-=======
-
->>>>>>> ac088944
+
 - name: contract-test
   image: matterlabs/ci
   commands:
@@ -184,13 +159,6 @@
   - redeploy-and-integration-testkit
   - circuit-rust-tests
   - non-circuit-rust-tests
-
-services:
-- name: geth
-  image: matterlabs/geth:latest
-
-- name: postgres
-  image: postgres:10.4
 
 volumes:
 - name: cache
