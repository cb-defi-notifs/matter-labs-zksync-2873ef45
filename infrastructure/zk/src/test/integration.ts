import { Command } from 'commander';
import * as utils from '../utils';
import fs from 'fs';
import * as dummyProver from '../dummy-prover';
import * as contract from '../contract';
import * as run from '../run/run';

export async function withServer(testSuite: () => Promise<void>, timeout: number) {
    if (!(await dummyProver.status())) {
        await dummyProver.enable();
    }

    await utils.spawn('cargo build --bin zksync_server --release');
    await utils.spawn('cargo build --bin dummy_prover --release');

    const serverLog = fs.openSync('server.log', 'w');
    const server = utils.background(
        'cargo run --bin zksync_server --release',
        [0, serverLog, serverLog] // redirect stdout and stderr to server.log
    );
    await utils.sleep(1);

    const proverLog = fs.openSync('dummy_prover.log', 'w');
    const prover = utils.background(
        'cargo run --bin dummy_prover --release dummy-prover-instance',
        [0, proverLog, proverLog] // redirect stdout and stderr to dummy_prover.log
    );
    await utils.sleep(10);

    // set a timeout in case tests hang
    const timer = setTimeout(() => {
        console.log('Timeout reached!');
        process.exit(1);
    }, timeout * 1000);
    timer.unref(); // this is here to make sure process does not wait for timeout to fire

    // for unknown reason, when ctrl+c is pressed, the exit hook
    // is only triggered after the current process has exited,
    // so you will see logs appearing out of nowhere.
    // child processes are detached (because it's the only
    // way to kill them recursively in node), but the hook itself
    // is not, despite its weid behaviour. if anyone can fix this,
    // I would appreciate it, otherwise, it's not a big deal,
    // since --with-server is only meant to be run on CI.
    process.on('SIGINT', () => {
        console.log('Interrupt received...');
        process.exit(130);
    });

    process.on('SIGTERM', () => {
        console.log('Being murdered...');
        process.exit(143);
    });

    // this code runs when tests finish or fail,
    // ctrl+c is pressed an or external kill signal is received
    process.on('exit', (code) => {
        console.log('Termination started...');
        // sleeps are here to let every process finish its work
        utils.sleepSync(5);
        // server or prover might also crash, so killing may be unsuccessful
        // but we still want to see the logs in this case.
        // using process.kill(-child.pid) and not child.kill() along with the fact than
        // child is detached guarantees that processes are killed recursively (by group id)
        utils.allowFailSync(() => process.kill(-server.pid, 'SIGKILL'));
        utils.allowFailSync(() => process.kill(-prover.pid, 'SIGKILL'));
        utils.allowFailSync(() => clearTimeout(timer));
        if (code !== 0) {
            // we only wan't to see the logs if something's wrong
            run.catLogs();
        }
        utils.sleepSync(5);
    });

    await testSuite();
    // without this, process hangs even though timeout is .unref()'d and tests finished sucessfully
    process.exit(0);
}

export async function inDocker(command: string, timeout: number) {
    const timer = setTimeout(() => {
        console.log('Timeout reached!');
        run.catLogs(1);
    }, timeout * 1000);
    timer.unref();

    const volume = `${process.env.ZKSYNC_HOME}:/usr/src/zksync`;
    const image = `matterlabs/ci-integration-test:latest`;
    await utils.spawn(
        `docker run -v ${volume} ${image} bash -c "/usr/local/bin/entrypoint.sh && ${command} || zk run cat-logs 1"`
    );
}

export async function all() {
    await server();
    await api();
    await zcli();
    await rustSDK();
    // have to kill server before running data-restore
    await utils.spawn('killall zksync_server');
    await run.dataRestore.checkExisting();
}

export async function api() {
    await utils.spawn('yarn ts-tests api-test');
}

export async function zcli() {
    await utils.spawn('yarn zcli test');
}

export async function server() {
    await utils.spawn('yarn ts-tests test');
}

export async function testkit(command: string, timeout: number) {
    let containerID = '';
<<<<<<< HEAD
    const prevUrl = process.env.WEB3_URL;
    if (process.env.CI == '1') {
        process.env.WEB3_URL = 'http://geth:8545';
=======
    const prevUrl = process.env.ETH_CLIENT_WEB3_URL;
    if (process.env.ZKSYNC_ENV == 'ci') {
        process.env.ETH_CLIENT_WEB3_URL = 'http://geth-fast:8545';
>>>>>>> 8b4759eb
    } else if (process.env.ZKSYNC_ENV == 'dev') {
        const { stdout } = await utils.exec('docker run --rm -d -p 7545:8545 matterlabs/geth:latest fast');
        containerID = stdout;
        process.env.ETH_CLIENT_WEB3_URL = 'http://localhost:7545';
    }
    process.on('SIGINT', () => {
        console.log('interrupt received');
        // we have to emit this manually, as SIGINT is considered explicit termination
        process.emit('beforeExit', 130);
    });

    // set a timeout in case tests hang
    const timer = setTimeout(() => {
        console.log('Timeout reached!');
        process.emit('beforeExit', 1);
    }, timeout * 1000);
    timer.unref();

    // since we HAVE to make an async call upon exit,
    // the only solution is to use beforeExit hook
    // but be careful! this is not called upon explicit termination
    // e.g. on SIGINT or process.exit()
    process.on('beforeExit', async (code) => {
        if (process.env.ZKSYNC_ENV == 'dev') {
            try {
                // probably should be replaced with child_process.execSync in future
                // to change the hook to program.on('exit', ...)
                await utils.exec(`docker kill ${containerID}`);
            } catch {
                console.error('Problem killing', containerID);
            }
            process.env.ETH_CLIENT_WEB3_URL = prevUrl;
            // this has to be here - or else we will call this hook again
            process.exit(code);
        }
    });

    process.env.CHAIN_ETH_NETWORK = 'test';
    await run.verifyKeys.unpack();
    await contract.build();

    if (command == 'block-sizes') {
        await utils.spawn('cargo run --bin block_sizes_test --release');
    } else if (command == 'fast') {
        await utils.spawn('cargo run --bin testkit_tests --release');
        // await utils.spawn('cargo run --bin gas_price_test --release');
        await utils.spawn('cargo run --bin migration_test --release');
        await utils.spawn('cargo run --bin revert_blocks_test --release');
        // await utils.spawn('cargo run --bin exodus_test --release');
    }
}

export async function rustSDK() {
    await utils.spawn('cargo test -p zksync --release -- --ignored --test-threads=1');
}

export const command = new Command('integration').description('zksync integration tests').alias('i');

command
    .command('all')
    .description('run all integration tests (no testkit)')
    .option('--with-server')
    .option('--in-docker')
    .action(async (cmd: Command) => {
        const timeout = 1800;
        if (cmd.withServer) {
            await withServer(all, timeout);
        } else if (cmd.inDocker) {
            await inDocker('zk test i all', timeout);
        } else {
            await all();
        }
    });

command
    .command('zcli')
    .description('run zcli integration tests')
    .option('--with-server')
    .action(async (cmd: Command) => {
        cmd.withServer ? await withServer(zcli, 240) : await zcli();
    });

command
    .command('server')
    .description('run server integration tests')
    .option('--with-server')
    .action(async (cmd: Command) => {
        cmd.withServer ? await withServer(server, 1200) : await server();
    });

command
    .command('rust-sdk')
    .description('run rust SDK integration tests')
    .option('--with-server')
    .action(async (cmd: Command) => {
        cmd.withServer ? await withServer(rustSDK, 1200) : await rustSDK();
    });

command
    .command('api')
    .description('run api integration tests')
    .option('--with-server')
    .action(async (cmd: Command) => {
        cmd.withServer ? await withServer(api, 240) : await api();
    });

command
    .command('testkit [mode]')
    .description('run testkit tests')
    .option('--offline')
    .action(async (mode?: string, offline: boolean = false) => {
        if (offline) {
            process.env.SQLX_OFFLINE = 'true';
        }
        mode = mode || 'fast';
        if (mode != 'fast' && mode != 'block-sizes') {
            throw new Error('modes are either "fast" or "block-sizes"');
        }
        await testkit(mode, 600);

        if (offline) {
            delete process.env.SQLX_OFFLINE;
        }
    });<|MERGE_RESOLUTION|>--- conflicted
+++ resolved
@@ -115,15 +115,9 @@
 
 export async function testkit(command: string, timeout: number) {
     let containerID = '';
-<<<<<<< HEAD
-    const prevUrl = process.env.WEB3_URL;
+    const prevUrl = process.env.ETH_CLIENT_WEB3_URL;
     if (process.env.CI == '1') {
-        process.env.WEB3_URL = 'http://geth:8545';
-=======
-    const prevUrl = process.env.ETH_CLIENT_WEB3_URL;
-    if (process.env.ZKSYNC_ENV == 'ci') {
-        process.env.ETH_CLIENT_WEB3_URL = 'http://geth-fast:8545';
->>>>>>> 8b4759eb
+        process.env.ETH_CLIENT_WEB3_URL = 'http://geth:8545';
     } else if (process.env.ZKSYNC_ENV == 'dev') {
         const { stdout } = await utils.exec('docker run --rm -d -p 7545:8545 matterlabs/geth:latest fast');
         containerID = stdout;
@@ -169,10 +163,10 @@
         await utils.spawn('cargo run --bin block_sizes_test --release');
     } else if (command == 'fast') {
         await utils.spawn('cargo run --bin testkit_tests --release');
-        // await utils.spawn('cargo run --bin gas_price_test --release');
+        await utils.spawn('cargo run --bin gas_price_test --release');
         await utils.spawn('cargo run --bin migration_test --release');
         await utils.spawn('cargo run --bin revert_blocks_test --release');
-        // await utils.spawn('cargo run --bin exodus_test --release');
+        await utils.spawn('cargo run --bin exodus_test --release');
     }
 }
 
