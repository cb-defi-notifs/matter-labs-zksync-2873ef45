--- conflicted
+++ resolved
@@ -24,13 +24,8 @@
     ChangePubKey,
     ChangePubKeyOnchain,
     ChangePubKeyECDSA,
-<<<<<<< HEAD
-    ChangePubKeyCREATE2
-=======
     ChangePubKeyCREATE2,
-    ZkSyncVersion,
     Create2Data
->>>>>>> 8af6b29b
 } from './types';
 import validate = WebAssembly.validate;
 
