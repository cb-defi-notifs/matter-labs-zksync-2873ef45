import { BigNumber, BigNumberish, Contract, ContractTransaction, ethers } from 'ethers';
import { ErrorCode } from '@ethersproject/logger';
import { EthMessageSigner } from './eth-message-signer';
import { Provider } from './provider';
import { Create2WalletSigner, Signer } from './signer';
import { BatchBuilder } from './batch-builder';
import {
    AccountState,
    Address,
    TokenLike,
    Nonce,
    PriorityOperationReceipt,
    TransactionReceipt,
    PubKeyHash,
    ChangePubKey,
    EthSignerType,
    SignedTransaction,
    Transfer,
    TxEthSignature,
    ForcedExit,
    Withdraw,
    ChangePubkeyTypes,
    ChangePubKeyOnchain,
    ChangePubKeyECDSA,
<<<<<<< HEAD
    ChangePubKeyCREATE2,
    Create2Data
=======
    ChangePubKeyCREATE2
>>>>>>> 840f41db
} from './types';
import {
    ERC20_APPROVE_TRESHOLD,
    IERC20_INTERFACE,
    isTokenETH,
    MAX_ERC20_APPROVE_AMOUNT,
    SYNC_MAIN_CONTRACT_INTERFACE,
    ERC20_DEPOSIT_GAS_LIMIT,
    signMessagePersonalAPI,
    getSignedBytesFromMessage,
    getChangePubkeyMessage,
    MAX_TIMESTAMP,
    getEthereumBalance
} from './utils';

const EthersErrorCode = ErrorCode;

class ZKSyncTxError extends Error {
    constructor(message: string, public value: PriorityOperationReceipt | TransactionReceipt) {
        super(message);
    }
}

export class Wallet {
    public provider: Provider;

    private constructor(
        public ethSigner: ethers.Signer,
        public ethMessageSigner: EthMessageSigner,
        public cachedAddress: Address,
        public signer?: Signer,
        public accountId?: number,
        public ethSignerType?: EthSignerType
    ) {}

    connect(provider: Provider) {
        this.provider = provider;
        return this;
    }

    static async fromEthSigner(
        ethWallet: ethers.Signer,
        provider: Provider,
        signer?: Signer,
        accountId?: number,
        ethSignerType?: EthSignerType
    ): Promise<Wallet> {
        if (signer == null) {
            const signerResult = await Signer.fromETHSignature(ethWallet);
            signer = signerResult.signer;
            ethSignerType = ethSignerType || signerResult.ethSignatureType;
        } else if (ethSignerType == null) {
            throw new Error('If you passed signer, you must also pass ethSignerType.');
        }

        const ethMessageSigner = new EthMessageSigner(ethWallet, ethSignerType);
        const wallet = new Wallet(
            ethWallet,
            ethMessageSigner,
            await ethWallet.getAddress(),
            signer,
            accountId,
            ethSignerType
        );

        wallet.connect(provider);
        return wallet;
    }

    static async fromCreate2Data(
        syncSigner: Signer,
        provider: Provider,
        create2Data: Create2Data,
        accountId?: number
    ): Promise<Wallet> {
        const create2Signer = new Create2WalletSigner(await syncSigner.pubKeyHash(), create2Data);
        return await Wallet.fromEthSigner(create2Signer, provider, syncSigner, accountId, {
            verificationMethod: 'ERC-1271',
            isSignedMsgPrefixed: true
        });
    }

    static async fromEthSignerNoKeys(
        ethWallet: ethers.Signer,
        provider: Provider,
        accountId?: number,
        ethSignerType?: EthSignerType
    ): Promise<Wallet> {
        const ethMessageSigner = new EthMessageSigner(ethWallet, ethSignerType);
        const wallet = new Wallet(
            ethWallet,
            ethMessageSigner,
            await ethWallet.getAddress(),
            undefined,
            accountId,
            ethSignerType
        );
        wallet.connect(provider);
        return wallet;
    }

    async getEthMessageSignature(message: ethers.utils.BytesLike): Promise<TxEthSignature> {
        if (this.ethSignerType == null) {
            throw new Error('ethSignerType is unknown');
        }

        const signedBytes = getSignedBytesFromMessage(message, !this.ethSignerType.isSignedMsgPrefixed);

        const signature = await signMessagePersonalAPI(this.ethSigner, signedBytes);

        return {
            type: this.ethSignerType.verificationMethod === 'ECDSA' ? 'EthereumSignature' : 'EIP1271Signature',
            signature
        };
    }

    batchBuilder(nonce?: Nonce): BatchBuilder {
        return BatchBuilder.fromWallet(this, nonce);
    }

    async getTransfer(transfer: {
        to: Address;
        token: TokenLike;
        amount: BigNumberish;
        fee: BigNumberish;
        nonce: number;
        validFrom: number;
        validUntil: number;
    }): Promise<Transfer> {
        if (!this.signer) {
            throw new Error('ZKSync signer is required for sending zksync transactions.');
        }

        await this.setRequiredAccountIdFromServer('Transfer funds');

        const tokenId = this.provider.tokenSet.resolveTokenId(transfer.token);

        const transactionData = {
            accountId: this.accountId,
            from: this.address(),
            to: transfer.to,
            tokenId,
            amount: transfer.amount,
            fee: transfer.fee,
            nonce: transfer.nonce,
            validFrom: transfer.validFrom,
            validUntil: transfer.validUntil
        };

        return this.signer.signSyncTransfer(transactionData);
    }

    async signSyncTransfer(transfer: {
        to: Address;
        token: TokenLike;
        amount: BigNumberish;
        fee: BigNumberish;
        nonce: number;
        validFrom?: number;
        validUntil?: number;
    }): Promise<SignedTransaction> {
        transfer.validFrom = transfer.validFrom || 0;
        transfer.validUntil = transfer.validUntil || MAX_TIMESTAMP;
        const signedTransferTransaction = await this.getTransfer(transfer as any);

        const stringAmount = BigNumber.from(transfer.amount).isZero()
            ? null
            : this.provider.tokenSet.formatToken(transfer.token, transfer.amount);
        const stringFee = BigNumber.from(transfer.fee).isZero()
            ? null
            : this.provider.tokenSet.formatToken(transfer.token, transfer.fee);
        const stringToken = this.provider.tokenSet.resolveTokenSymbol(transfer.token);
        const ethereumSignature =
            this.ethSigner instanceof Create2WalletSigner
                ? null
                : await this.ethMessageSigner.ethSignTransfer({
                      stringAmount,
                      stringFee,
                      stringToken,
                      to: transfer.to,
                      nonce: transfer.nonce,
                      accountId: this.accountId
                  });
        return {
            tx: signedTransferTransaction,
            ethereumSignature
        };
    }

    async getForcedExit(forcedExit: {
        target: Address;
        token: TokenLike;
        fee: BigNumberish;
        nonce: number;
        validFrom?: number;
        validUntil?: number;
    }): Promise<ForcedExit> {
        if (!this.signer) {
            throw new Error('ZKSync signer is required for sending zksync transactions.');
        }
        await this.setRequiredAccountIdFromServer('perform a Forced Exit');

        const tokenId = this.provider.tokenSet.resolveTokenId(forcedExit.token);

        const transactionData = {
            initiatorAccountId: this.accountId,
            target: forcedExit.target,
            tokenId,
            fee: forcedExit.fee,
            nonce: forcedExit.nonce,
            validFrom: forcedExit.validFrom || 0,
            validUntil: forcedExit.validUntil || MAX_TIMESTAMP
        };

        return await this.signer.signSyncForcedExit(transactionData);
    }

    async signSyncForcedExit(forcedExit: {
        target: Address;
        token: TokenLike;
        fee: BigNumberish;
        nonce: number;
        validFrom?: number;
        validUntil?: number;
    }): Promise<SignedTransaction> {
        const signedForcedExitTransaction = await this.getForcedExit(forcedExit);

        const stringFee = BigNumber.from(forcedExit.fee).isZero()
            ? null
            : this.provider.tokenSet.formatToken(forcedExit.token, forcedExit.fee);
        const stringToken = this.provider.tokenSet.resolveTokenSymbol(forcedExit.token);
        const ethereumSignature =
            this.ethSigner instanceof Create2WalletSigner
                ? null
                : await this.ethMessageSigner.ethSignForcedExit({
                      stringToken,
                      stringFee,
                      target: forcedExit.target,
                      nonce: forcedExit.nonce
                  });

        return {
            tx: signedForcedExitTransaction,
            ethereumSignature
        };
    }

    async syncForcedExit(forcedExit: {
        target: Address;
        token: TokenLike;
        fee?: BigNumberish;
        nonce?: Nonce;
        validFrom?: number;
        validUntil?: number;
    }): Promise<Transaction> {
        forcedExit.nonce = forcedExit.nonce != null ? await this.getNonce(forcedExit.nonce) : await this.getNonce();
        if (forcedExit.fee == null) {
            // Fee for forced exit is defined by `Withdraw` transaction type (as it's essentially just a forced withdraw).
            const fullFee = await this.provider.getTransactionFee('Withdraw', forcedExit.target, forcedExit.token);
            forcedExit.fee = fullFee.totalFee;
        }

        const signedForcedExitTransaction = await this.signSyncForcedExit(forcedExit as any);
        return submitSignedTransaction(signedForcedExitTransaction, this.provider);
    }

    // Note that in syncMultiTransfer, unlike in syncTransfer,
    // users need to specify the fee for each transaction.
    // The main reason is that multitransfer enables paying fees
    // in multiple tokens, (as long as the total sum
    // of fees is enough to cover up the fees for all of the transactions).
    // That might bring an inattentive user in a trouble like the following:
    //
    // A user wants to submit transactions in multiple tokens and
    // wants to pay the fees with only some of them. If the user forgets
    // to set the fees' value to 0 for transactions with tokens
    // he won't pay the fee with, then this user will overpay a lot.
    //
    // That's why we want the users to be explicit about fees in multitransfers.
    async syncMultiTransfer(
        transfers: {
            to: Address;
            token: TokenLike;
            amount: BigNumberish;
            fee: BigNumberish;
            nonce?: Nonce;
            validFrom?: number;
            validUntil?: number;
        }[]
    ): Promise<Transaction[]> {
        if (!this.signer) {
            throw new Error('ZKSync signer is required for sending zksync transactions.');
        }

        if (transfers.length == 0) return [];

        await this.setRequiredAccountIdFromServer('Transfer funds');

        let batch = [];
        let messages: string[] = [];

        let nextNonce = transfers[0].nonce != null ? await this.getNonce(transfers[0].nonce) : await this.getNonce();
        const batchNonce = nextNonce;

        for (let i = 0; i < transfers.length; i++) {
            const transfer = transfers[i];
            const nonce = nextNonce;
            nextNonce += 1;

            const tx: Transfer = await this.getTransfer({
                to: transfer.to,
                token: transfer.token,
                amount: transfer.amount,
                fee: transfer.fee,
                nonce,
                validFrom: transfer.validFrom || 0,
                validUntil: transfer.validUntil || MAX_TIMESTAMP
            });

            messages.push(this.getTransferEthMessagePart(transfer));
            batch.push({ tx, signature: null });
        }

        messages.push(`Nonce: ${batchNonce}`);
        const message = messages.filter((part) => part.length != 0).join('\n');
        const ethSignatures =
            this.ethSigner instanceof Create2WalletSigner
                ? []
                : [await this.ethMessageSigner.getEthMessageSignature(message)];

        const transactionHashes = await this.provider.submitTxsBatch(batch, ethSignatures);
        return transactionHashes.map((txHash, idx) => new Transaction(batch[idx], txHash, this.provider));
    }

    async syncTransfer(transfer: {
        to: Address;
        token: TokenLike;
        amount: BigNumberish;
        fee?: BigNumberish;
        nonce?: Nonce;
        validFrom?: number;
        validUntil?: number;
    }): Promise<Transaction> {
        transfer.nonce = transfer.nonce != null ? await this.getNonce(transfer.nonce) : await this.getNonce();

        if (transfer.fee == null) {
            const fullFee = await this.provider.getTransactionFee('Transfer', transfer.to, transfer.token);
            transfer.fee = fullFee.totalFee;
        }
        const signedTransferTransaction = await this.signSyncTransfer(transfer as any);
        return submitSignedTransaction(signedTransferTransaction, this.provider);
    }

    async getWithdrawFromSyncToEthereum(withdraw: {
        ethAddress: string;
        token: TokenLike;
        amount: BigNumberish;
        fee: BigNumberish;
        nonce: number;
        validFrom: number;
        validUntil: number;
    }): Promise<Withdraw> {
        if (!this.signer) {
            throw new Error('ZKSync signer is required for sending zksync transactions.');
        }
        await this.setRequiredAccountIdFromServer('Withdraw funds');

        const tokenId = this.provider.tokenSet.resolveTokenId(withdraw.token);
        const transactionData = {
            accountId: this.accountId,
            from: this.address(),
            ethAddress: withdraw.ethAddress,
            tokenId,
            amount: withdraw.amount,
            fee: withdraw.fee,
            nonce: withdraw.nonce,
            validFrom: withdraw.validFrom,
            validUntil: withdraw.validUntil
        };

        return await this.signer.signSyncWithdraw(transactionData);
    }

    async signWithdrawFromSyncToEthereum(withdraw: {
        ethAddress: string;
        token: TokenLike;
        amount: BigNumberish;
        fee: BigNumberish;
        nonce: number;
        validFrom?: number;
        validUntil?: number;
    }): Promise<SignedTransaction> {
        withdraw.validFrom = withdraw.validFrom || 0;
        withdraw.validUntil = withdraw.validUntil || MAX_TIMESTAMP;
        const signedWithdrawTransaction = await this.getWithdrawFromSyncToEthereum(withdraw as any);

        const stringAmount = BigNumber.from(withdraw.amount).isZero()
            ? null
            : this.provider.tokenSet.formatToken(withdraw.token, withdraw.amount);
        const stringFee = BigNumber.from(withdraw.fee).isZero()
            ? null
            : this.provider.tokenSet.formatToken(withdraw.token, withdraw.fee);
        const stringToken = this.provider.tokenSet.resolveTokenSymbol(withdraw.token);
        const ethereumSignature =
            this.ethSigner instanceof Create2WalletSigner
                ? null
                : await this.ethMessageSigner.ethSignWithdraw({
                      stringAmount,
                      stringFee,
                      stringToken,
                      ethAddress: withdraw.ethAddress,
                      nonce: withdraw.nonce,
                      accountId: this.accountId
                  });

        return {
            tx: signedWithdrawTransaction,
            ethereumSignature
        };
    }

    async withdrawFromSyncToEthereum(withdraw: {
        ethAddress: string;
        token: TokenLike;
        amount: BigNumberish;
        fee?: BigNumberish;
        nonce?: Nonce;
        fastProcessing?: boolean;
        validFrom?: number;
        validUntil?: number;
    }): Promise<Transaction> {
        withdraw.nonce = withdraw.nonce != null ? await this.getNonce(withdraw.nonce) : await this.getNonce();

        if (withdraw.fee == null) {
            const feeType = withdraw.fastProcessing === true ? 'FastWithdraw' : 'Withdraw';

            const fullFee = await this.provider.getTransactionFee(feeType, withdraw.ethAddress, withdraw.token);
            withdraw.fee = fullFee.totalFee;
        }

        const signedWithdrawTransaction = await this.signWithdrawFromSyncToEthereum(withdraw as any);

        return submitSignedTransaction(signedWithdrawTransaction, this.provider, withdraw.fastProcessing);
    }

    async isSigningKeySet(): Promise<boolean> {
        if (!this.signer) {
            throw new Error('ZKSync signer is required for current pubkey calculation.');
        }
        const currentPubKeyHash = await this.getCurrentPubKeyHash();
        const signerPubKeyHash = await this.signer.pubKeyHash();
        return currentPubKeyHash === signerPubKeyHash;
    }

    async getChangePubKey(changePubKey: {
        feeToken: TokenLike;
        fee: BigNumberish;
        nonce: number;
        ethAuthData: ChangePubKeyOnchain | ChangePubKeyECDSA | ChangePubKeyCREATE2;
        validFrom: number;
        validUntil: number;
    }): Promise<ChangePubKey> {
        if (!this.signer) {
            throw new Error('ZKSync signer is required for current pubkey calculation.');
        }

        const feeTokenId = this.provider.tokenSet.resolveTokenId(changePubKey.feeToken);
<<<<<<< HEAD
        const newPkHash = await this.signer.pubKeyHash();
=======
>>>>>>> 840f41db

        await this.setRequiredAccountIdFromServer('Set Signing Key');

        const changePubKeyTx: ChangePubKey = await this.signer.signSyncChangePubKey({
            accountId: this.accountId,
            account: this.address(),
            newPkHash,
            nonce: changePubKey.nonce,
            feeTokenId,
            fee: BigNumber.from(changePubKey.fee).toString(),
            ethAuthData: changePubKey.ethAuthData,
            validFrom: changePubKey.validFrom,
            validUntil: changePubKey.validUntil
        });

        return changePubKeyTx;
    }

    async signSetSigningKey(changePubKey: {
        feeToken: TokenLike;
        fee: BigNumberish;
        nonce: number;
        ethAuthType: ChangePubkeyTypes;
        batchHash?: string;
        validFrom?: number;
        validUntil?: number;
    }): Promise<SignedTransaction> {
        const newPubKeyHash = await this.signer.pubKeyHash();

        let ethAuthData;
        if (changePubKey.ethAuthType === 'Onchain') {
            ethAuthData = {
                type: 'Onchain'
            };
        } else if (changePubKey.ethAuthType === 'ECDSA') {
            await this.setRequiredAccountIdFromServer('ChangePubKey authorized by ECDSA.');
            const changePubKeyMessage = getChangePubkeyMessage(
                newPubKeyHash,
                changePubKey.nonce,
                this.accountId,
                changePubKey.batchHash
            );
            const ethSignature = (await this.getEthMessageSignature(changePubKeyMessage)).signature;
            ethAuthData = {
                type: 'ECDSA',
                ethSignature,
                batchHash: changePubKey.batchHash
            };
        } else if (changePubKey.ethAuthType === 'CREATE2') {
            if (this.ethSigner instanceof Create2WalletSigner) {
                const create2data = this.ethSigner.create2WalletData;
                ethAuthData = {
                    type: 'CREATE2',
                    creatorAddress: create2data.creatorAddress,
                    saltArg: create2data.saltArg,
                    codeHash: create2data.codeHash
                };
            } else {
                throw new Error('CREATE2 wallet authentication is only available for CREATE2 wallets');
            }
        } else {
            throw new Error('Unsupported SetSigningKey type');
        }

        const changePubkeyTxUnsigned = Object.assign(changePubKey, { ethAuthData });
        changePubkeyTxUnsigned.validFrom = changePubKey.validFrom || 0;
        changePubkeyTxUnsigned.validUntil = changePubKey.validUntil || MAX_TIMESTAMP;
        const changePubKeyTx = await this.getChangePubKey(changePubkeyTxUnsigned as any);

        return {
            tx: changePubKeyTx
        };
    }

    async setSigningKey(changePubKey: {
        feeToken: TokenLike;
        ethAuthType: ChangePubkeyTypes;
        fee?: BigNumberish;
        nonce?: Nonce;
        validFrom?: number;
        validUntil?: number;
    }): Promise<Transaction> {
        changePubKey.nonce =
            changePubKey.nonce != null ? await this.getNonce(changePubKey.nonce) : await this.getNonce();

        if (changePubKey.fee == null) {
            changePubKey.fee = 0;

            const feeType = {
                ChangePubKey: {
                    onchainPubkeyAuth: changePubKey.ethAuthType === 'Onchain'
                }
            };
            const fullFee = await this.provider.getTransactionFee(feeType, this.address(), changePubKey.feeToken);
            changePubKey.fee = fullFee.totalFee;
        }

        const txData = await this.signSetSigningKey(changePubKey as any);

        const currentPubKeyHash = await this.getCurrentPubKeyHash();
        if (currentPubKeyHash === (txData.tx as ChangePubKey).newPkHash) {
            throw new Error('Current signing key is already set');
        }

        return submitSignedTransaction(txData, this.provider);
    }

    // The following methods are needed in case user decided to build
    // a message for the batch himself (e.g. in case of multi-authors batch).
    // It might seem that these belong to ethMessageSigner, however, we have
    // to resolve the token and format amount/fee before constructing the
    // transaction.
    getTransferEthMessagePart(transfer: {
        to: Address;
        token: TokenLike;
        amount: BigNumberish;
        fee: BigNumberish;
    }): string {
        const stringAmount = BigNumber.from(transfer.amount).isZero()
            ? null
            : this.provider.tokenSet.formatToken(transfer.token, transfer.amount);
        const stringFee = BigNumber.from(transfer.fee).isZero()
            ? null
            : this.provider.tokenSet.formatToken(transfer.token, transfer.fee);
        const stringToken = this.provider.tokenSet.resolveTokenSymbol(transfer.token);
        return this.ethMessageSigner.getTransferEthMessagePart({
            stringAmount,
            stringFee,
            stringToken,
            to: transfer.to
        });
    }

    getWithdrawEthMessagePart(withdraw: {
        ethAddress: string;
        token: TokenLike;
        amount: BigNumberish;
        fee: BigNumberish;
    }): string {
        const stringAmount = BigNumber.from(withdraw.amount).isZero()
            ? null
            : this.provider.tokenSet.formatToken(withdraw.token, withdraw.amount);
        const stringFee = BigNumber.from(withdraw.fee).isZero()
            ? null
            : this.provider.tokenSet.formatToken(withdraw.token, withdraw.fee);
        const stringToken = this.provider.tokenSet.resolveTokenSymbol(withdraw.token);
        return this.ethMessageSigner.getWithdrawEthMessagePart({
            stringAmount,
            stringFee,
            stringToken,
            ethAddress: withdraw.ethAddress
        });
    }

    getChangePubKeyEthMessagePart(changePubKey: {
        pubKeyHash: string;
        feeToken: TokenLike;
        fee: BigNumberish;
    }): string {
        const stringFee = BigNumber.from(changePubKey.fee).isZero()
            ? null
            : this.provider.tokenSet.formatToken(changePubKey.feeToken, changePubKey.fee);
        const stringToken = this.provider.tokenSet.resolveTokenSymbol(changePubKey.feeToken);
        return this.ethMessageSigner.getChangePubKeyEthMessagePart({
            pubKeyHash: changePubKey.pubKeyHash,
            stringToken,
            stringFee
        });
    }

    getForcedExitEthMessagePart(forcedExit: {
        target: Address;
        token: TokenLike;
        fee: BigNumberish;
        nonce: number;
    }): string {
        const stringFee = BigNumber.from(forcedExit.fee).isZero()
            ? null
            : this.provider.tokenSet.formatToken(forcedExit.token, forcedExit.fee);
        const stringToken = this.provider.tokenSet.resolveTokenSymbol(forcedExit.token);
        return this.ethMessageSigner.getForcedExitEthMessagePart({
            stringToken,
            stringFee,
            target: forcedExit.target
        });
    }

    async isOnchainAuthSigningKeySet(nonce: Nonce = 'committed'): Promise<boolean> {
        const mainZkSyncContract = this.getZkSyncMainContract();

        const numNonce = await this.getNonce(nonce);
        try {
            const onchainAuthFact = await mainZkSyncContract.authFacts(this.address(), numNonce);
            return onchainAuthFact !== '0x0000000000000000000000000000000000000000000000000000000000000000';
        } catch (e) {
            this.modifyEthersError(e);
        }
    }

    async onchainAuthSigningKey(
        nonce: Nonce = 'committed',
        ethTxOptions?: ethers.providers.TransactionRequest
    ): Promise<ContractTransaction> {
        if (!this.signer) {
            throw new Error('ZKSync signer is required for current pubkey calculation.');
        }

        const currentPubKeyHash = await this.getCurrentPubKeyHash();
        const newPubKeyHash = await this.signer.pubKeyHash();

        if (currentPubKeyHash === newPubKeyHash) {
            throw new Error('Current PubKeyHash is the same as new');
        }

        const numNonce = await this.getNonce(nonce);

        const mainZkSyncContract = this.getZkSyncMainContract();

        try {
            return mainZkSyncContract.setAuthPubkeyHash(newPubKeyHash.replace('sync:', '0x'), numNonce, {
                gasLimit: BigNumber.from('200000'),
                ...ethTxOptions
            });
        } catch (e) {
            this.modifyEthersError(e);
        }
    }

    async getCurrentPubKeyHash(): Promise<PubKeyHash> {
        return (await this.provider.getState(this.address())).committed.pubKeyHash;
    }

    async getNonce(nonce: Nonce = 'committed'): Promise<number> {
        if (nonce === 'committed') {
            return (await this.provider.getState(this.address())).committed.nonce;
        } else if (typeof nonce === 'number') {
            return nonce;
        }
    }

    async getAccountId(): Promise<number | undefined> {
        return (await this.provider.getState(this.address())).id;
    }

    address(): Address {
        return this.cachedAddress;
    }

    async getAccountState(): Promise<AccountState> {
        return this.provider.getState(this.address());
    }

    async getBalance(token: TokenLike, type: 'committed' | 'verified' = 'committed'): Promise<BigNumber> {
        const accountState = await this.getAccountState();
        const tokenSymbol = this.provider.tokenSet.resolveTokenSymbol(token);
        let balance: BigNumberish;
        if (type === 'committed') {
            balance = accountState.committed.balances[tokenSymbol] || '0';
        } else {
            balance = accountState.verified.balances[tokenSymbol] || '0';
        }
        return BigNumber.from(balance);
    }

    async getEthereumBalance(token: TokenLike): Promise<BigNumber> {
        try {
            return getEthereumBalance(this.ethSigner.provider, this.provider, this.cachedAddress, token);
        } catch (e) {
            this.modifyEthersError(e);
        }
    }

    async isERC20DepositsApproved(
        token: TokenLike,
        erc20ApproveThreshold: BigNumber = ERC20_APPROVE_TRESHOLD
    ): Promise<boolean> {
        if (isTokenETH(token)) {
            throw Error('ETH token does not need approval.');
        }
        const tokenAddress = this.provider.tokenSet.resolveTokenAddress(token);
        const erc20contract = new Contract(tokenAddress, IERC20_INTERFACE, this.ethSigner);
        try {
            const currentAllowance = await erc20contract.allowance(
                this.address(),
                this.provider.contractAddress.mainContract
            );
            return BigNumber.from(currentAllowance).gte(erc20ApproveThreshold);
        } catch (e) {
            this.modifyEthersError(e);
        }
    }

    async approveERC20TokenDeposits(
        token: TokenLike,
        max_erc20_approve_amount: BigNumber = MAX_ERC20_APPROVE_AMOUNT
    ): Promise<ContractTransaction> {
        if (isTokenETH(token)) {
            throw Error('ETH token does not need approval.');
        }
        const tokenAddress = this.provider.tokenSet.resolveTokenAddress(token);
        const erc20contract = new Contract(tokenAddress, IERC20_INTERFACE, this.ethSigner);

        try {
            return erc20contract.approve(this.provider.contractAddress.mainContract, max_erc20_approve_amount);
        } catch (e) {
            this.modifyEthersError(e);
        }
    }

    async depositToSyncFromEthereum(deposit: {
        depositTo: Address;
        token: TokenLike;
        amount: BigNumberish;
        ethTxOptions?: ethers.providers.TransactionRequest;
        approveDepositAmountForERC20?: boolean;
    }): Promise<ETHOperation> {
        const gasPrice = await this.ethSigner.provider.getGasPrice();

        const mainZkSyncContract = this.getZkSyncMainContract();

        let ethTransaction;

        if (isTokenETH(deposit.token)) {
            try {
                ethTransaction = await mainZkSyncContract.depositETH(deposit.depositTo, {
                    value: BigNumber.from(deposit.amount),
                    gasLimit: BigNumber.from('200000'),
                    gasPrice,
                    ...deposit.ethTxOptions
                });
            } catch (e) {
                this.modifyEthersError(e);
            }
        } else {
            const tokenAddress = this.provider.tokenSet.resolveTokenAddress(deposit.token);
            // ERC20 token deposit
            const erc20contract = new Contract(tokenAddress, IERC20_INTERFACE, this.ethSigner);
            let nonce: number;
            if (deposit.approveDepositAmountForERC20) {
                try {
                    const approveTx = await erc20contract.approve(
                        this.provider.contractAddress.mainContract,
                        deposit.amount
                    );
                    nonce = approveTx.nonce + 1;
                } catch (e) {
                    this.modifyEthersError(e);
                }
            }
            const args = [
                tokenAddress,
                deposit.amount,
                deposit.depositTo,
                {
                    nonce,
                    gasPrice,
                    ...deposit.ethTxOptions
                } as ethers.providers.TransactionRequest
            ];

            // We set gas limit only if user does not set it using ethTxOptions.
            const txRequest = args[args.length - 1] as ethers.providers.TransactionRequest;
            if (txRequest.gasLimit == null) {
                try {
                    const gasEstimate = await mainZkSyncContract.estimateGas.depositERC20(...args).then(
                        (estimate) => estimate,
                        () => BigNumber.from('0')
                    );
                    txRequest.gasLimit = gasEstimate.gte(ERC20_DEPOSIT_GAS_LIMIT)
                        ? gasEstimate
                        : ERC20_DEPOSIT_GAS_LIMIT;
                    args[args.length - 1] = txRequest;
                } catch (e) {
                    this.modifyEthersError(e);
                }
            }

            try {
                ethTransaction = await mainZkSyncContract.depositERC20(...args);
            } catch (e) {
                this.modifyEthersError(e);
            }
        }

        return new ETHOperation(ethTransaction, this.provider);
    }

    async emergencyWithdraw(withdraw: {
        token: TokenLike;
        accountId?: number;
        ethTxOptions?: ethers.providers.TransactionRequest;
    }): Promise<ETHOperation> {
        const gasPrice = await this.ethSigner.provider.getGasPrice();

        let accountId: number;
        if (withdraw.accountId != null) {
            accountId = withdraw.accountId;
        } else if (this.accountId !== undefined) {
            accountId = this.accountId;
        } else {
            const accountState = await this.getAccountState();
            if (!accountState.id) {
                throw new Error("Can't resolve account id from the zkSync node");
            }
            accountId = accountState.id;
        }

        const mainZkSyncContract = this.getZkSyncMainContract();

        const tokenAddress = this.provider.tokenSet.resolveTokenAddress(withdraw.token);
        try {
            const ethTransaction = await mainZkSyncContract.requestFullExit(accountId, tokenAddress, {
                gasLimit: BigNumber.from('500000'),
                gasPrice,
                ...withdraw.ethTxOptions
            });
            return new ETHOperation(ethTransaction, this.provider);
        } catch (e) {
            this.modifyEthersError(e);
        }
    }

    getZkSyncMainContract() {
        return new ethers.Contract(
            this.provider.contractAddress.mainContract,
            SYNC_MAIN_CONTRACT_INTERFACE,
            this.ethSigner
        );
    }

    private modifyEthersError(error: any): never {
        if (this.ethSigner instanceof ethers.providers.JsonRpcSigner) {
            // List of errors that can be caused by user's actions, which have to be forwarded as-is.
            const correct_errors = [
                EthersErrorCode.NONCE_EXPIRED,
                EthersErrorCode.INSUFFICIENT_FUNDS,
                EthersErrorCode.REPLACEMENT_UNDERPRICED,
                EthersErrorCode.UNPREDICTABLE_GAS_LIMIT
            ];
            if (!correct_errors.includes(error.code)) {
                // This is an error which we don't expect
                error.message = `Ethereum smart wallet JSON RPC server returned the following error while executing an operation: "${error.message}". Please contact your smart wallet support for help.`;
            }
        }

        throw error;
    }

    private async setRequiredAccountIdFromServer(actionName: string) {
        if (this.accountId === undefined) {
            const accountIdFromServer = await this.getAccountId();
            if (accountIdFromServer == null) {
                throw new Error(`Failed to ${actionName}: Account does not exist in the zkSync network`);
            } else {
                this.accountId = accountIdFromServer;
            }
        }
    }
}

class ETHOperation {
    state: 'Sent' | 'Mined' | 'Committed' | 'Verified' | 'Failed';
    error?: ZKSyncTxError;
    priorityOpId?: BigNumber;

    constructor(public ethTx: ContractTransaction, public zkSyncProvider: Provider) {
        this.state = 'Sent';
    }

    async awaitEthereumTxCommit() {
        if (this.state !== 'Sent') return;

        const txReceipt = await this.ethTx.wait();
        for (const log of txReceipt.logs) {
            try {
                const priorityQueueLog = SYNC_MAIN_CONTRACT_INTERFACE.parseLog(log);
                if (priorityQueueLog && priorityQueueLog.args.serialId != null) {
                    this.priorityOpId = priorityQueueLog.args.serialId;
                }
            } catch {}
        }
        if (!this.priorityOpId) {
            throw new Error('Failed to parse tx logs');
        }

        this.state = 'Mined';
        return txReceipt;
    }

    async awaitReceipt(): Promise<PriorityOperationReceipt> {
        this.throwErrorIfFailedState();

        await this.awaitEthereumTxCommit();
        if (this.state !== 'Mined') return;
        const receipt = await this.zkSyncProvider.notifyPriorityOp(this.priorityOpId.toNumber(), 'COMMIT');

        if (!receipt.executed) {
            this.setErrorState(new ZKSyncTxError('Priority operation failed', receipt));
            this.throwErrorIfFailedState();
        }

        this.state = 'Committed';
        return receipt;
    }

    async awaitVerifyReceipt(): Promise<PriorityOperationReceipt> {
        await this.awaitReceipt();
        if (this.state !== 'Committed') return;

        const receipt = await this.zkSyncProvider.notifyPriorityOp(this.priorityOpId.toNumber(), 'VERIFY');

        this.state = 'Verified';

        return receipt;
    }

    private setErrorState(error: ZKSyncTxError) {
        this.state = 'Failed';
        this.error = error;
    }

    private throwErrorIfFailedState() {
        if (this.state === 'Failed') throw this.error;
    }
}

class Transaction {
    state: 'Sent' | 'Committed' | 'Verified' | 'Failed';
    error?: ZKSyncTxError;

    constructor(public txData, public txHash: string, public sidechainProvider: Provider) {
        this.state = 'Sent';
    }

    async awaitReceipt(): Promise<TransactionReceipt> {
        this.throwErrorIfFailedState();

        if (this.state !== 'Sent') return;

        const receipt = await this.sidechainProvider.notifyTransaction(this.txHash, 'COMMIT');

        if (!receipt.success) {
            this.setErrorState(new ZKSyncTxError(`zkSync transaction failed: ${receipt.failReason}`, receipt));
            this.throwErrorIfFailedState();
        }

        this.state = 'Committed';
        return receipt;
    }

    async awaitVerifyReceipt(): Promise<TransactionReceipt> {
        await this.awaitReceipt();
        const receipt = await this.sidechainProvider.notifyTransaction(this.txHash, 'VERIFY');

        this.state = 'Verified';
        return receipt;
    }

    private setErrorState(error: ZKSyncTxError) {
        this.state = 'Failed';
        this.error = error;
    }

    private throwErrorIfFailedState() {
        if (this.state === 'Failed') throw this.error;
    }
}

export async function submitSignedTransaction(
    signedTx: SignedTransaction,
    provider: Provider,
    fastProcessing?: boolean
): Promise<Transaction> {
    const transactionHash = await provider.submitTx(signedTx.tx, signedTx.ethereumSignature, fastProcessing);
    return new Transaction(signedTx, transactionHash, provider);
}

export async function submitSignedTransactionsBatch(
    provider: Provider,
    signedTxs: SignedTransaction[],
    ethSignatures?: TxEthSignature[]
): Promise<Transaction[]> {
    const transactionHashes = await provider.submitTxsBatch(
        signedTxs.map((tx) => {
            return { tx: tx.tx, signature: tx.ethereumSignature };
        }),
        ethSignatures
    );
    return transactionHashes.map((txHash, idx) => new Transaction(signedTxs[idx], txHash, provider));
}<|MERGE_RESOLUTION|>--- conflicted
+++ resolved
@@ -22,12 +22,8 @@
     ChangePubkeyTypes,
     ChangePubKeyOnchain,
     ChangePubKeyECDSA,
-<<<<<<< HEAD
     ChangePubKeyCREATE2,
     Create2Data
-=======
-    ChangePubKeyCREATE2
->>>>>>> 840f41db
 } from './types';
 import {
     ERC20_APPROVE_TRESHOLD,
@@ -495,10 +491,7 @@
         }
 
         const feeTokenId = this.provider.tokenSet.resolveTokenId(changePubKey.feeToken);
-<<<<<<< HEAD
         const newPkHash = await this.signer.pubKeyHash();
-=======
->>>>>>> 840f41db
 
         await this.setRequiredAccountIdFromServer('Set Signing Key');
 
