import { BigNumber, BigNumberish, Contract, ContractTransaction, ethers } from 'ethers';
import { ErrorCode } from '@ethersproject/logger';
import { EthMessageSigner } from './eth-message-signer';
import { Provider } from './provider';
import { Create2WalletSigner, Signer } from './signer';
import { BatchBuilder } from './batch-builder';
import {
    AccountState,
    Address,
    TokenLike,
    Nonce,
    PriorityOperationReceipt,
    TransactionReceipt,
    PubKeyHash,
    ChangePubKey,
    EthSignerType,
    SignedTransaction,
    Transfer,
    TxEthSignature,
    ForcedExit,
    Withdraw,
    ChangePubkeyTypes,
    ChangePubKeyOnchain,
    ChangePubKeyECDSA,
    ChangePubKeyCREATE2,
    Create2Data,
<<<<<<< HEAD
    MintNFT,
    NFT
=======
    Order,
    Swap,
    Price
>>>>>>> c314e138
} from './types';
import {
    ERC20_APPROVE_TRESHOLD,
    IERC20_INTERFACE,
    isTokenETH,
    MAX_ERC20_APPROVE_AMOUNT,
    SYNC_MAIN_CONTRACT_INTERFACE,
    ERC20_RECOMMENDED_DEPOSIT_GAS_LIMIT,
    signMessagePersonalAPI,
    getSignedBytesFromMessage,
    getChangePubkeyMessage,
    MAX_TIMESTAMP,
    getEthereumBalance,
    ETH_RECOMMENDED_DEPOSIT_GAS_LIMIT,
    getChangePubkeyLegacyMessage,
    ERC20_DEPOSIT_GAS_LIMIT
} from './utils';

const EthersErrorCode = ErrorCode;

export class ZKSyncTxError extends Error {
    constructor(message: string, public value: PriorityOperationReceipt | TransactionReceipt) {
        super(message);
    }
}

export class Wallet {
    public provider: Provider;

    private constructor(
        public ethSigner: ethers.Signer,
        public ethMessageSigner: EthMessageSigner,
        public cachedAddress: Address,
        public signer?: Signer,
        public accountId?: number,
        public ethSignerType?: EthSignerType
    ) {}

    connect(provider: Provider) {
        this.provider = provider;
        return this;
    }

    static async fromEthSigner(
        ethWallet: ethers.Signer,
        provider: Provider,
        signer?: Signer,
        accountId?: number,
        ethSignerType?: EthSignerType
    ): Promise<Wallet> {
        if (signer == null) {
            const signerResult = await Signer.fromETHSignature(ethWallet);
            signer = signerResult.signer;
            ethSignerType = ethSignerType || signerResult.ethSignatureType;
        } else if (ethSignerType == null) {
            throw new Error('If you passed signer, you must also pass ethSignerType.');
        }

        const ethMessageSigner = new EthMessageSigner(ethWallet, ethSignerType);
        const wallet = new Wallet(
            ethWallet,
            ethMessageSigner,
            await ethWallet.getAddress(),
            signer,
            accountId,
            ethSignerType
        );

        wallet.connect(provider);
        return wallet;
    }

    static async fromCreate2Data(
        syncSigner: Signer,
        provider: Provider,
        create2Data: Create2Data,
        accountId?: number
    ): Promise<Wallet> {
        const create2Signer = new Create2WalletSigner(await syncSigner.pubKeyHash(), create2Data);
        return await Wallet.fromEthSigner(create2Signer, provider, syncSigner, accountId, {
            verificationMethod: 'ERC-1271',
            isSignedMsgPrefixed: true
        });
    }

    static async fromEthSignerNoKeys(
        ethWallet: ethers.Signer,
        provider: Provider,
        accountId?: number,
        ethSignerType?: EthSignerType
    ): Promise<Wallet> {
        const ethMessageSigner = new EthMessageSigner(ethWallet, ethSignerType);
        const wallet = new Wallet(
            ethWallet,
            ethMessageSigner,
            await ethWallet.getAddress(),
            undefined,
            accountId,
            ethSignerType
        );
        wallet.connect(provider);
        return wallet;
    }

    async getEthMessageSignature(message: ethers.utils.BytesLike): Promise<TxEthSignature> {
        if (this.ethSignerType == null) {
            throw new Error('ethSignerType is unknown');
        }

        const signedBytes = getSignedBytesFromMessage(message, !this.ethSignerType.isSignedMsgPrefixed);

        const signature = await signMessagePersonalAPI(this.ethSigner, signedBytes);

        return {
            type: this.ethSignerType.verificationMethod === 'ECDSA' ? 'EthereumSignature' : 'EIP1271Signature',
            signature
        };
    }

    batchBuilder(nonce?: Nonce): BatchBuilder {
        return BatchBuilder.fromWallet(this, nonce);
    }

    async getTransfer(transfer: {
        to: Address;
        token: TokenLike;
        amount: BigNumberish;
        fee: BigNumberish;
        nonce: number;
        validFrom: number;
        validUntil: number;
    }): Promise<Transfer> {
        if (!this.signer) {
            throw new Error('ZKSync signer is required for sending zksync transactions.');
        }

        await this.setRequiredAccountIdFromServer('Transfer funds');

        const tokenId = this.provider.tokenSet.resolveTokenId(transfer.token);

        const transactionData = {
            accountId: this.accountId,
            from: this.address(),
            to: transfer.to,
            tokenId,
            amount: transfer.amount,
            fee: transfer.fee,
            nonce: transfer.nonce,
            validFrom: transfer.validFrom,
            validUntil: transfer.validUntil
        };

        return this.signer.signSyncTransfer(transactionData);
    }

    async signSyncTransfer(transfer: {
        to: Address;
        token: TokenLike;
        amount: BigNumberish;
        fee: BigNumberish;
        nonce: number;
        validFrom?: number;
        validUntil?: number;
    }): Promise<SignedTransaction> {
        transfer.validFrom = transfer.validFrom || 0;
        transfer.validUntil = transfer.validUntil || MAX_TIMESTAMP;
        const signedTransferTransaction = await this.getTransfer(transfer as any);

        const stringAmount = BigNumber.from(transfer.amount).isZero()
            ? null
            : this.provider.tokenSet.formatToken(transfer.token, transfer.amount);
        const stringFee = BigNumber.from(transfer.fee).isZero()
            ? null
            : this.provider.tokenSet.formatToken(transfer.token, transfer.fee);
        const stringToken = this.provider.tokenSet.resolveTokenSymbol(transfer.token);
        const ethereumSignature =
            this.ethSigner instanceof Create2WalletSigner
                ? null
                : await this.ethMessageSigner.ethSignTransfer({
                      stringAmount,
                      stringFee,
                      stringToken,
                      to: transfer.to,
                      nonce: transfer.nonce,
                      accountId: this.accountId
                  });
        return {
            tx: signedTransferTransaction,
            ethereumSignature
        };
    }

    async getForcedExit(forcedExit: {
        target: Address;
        token: TokenLike;
        fee: BigNumberish;
        nonce: number;
        validFrom?: number;
        validUntil?: number;
    }): Promise<ForcedExit> {
        if (!this.signer) {
            throw new Error('ZKSync signer is required for sending zksync transactions.');
        }
        await this.setRequiredAccountIdFromServer('perform a Forced Exit');

        const tokenId = this.provider.tokenSet.resolveTokenId(forcedExit.token);

        const transactionData = {
            initiatorAccountId: this.accountId,
            target: forcedExit.target,
            tokenId,
            fee: forcedExit.fee,
            nonce: forcedExit.nonce,
            validFrom: forcedExit.validFrom || 0,
            validUntil: forcedExit.validUntil || MAX_TIMESTAMP
        };

        return await this.signer.signSyncForcedExit(transactionData);
    }

    async signSyncForcedExit(forcedExit: {
        target: Address;
        token: TokenLike;
        fee: BigNumberish;
        nonce: number;
        validFrom?: number;
        validUntil?: number;
    }): Promise<SignedTransaction> {
        const signedForcedExitTransaction = await this.getForcedExit(forcedExit);

        const stringFee = BigNumber.from(forcedExit.fee).isZero()
            ? null
            : this.provider.tokenSet.formatToken(forcedExit.token, forcedExit.fee);
        const stringToken = this.provider.tokenSet.resolveTokenSymbol(forcedExit.token);
        const ethereumSignature =
            this.ethSigner instanceof Create2WalletSigner
                ? null
                : await this.ethMessageSigner.ethSignForcedExit({
                      stringToken,
                      stringFee,
                      target: forcedExit.target,
                      nonce: forcedExit.nonce
                  });

        return {
            tx: signedForcedExitTransaction,
            ethereumSignature
        };
    }

    async syncForcedExit(forcedExit: {
        target: Address;
        token: TokenLike;
        fee?: BigNumberish;
        nonce?: Nonce;
        validFrom?: number;
        validUntil?: number;
    }): Promise<Transaction> {
        forcedExit.nonce = forcedExit.nonce != null ? await this.getNonce(forcedExit.nonce) : await this.getNonce();
        if (forcedExit.fee == null) {
            // Fee for forced exit is defined by `Withdraw` transaction type (as it's essentially just a forced withdraw).
            const fullFee = await this.provider.getTransactionFee('Withdraw', forcedExit.target, forcedExit.token);
            forcedExit.fee = fullFee.totalFee;
        }

        const signedForcedExitTransaction = await this.signSyncForcedExit(forcedExit as any);
        return submitSignedTransaction(signedForcedExitTransaction, this.provider);
    }

    // Note that in syncMultiTransfer, unlike in syncTransfer,
    // users need to specify the fee for each transaction.
    // The main reason is that multitransfer enables paying fees
    // in multiple tokens, (as long as the total sum
    // of fees is enough to cover up the fees for all of the transactions).
    // That might bring an inattentive user in a trouble like the following:
    //
    // A user wants to submit transactions in multiple tokens and
    // wants to pay the fees with only some of them. If the user forgets
    // to set the fees' value to 0 for transactions with tokens
    // he won't pay the fee with, then this user will overpay a lot.
    //
    // That's why we want the users to be explicit about fees in multitransfers.
    async syncMultiTransfer(
        transfers: {
            to: Address;
            token: TokenLike;
            amount: BigNumberish;
            fee: BigNumberish;
            symbol?: string;
            nonce?: Nonce;
            validFrom?: number;
            validUntil?: number;
        }[]
    ): Promise<Transaction[]> {
        if (!this.signer) {
            throw new Error('ZKSync signer is required for sending zksync transactions.');
        }

        if (transfers.length == 0) return [];

        await this.setRequiredAccountIdFromServer('Transfer funds');

        let batch = [];
        let messages: string[] = [];

        let nextNonce = transfers[0].nonce != null ? await this.getNonce(transfers[0].nonce) : await this.getNonce();
        const batchNonce = nextNonce;

        for (let i = 0; i < transfers.length; i++) {
            const transfer = transfers[i];
            const nonce = nextNonce;
            nextNonce += 1;

            const tx: Transfer = await this.getTransfer({
                to: transfer.to,
                token: transfer.token,
                amount: transfer.amount,
                fee: transfer.fee,
                nonce,
                validFrom: transfer.validFrom || 0,
                validUntil: transfer.validUntil || MAX_TIMESTAMP
            });
            const message = this.getTransferEthMessagePart({ stringToken: transfer.symbol, ...transfer });
            messages.push(message);
            batch.push({ tx, signature: null });
        }

        messages.push(`Nonce: ${batchNonce}`);
        const message = messages.filter((part) => part.length != 0).join('\n');
        const ethSignatures =
            this.ethSigner instanceof Create2WalletSigner
                ? []
                : [await this.ethMessageSigner.getEthMessageSignature(message)];

        const transactionHashes = await this.provider.submitTxsBatch(batch, ethSignatures);
        return transactionHashes.map((txHash, idx) => new Transaction(batch[idx], txHash, this.provider));
    }

<<<<<<< HEAD
    async syncTransferNFT(transfer: {
        to: Address;
        token: NFT;
        feeToken: TokenLike;
        fee?: BigNumberish;
        nonce?: Nonce;
        validFrom?: number;
        validUntil?: number;
    }): Promise<Transaction[]> {
        transfer.nonce = transfer.nonce != null ? await this.getNonce(transfer.nonce) : await this.getNonce();

        let fee;
        if (transfer.fee == null) {
            fee = await this.provider.getTransactionsBatchFee(
                ['Transfer', 'Transfer'],
                [this.address(), this.address()],
                transfer.feeToken
            );
        } else {
            fee = transfer.fee;
        }
        const txFee = {
            to: transfer.to,
            token: transfer.feeToken,
            amount: 0,
            fee
        };
        const txNFT = {
            to: transfer.to,
            token: transfer.token.id,
            amount: 1,
            fee: 0,
            symbol: transfer.token.symbol
        };

        return await this.syncMultiTransfer([txNFT, txFee]);
=======
    async getLimitOrder(order: {
        tokenSell: TokenLike;
        tokenBuy: TokenLike;
        price: Price;
        recipient?: Address;
        nonce?: Nonce;
        validFrom?: number;
        validUntil?: number;
    }): Promise<Order> {
        return this.getOrder({
            ...order,
            amount: 0
        });
    }

    async getOrder(order: {
        tokenSell: TokenLike;
        tokenBuy: TokenLike;
        price: Price;
        amount: BigNumberish;
        recipient?: Address;
        nonce?: Nonce;
        validFrom?: number;
        validUntil?: number;
    }): Promise<Order> {
        if (!this.signer) {
            throw new Error('zkSync signer is required for signing an order');
        }
        await this.setRequiredAccountIdFromServer('Swap order');
        const nonce = order.nonce != null ? await this.getNonce(order.nonce) : await this.getNonce();
        const recipientAddress = order.recipient || this.address();

        return this.signer.signSyncOrder({
            accountId: this.accountId,
            recipientAddress,
            nonce,
            amount: order.amount || BigNumber.from(0),
            tokenSell: this.provider.tokenSet.resolveTokenId(order.tokenSell),
            tokenBuy: this.provider.tokenSet.resolveTokenId(order.tokenBuy),
            validFrom: order.validFrom || 0,
            validUntil: order.validUntil || MAX_TIMESTAMP,
            price: order.price
        });
    }

    async getSwap(swap: {
        orders: [Order, Order];
        feeToken: number;
        amounts: [BigNumberish, BigNumberish];
        nonce: number;
        fee: BigNumberish;
    }): Promise<Swap> {
        if (!this.signer) {
            throw new Error('zkSync signer is required for swapping funds');
        }
        await this.setRequiredAccountIdFromServer('Swap submission');
        const feeToken = this.provider.tokenSet.resolveTokenId(swap.feeToken);

        return this.signer.signSyncSwap({
            ...swap,
            submitterId: await this.getAccountId(),
            submitterAddress: this.address(),
            feeToken
        });
    }

    async signSyncSwap(swap: {
        orders: [Order, Order];
        feeToken: number;
        amounts: [BigNumberish, BigNumberish];
        nonce: number;
        fee: BigNumberish;
    }): Promise<SignedTransaction> {
        const signedSwapTransaction = await this.getSwap(swap);
        const stringFee = BigNumber.from(swap.fee).isZero()
            ? null
            : this.provider.tokenSet.formatToken(swap.feeToken, swap.fee);
        const stringToken = this.provider.tokenSet.resolveTokenSymbol(swap.feeToken);
        const ethereumSignature =
            this.ethSigner instanceof Create2WalletSigner
                ? null
                : await this.ethMessageSigner.ethSignSwap({
                      fee: stringFee,
                      feeToken: stringToken,
                      nonce: swap.nonce
                  });

        return {
            tx: signedSwapTransaction,
            ethereumSignature
        };
    }

    async syncSwap(swap: {
        orders: [Order, Order];
        feeToken: TokenLike;
        amounts?: [BigNumberish, BigNumberish];
        nonce?: number;
        fee?: BigNumberish;
    }): Promise<Transaction> {
        swap.nonce = swap.nonce != null ? await this.getNonce(swap.nonce) : await this.getNonce();
        if (swap.fee == null) {
            const fullFee = await this.provider.getTransactionFee('Swap', this.address(), swap.feeToken);
            swap.fee = fullFee.totalFee;
        }

        if (swap.amounts == null) {
            let amount0 = BigNumber.from(swap.orders[0].amount);
            let amount1 = BigNumber.from(swap.orders[1].amount);
            if (!amount0.eq(0) && !amount1.eq(0)) {
                swap.amounts = [amount0, amount1];
            } else {
                throw new Error('If amounts in order are implicit, you must specify them yourself');
            }
        }

        const signedSwapTransaction = await this.signSyncSwap(swap as any);
        return submitSignedTransaction(signedSwapTransaction, this.provider);
>>>>>>> c314e138
    }

    async syncTransfer(transfer: {
        to: Address;
        token: TokenLike;
        amount: BigNumberish;
        fee?: BigNumberish;
        nonce?: Nonce;
        validFrom?: number;
        validUntil?: number;
    }): Promise<Transaction> {
        transfer.nonce = transfer.nonce != null ? await this.getNonce(transfer.nonce) : await this.getNonce();

        if (transfer.fee == null) {
            const fullFee = await this.provider.getTransactionFee('Transfer', transfer.to, transfer.token);
            transfer.fee = fullFee.totalFee;
        }
        const signedTransferTransaction = await this.signSyncTransfer(transfer as any);
        return submitSignedTransaction(signedTransferTransaction, this.provider);
    }

    async getMintNFT(mintNft: {
        recipient: string;
        contentHash: string;
        feeToken: TokenLike;
        fee: BigNumberish;
        nonce: number;
    }): Promise<MintNFT> {
        if (!this.signer) {
            throw new Error('ZKSync signer is required for sending zksync transactions.');
        }
        await this.setRequiredAccountIdFromServer('MintNFT');

        const feeTokenId = this.provider.tokenSet.resolveTokenId(mintNft.feeToken);
        const transactionData = {
            creatorId: this.accountId,
            creatorAddress: this.address(),
            recipient: mintNft.recipient,
            contentHash: mintNft.contentHash,
            feeTokenId,
            fee: mintNft.fee,
            nonce: mintNft.nonce
        };

        return await this.signer.signMintNFT(transactionData);
    }

    async getWithdrawFromSyncToEthereum(withdraw: {
        ethAddress: string;
        token: TokenLike;
        amount: BigNumberish;
        fee: BigNumberish;
        nonce: number;
        validFrom: number;
        validUntil: number;
    }): Promise<Withdraw> {
        if (!this.signer) {
            throw new Error('ZKSync signer is required for sending zksync transactions.');
        }
        await this.setRequiredAccountIdFromServer('Withdraw funds');

        const tokenId = this.provider.tokenSet.resolveTokenId(withdraw.token);
        const transactionData = {
            accountId: this.accountId,
            from: this.address(),
            ethAddress: withdraw.ethAddress,
            tokenId,
            amount: withdraw.amount,
            fee: withdraw.fee,
            nonce: withdraw.nonce,
            validFrom: withdraw.validFrom,
            validUntil: withdraw.validUntil
        };

        return await this.signer.signSyncWithdraw(transactionData);
    }

    async signMintNFT(mintNft: {
        recipient: string;
        contentHash: string;
        feeToken: TokenLike;
        fee: BigNumberish;
        nonce: number;
    }): Promise<SignedTransaction> {
        const signedMintNFTTransaction = await this.getMintNFT(mintNft as any);

        const stringFee = BigNumber.from(mintNft.fee).isZero()
            ? null
            : this.provider.tokenSet.formatToken(mintNft.feeToken, mintNft.fee);
        const stringToken = this.provider.tokenSet.resolveTokenSymbol(mintNft.feeToken);
        const ethereumSignature =
            this.ethSigner instanceof Create2WalletSigner
                ? null
                : await this.ethMessageSigner.ethSignMintNFT({
                      stringToken,
                      stringFee,
                      recipient: mintNft.recipient,
                      contentHash: mintNft.contentHash,
                      nonce: mintNft.nonce
                  });

        return {
            tx: signedMintNFTTransaction,
            ethereumSignature
        };
    }

    async signWithdrawFromSyncToEthereum(withdraw: {
        ethAddress: string;
        token: TokenLike;
        amount: BigNumberish;
        fee: BigNumberish;
        nonce: number;
        validFrom?: number;
        validUntil?: number;
    }): Promise<SignedTransaction> {
        withdraw.validFrom = withdraw.validFrom || 0;
        withdraw.validUntil = withdraw.validUntil || MAX_TIMESTAMP;
        const signedWithdrawTransaction = await this.getWithdrawFromSyncToEthereum(withdraw as any);

        const stringAmount = BigNumber.from(withdraw.amount).isZero()
            ? null
            : this.provider.tokenSet.formatToken(withdraw.token, withdraw.amount);
        const stringFee = BigNumber.from(withdraw.fee).isZero()
            ? null
            : this.provider.tokenSet.formatToken(withdraw.token, withdraw.fee);
        const stringToken = this.provider.tokenSet.resolveTokenSymbol(withdraw.token);
        const ethereumSignature =
            this.ethSigner instanceof Create2WalletSigner
                ? null
                : await this.ethMessageSigner.ethSignWithdraw({
                      stringAmount,
                      stringFee,
                      stringToken,
                      ethAddress: withdraw.ethAddress,
                      nonce: withdraw.nonce,
                      accountId: this.accountId
                  });

        return {
            tx: signedWithdrawTransaction,
            ethereumSignature
        };
    }

    async mintNFT(mintNft: {
        recipient: string;
        contentHash: string;
        feeToken: TokenLike;
        fee?: BigNumberish;
        nonce?: Nonce;
    }): Promise<Transaction> {
        mintNft.nonce = mintNft.nonce != null ? await this.getNonce(mintNft.nonce) : await this.getNonce();

        if (mintNft.fee == null) {
            const fullFee = await this.provider.getTransactionFee('MintNFT', mintNft.recipient, mintNft.feeToken);
            mintNft.fee = fullFee.totalFee;
        }

        const signedMintNFTTransaction = await this.signMintNFT(mintNft as any);

        return submitSignedTransaction(signedMintNFTTransaction, this.provider, false);
    }

    async withdrawFromSyncToEthereum(withdraw: {
        ethAddress: string;
        token: TokenLike;
        amount: BigNumberish;
        fee?: BigNumberish;
        nonce?: Nonce;
        fastProcessing?: boolean;
        validFrom?: number;
        validUntil?: number;
    }): Promise<Transaction> {
        withdraw.nonce = withdraw.nonce != null ? await this.getNonce(withdraw.nonce) : await this.getNonce();

        if (withdraw.fee == null) {
            const feeType = withdraw.fastProcessing === true ? 'FastWithdraw' : 'Withdraw';

            const fullFee = await this.provider.getTransactionFee(feeType, withdraw.ethAddress, withdraw.token);
            withdraw.fee = fullFee.totalFee;
        }

        const signedWithdrawTransaction = await this.signWithdrawFromSyncToEthereum(withdraw as any);

        return submitSignedTransaction(signedWithdrawTransaction, this.provider, withdraw.fastProcessing);
    }

    async isSigningKeySet(): Promise<boolean> {
        if (!this.signer) {
            throw new Error('ZKSync signer is required for current pubkey calculation.');
        }
        const currentPubKeyHash = await this.getCurrentPubKeyHash();
        const signerPubKeyHash = await this.signer.pubKeyHash();
        return currentPubKeyHash === signerPubKeyHash;
    }

    async getChangePubKey(changePubKey: {
        feeToken: TokenLike;
        fee: BigNumberish;
        nonce: number;
        ethAuthData?: ChangePubKeyOnchain | ChangePubKeyECDSA | ChangePubKeyCREATE2;
        ethSignature?: string;
        validFrom: number;
        validUntil: number;
    }): Promise<ChangePubKey> {
        if (!this.signer) {
            throw new Error('ZKSync signer is required for current pubkey calculation.');
        }

        const feeTokenId = this.provider.tokenSet.resolveTokenId(changePubKey.feeToken);
        const newPkHash = await this.signer.pubKeyHash();

        await this.setRequiredAccountIdFromServer('Set Signing Key');

        const changePubKeyTx: ChangePubKey = await this.signer.signSyncChangePubKey({
            accountId: this.accountId,
            account: this.address(),
            newPkHash,
            nonce: changePubKey.nonce,
            feeTokenId,
            fee: BigNumber.from(changePubKey.fee).toString(),
            ethAuthData: changePubKey.ethAuthData,
            ethSignature: changePubKey.ethSignature,
            validFrom: changePubKey.validFrom,
            validUntil: changePubKey.validUntil
        });

        return changePubKeyTx;
    }

    async signSetSigningKey(changePubKey: {
        feeToken: TokenLike;
        fee: BigNumberish;
        nonce: number;
        ethAuthType: ChangePubkeyTypes;
        batchHash?: string;
        validFrom?: number;
        validUntil?: number;
    }): Promise<SignedTransaction> {
        const newPubKeyHash = await this.signer.pubKeyHash();

        let ethAuthData;
        let ethSignature;
        if (changePubKey.ethAuthType === 'Onchain') {
            ethAuthData = {
                type: 'Onchain'
            };
        } else if (changePubKey.ethAuthType === 'ECDSA') {
            await this.setRequiredAccountIdFromServer('ChangePubKey authorized by ECDSA.');
            const changePubKeyMessage = getChangePubkeyMessage(
                newPubKeyHash,
                changePubKey.nonce,
                this.accountId,
                changePubKey.batchHash
            );
            const ethSignature = (await this.getEthMessageSignature(changePubKeyMessage)).signature;
            ethAuthData = {
                type: 'ECDSA',
                ethSignature,
                batchHash: changePubKey.batchHash
            };
        } else if (changePubKey.ethAuthType === 'CREATE2') {
            if (this.ethSigner instanceof Create2WalletSigner) {
                const create2data = this.ethSigner.create2WalletData;
                ethAuthData = {
                    type: 'CREATE2',
                    creatorAddress: create2data.creatorAddress,
                    saltArg: create2data.saltArg,
                    codeHash: create2data.codeHash
                };
            } else {
                throw new Error('CREATE2 wallet authentication is only available for CREATE2 wallets');
            }
        } else if (changePubKey.ethAuthType === 'ECDSALegacyMessage') {
            await this.setRequiredAccountIdFromServer('ChangePubKey authorized by ECDSALegacyMessage.');
            const changePubKeyMessage = getChangePubkeyLegacyMessage(newPubKeyHash, changePubKey.nonce, this.accountId);
            ethSignature = (await this.getEthMessageSignature(changePubKeyMessage)).signature;
        } else {
            throw new Error('Unsupported SetSigningKey type');
        }

        const changePubkeyTxUnsigned = Object.assign(changePubKey, { ethAuthData, ethSignature });
        changePubkeyTxUnsigned.validFrom = changePubKey.validFrom || 0;
        changePubkeyTxUnsigned.validUntil = changePubKey.validUntil || MAX_TIMESTAMP;
        const changePubKeyTx = await this.getChangePubKey(changePubkeyTxUnsigned as any);

        return {
            tx: changePubKeyTx
        };
    }

    async setSigningKey(changePubKey: {
        feeToken: TokenLike;
        ethAuthType: ChangePubkeyTypes;
        fee?: BigNumberish;
        nonce?: Nonce;
        validFrom?: number;
        validUntil?: number;
    }): Promise<Transaction> {
        changePubKey.nonce =
            changePubKey.nonce != null ? await this.getNonce(changePubKey.nonce) : await this.getNonce();

        if (changePubKey.fee == null) {
            changePubKey.fee = 0;

            if (changePubKey.ethAuthType === 'ECDSALegacyMessage') {
                const feeType = {
                    ChangePubKey: {
                        onchainPubkeyAuth: true
                    }
                };
                const fullFee = await this.provider.getTransactionFee(feeType, this.address(), changePubKey.feeToken);
                changePubKey.fee = fullFee.totalFee;
            } else {
                const feeType = {
                    ChangePubKey: changePubKey.ethAuthType
                };
                const fullFee = await this.provider.getTransactionFee(feeType, this.address(), changePubKey.feeToken);
                changePubKey.fee = fullFee.totalFee;
            }
        }

        const txData = await this.signSetSigningKey(changePubKey as any);

        const currentPubKeyHash = await this.getCurrentPubKeyHash();
        if (currentPubKeyHash === (txData.tx as ChangePubKey).newPkHash) {
            throw new Error('Current signing key is already set');
        }

        return submitSignedTransaction(txData, this.provider);
    }

    // The following methods are needed in case user decided to build
    // a message for the batch himself (e.g. in case of multi-authors batch).
    // It might seem that these belong to ethMessageSigner, however, we have
    // to resolve the token and format amount/fee before constructing the
    // transaction.
    getTransferEthMessagePart(transfer: {
        to: Address;
        token: TokenLike;
        amount: BigNumberish;
        fee: BigNumberish;
        stringToken?: string;
    }): string {
        const stringAmount = BigNumber.from(transfer.amount).isZero()
            ? null
            : this.provider.tokenSet.formatToken(transfer.token, transfer.amount);
        const stringFee = BigNumber.from(transfer.fee).isZero()
            ? null
            : this.provider.tokenSet.formatToken(transfer.token, transfer.fee);

        const stringToken =
            transfer.stringToken == null
                ? this.provider.tokenSet.resolveTokenSymbol(transfer.token)
                : transfer.stringToken;
        return this.ethMessageSigner.getTransferEthMessagePart({
            stringAmount,
            stringFee,
            stringToken,
            to: transfer.to
        });
    }

    getWithdrawEthMessagePart(withdraw: {
        ethAddress: string;
        token: TokenLike;
        amount: BigNumberish;
        fee: BigNumberish;
    }): string {
        const stringAmount = BigNumber.from(withdraw.amount).isZero()
            ? null
            : this.provider.tokenSet.formatToken(withdraw.token, withdraw.amount);
        const stringFee = BigNumber.from(withdraw.fee).isZero()
            ? null
            : this.provider.tokenSet.formatToken(withdraw.token, withdraw.fee);
        const stringToken = this.provider.tokenSet.resolveTokenSymbol(withdraw.token);
        return this.ethMessageSigner.getWithdrawEthMessagePart({
            stringAmount,
            stringFee,
            stringToken,
            ethAddress: withdraw.ethAddress
        });
    }

    getChangePubKeyEthMessagePart(changePubKey: {
        pubKeyHash: string;
        feeToken: TokenLike;
        fee: BigNumberish;
    }): string {
        const stringFee = BigNumber.from(changePubKey.fee).isZero()
            ? null
            : this.provider.tokenSet.formatToken(changePubKey.feeToken, changePubKey.fee);
        const stringToken = this.provider.tokenSet.resolveTokenSymbol(changePubKey.feeToken);
        return this.ethMessageSigner.getChangePubKeyEthMessagePart({
            pubKeyHash: changePubKey.pubKeyHash,
            stringToken,
            stringFee
        });
    }

<<<<<<< HEAD
    getMintNFTMessagePart(mintNFT: {
        recipient: string;
        contentHash: string;
        feeToken: TokenLike;
        fee: BigNumberish;
        nonce: number;
    }): string {
        const stringFee = BigNumber.from(mintNFT.fee).isZero()
            ? null
            : this.provider.tokenSet.formatToken(mintNFT.feeToken, mintNFT.fee);
        const stringToken = this.provider.tokenSet.resolveTokenSymbol(mintNFT.feeToken);
        return this.ethMessageSigner.getMintEthEthSignMessage({
            stringToken,
            stringFee,
            recipient: mintNFT.recipient,
            contentHash: mintNFT.contentHash,
            nonce: mintNFT.nonce
=======
    getSwapEthSignMessagePart(swap: { fee: BigNumberish; feeToken: TokenLike }): string {
        const stringFee = BigNumber.from(swap.fee).isZero()
            ? null
            : this.provider.tokenSet.formatToken(swap.feeToken, swap.fee);
        const stringToken = this.provider.tokenSet.resolveTokenSymbol(swap.feeToken);
        return this.ethMessageSigner.getSwapEthSignMessagePart({
            fee: stringFee,
            feeToken: stringToken
>>>>>>> c314e138
        });
    }

    getForcedExitEthMessagePart(forcedExit: {
        target: Address;
        token: TokenLike;
        fee: BigNumberish;
        nonce: number;
    }): string {
        const stringFee = BigNumber.from(forcedExit.fee).isZero()
            ? null
            : this.provider.tokenSet.formatToken(forcedExit.token, forcedExit.fee);
        const stringToken = this.provider.tokenSet.resolveTokenSymbol(forcedExit.token);
        return this.ethMessageSigner.getForcedExitEthMessagePart({
            stringToken,
            stringFee,
            target: forcedExit.target
        });
    }

    async isOnchainAuthSigningKeySet(nonce: Nonce = 'committed'): Promise<boolean> {
        const mainZkSyncContract = this.getZkSyncMainContract();

        const numNonce = await this.getNonce(nonce);
        try {
            const onchainAuthFact = await mainZkSyncContract.authFacts(this.address(), numNonce);
            return onchainAuthFact !== '0x0000000000000000000000000000000000000000000000000000000000000000';
        } catch (e) {
            this.modifyEthersError(e);
        }
    }

    async onchainAuthSigningKey(
        nonce: Nonce = 'committed',
        ethTxOptions?: ethers.providers.TransactionRequest
    ): Promise<ContractTransaction> {
        if (!this.signer) {
            throw new Error('ZKSync signer is required for current pubkey calculation.');
        }

        const currentPubKeyHash = await this.getCurrentPubKeyHash();
        const newPubKeyHash = await this.signer.pubKeyHash();

        if (currentPubKeyHash === newPubKeyHash) {
            throw new Error('Current PubKeyHash is the same as new');
        }

        const numNonce = await this.getNonce(nonce);

        const mainZkSyncContract = this.getZkSyncMainContract();

        try {
            return mainZkSyncContract.setAuthPubkeyHash(newPubKeyHash.replace('sync:', '0x'), numNonce, {
                gasLimit: BigNumber.from('200000'),
                ...ethTxOptions
            });
        } catch (e) {
            this.modifyEthersError(e);
        }
    }

    async getCurrentPubKeyHash(): Promise<PubKeyHash> {
        return (await this.provider.getState(this.address())).committed.pubKeyHash;
    }

    async getNonce(nonce: Nonce = 'committed'): Promise<number> {
        if (nonce === 'committed') {
            return (await this.provider.getState(this.address())).committed.nonce;
        } else if (typeof nonce === 'number') {
            return nonce;
        }
    }

    async getAccountId(): Promise<number | undefined> {
        return (await this.provider.getState(this.address())).id;
    }

    address(): Address {
        return this.cachedAddress;
    }

    async getAccountState(): Promise<AccountState> {
        return this.provider.getState(this.address());
    }

    async getNFT(tokenId: number, type: 'committed' | 'verified' = 'committed'): Promise<NFT> {
        const accountState = await this.getAccountState();
        let token: NFT;
        if (type === 'committed') {
            token = accountState.committed.nfts[tokenId];
        } else {
            token = accountState.verified.nfts[tokenId];
        }
        return token;
    }

    async getBalance(token: TokenLike, type: 'committed' | 'verified' = 'committed'): Promise<BigNumber> {
        const accountState = await this.getAccountState();
        const tokenSymbol = this.provider.tokenSet.resolveTokenSymbol(token);
        let balance: BigNumberish;
        if (type === 'committed') {
            balance = accountState.committed.balances[tokenSymbol] || '0';
        } else {
            balance = accountState.verified.balances[tokenSymbol] || '0';
        }
        return BigNumber.from(balance);
    }

    async getEthereumBalance(token: TokenLike): Promise<BigNumber> {
        try {
            return getEthereumBalance(this.ethSigner.provider, this.provider, this.cachedAddress, token);
        } catch (e) {
            this.modifyEthersError(e);
        }
    }

    async isERC20DepositsApproved(
        token: TokenLike,
        erc20ApproveThreshold: BigNumber = ERC20_APPROVE_TRESHOLD
    ): Promise<boolean> {
        if (isTokenETH(token)) {
            throw Error('ETH token does not need approval.');
        }
        const tokenAddress = this.provider.tokenSet.resolveTokenAddress(token);
        const erc20contract = new Contract(tokenAddress, IERC20_INTERFACE, this.ethSigner);
        try {
            const currentAllowance = await erc20contract.allowance(
                this.address(),
                this.provider.contractAddress.mainContract
            );
            return BigNumber.from(currentAllowance).gte(erc20ApproveThreshold);
        } catch (e) {
            this.modifyEthersError(e);
        }
    }

    async approveERC20TokenDeposits(
        token: TokenLike,
        max_erc20_approve_amount: BigNumber = MAX_ERC20_APPROVE_AMOUNT
    ): Promise<ContractTransaction> {
        if (isTokenETH(token)) {
            throw Error('ETH token does not need approval.');
        }
        const tokenAddress = this.provider.tokenSet.resolveTokenAddress(token);
        const erc20contract = new Contract(tokenAddress, IERC20_INTERFACE, this.ethSigner);

        try {
            return erc20contract.approve(this.provider.contractAddress.mainContract, max_erc20_approve_amount);
        } catch (e) {
            this.modifyEthersError(e);
        }
    }

    async depositToSyncFromEthereum(deposit: {
        depositTo: Address;
        token: TokenLike;
        amount: BigNumberish;
        ethTxOptions?: ethers.providers.TransactionRequest;
        approveDepositAmountForERC20?: boolean;
    }): Promise<ETHOperation> {
        const gasPrice = await this.ethSigner.provider.getGasPrice();

        const mainZkSyncContract = this.getZkSyncMainContract();

        let ethTransaction;

        if (isTokenETH(deposit.token)) {
            try {
                ethTransaction = await mainZkSyncContract.depositETH(deposit.depositTo, {
                    value: BigNumber.from(deposit.amount),
                    gasLimit: BigNumber.from(ETH_RECOMMENDED_DEPOSIT_GAS_LIMIT),
                    gasPrice,
                    ...deposit.ethTxOptions
                });
            } catch (e) {
                this.modifyEthersError(e);
            }
        } else {
            const tokenAddress = this.provider.tokenSet.resolveTokenAddress(deposit.token);
            // ERC20 token deposit
            const erc20contract = new Contract(tokenAddress, IERC20_INTERFACE, this.ethSigner);
            let nonce: number;
            if (deposit.approveDepositAmountForERC20) {
                try {
                    const approveTx = await erc20contract.approve(
                        this.provider.contractAddress.mainContract,
                        deposit.amount
                    );
                    nonce = approveTx.nonce + 1;
                } catch (e) {
                    this.modifyEthersError(e);
                }
            }
            const args = [
                tokenAddress,
                deposit.amount,
                deposit.depositTo,
                {
                    nonce,
                    gasPrice,
                    ...deposit.ethTxOptions
                } as ethers.providers.TransactionRequest
            ];

            // We set gas limit only if user does not set it using ethTxOptions.
            const txRequest = args[args.length - 1] as ethers.providers.TransactionRequest;
            if (txRequest.gasLimit == null) {
                try {
                    const gasEstimate = await mainZkSyncContract.estimateGas.depositERC20(...args).then(
                        (estimate) => estimate,
                        () => BigNumber.from('0')
                    );
                    const isMainnet = (await this.ethSigner.getChainId()) == 1;
                    let recommendedGasLimit =
                        isMainnet && ERC20_DEPOSIT_GAS_LIMIT[tokenAddress]
                            ? BigNumber.from(ERC20_DEPOSIT_GAS_LIMIT[tokenAddress])
                            : ERC20_RECOMMENDED_DEPOSIT_GAS_LIMIT;
                    txRequest.gasLimit = gasEstimate.gte(recommendedGasLimit) ? gasEstimate : recommendedGasLimit;
                    args[args.length - 1] = txRequest;
                } catch (e) {
                    this.modifyEthersError(e);
                }
            }

            try {
                ethTransaction = await mainZkSyncContract.depositERC20(...args);
            } catch (e) {
                this.modifyEthersError(e);
            }
        }

        return new ETHOperation(ethTransaction, this.provider);
    }

    async emergencyWithdraw(withdraw: {
        token: TokenLike;
        accountId?: number;
        ethTxOptions?: ethers.providers.TransactionRequest;
    }): Promise<ETHOperation> {
        const gasPrice = await this.ethSigner.provider.getGasPrice();

        let accountId: number;
        if (withdraw.accountId != null) {
            accountId = withdraw.accountId;
        } else if (this.accountId !== undefined) {
            accountId = this.accountId;
        } else {
            const accountState = await this.getAccountState();
            if (!accountState.id) {
                throw new Error("Can't resolve account id from the zkSync node");
            }
            accountId = accountState.id;
        }

        const mainZkSyncContract = this.getZkSyncMainContract();

        const tokenAddress = this.provider.tokenSet.resolveTokenAddress(withdraw.token);
        try {
            const ethTransaction = await mainZkSyncContract.requestFullExit(accountId, tokenAddress, {
                gasLimit: BigNumber.from('500000'),
                gasPrice,
                ...withdraw.ethTxOptions
            });
            return new ETHOperation(ethTransaction, this.provider);
        } catch (e) {
            this.modifyEthersError(e);
        }
    }

    getZkSyncMainContract() {
        return new ethers.Contract(
            this.provider.contractAddress.mainContract,
            SYNC_MAIN_CONTRACT_INTERFACE,
            this.ethSigner
        );
    }

    private modifyEthersError(error: any): never {
        if (this.ethSigner instanceof ethers.providers.JsonRpcSigner) {
            // List of errors that can be caused by user's actions, which have to be forwarded as-is.
            const correct_errors = [
                EthersErrorCode.NONCE_EXPIRED,
                EthersErrorCode.INSUFFICIENT_FUNDS,
                EthersErrorCode.REPLACEMENT_UNDERPRICED,
                EthersErrorCode.UNPREDICTABLE_GAS_LIMIT
            ];
            if (!correct_errors.includes(error.code)) {
                // This is an error which we don't expect
                error.message = `Ethereum smart wallet JSON RPC server returned the following error while executing an operation: "${error.message}". Please contact your smart wallet support for help.`;
            }
        }

        throw error;
    }

    private async setRequiredAccountIdFromServer(actionName: string) {
        if (this.accountId === undefined) {
            const accountIdFromServer = await this.getAccountId();
            if (accountIdFromServer == null) {
                throw new Error(`Failed to ${actionName}: Account does not exist in the zkSync network`);
            } else {
                this.accountId = accountIdFromServer;
            }
        }
    }
}

export class ETHOperation {
    state: 'Sent' | 'Mined' | 'Committed' | 'Verified' | 'Failed';
    error?: ZKSyncTxError;
    priorityOpId?: BigNumber;

    constructor(public ethTx: ContractTransaction, public zkSyncProvider: Provider) {
        this.state = 'Sent';
    }

    async awaitEthereumTxCommit() {
        if (this.state !== 'Sent') return;

        const txReceipt = await this.ethTx.wait();
        for (const log of txReceipt.logs) {
            try {
                const priorityQueueLog = SYNC_MAIN_CONTRACT_INTERFACE.parseLog(log);
                if (priorityQueueLog && priorityQueueLog.args.serialId != null) {
                    this.priorityOpId = priorityQueueLog.args.serialId;
                }
            } catch {}
        }
        if (!this.priorityOpId) {
            throw new Error('Failed to parse tx logs');
        }

        this.state = 'Mined';
        return txReceipt;
    }

    async awaitReceipt(): Promise<PriorityOperationReceipt> {
        this.throwErrorIfFailedState();

        await this.awaitEthereumTxCommit();
        if (this.state !== 'Mined') return;
        const receipt = await this.zkSyncProvider.notifyPriorityOp(this.priorityOpId.toNumber(), 'COMMIT');

        if (!receipt.executed) {
            this.setErrorState(new ZKSyncTxError('Priority operation failed', receipt));
            this.throwErrorIfFailedState();
        }

        this.state = 'Committed';
        return receipt;
    }

    async awaitVerifyReceipt(): Promise<PriorityOperationReceipt> {
        await this.awaitReceipt();
        if (this.state !== 'Committed') return;

        const receipt = await this.zkSyncProvider.notifyPriorityOp(this.priorityOpId.toNumber(), 'VERIFY');

        this.state = 'Verified';

        return receipt;
    }

    private setErrorState(error: ZKSyncTxError) {
        this.state = 'Failed';
        this.error = error;
    }

    private throwErrorIfFailedState() {
        if (this.state === 'Failed') throw this.error;
    }
}

export class Transaction {
    state: 'Sent' | 'Committed' | 'Verified' | 'Failed';
    error?: ZKSyncTxError;

    constructor(public txData, public txHash: string, public sidechainProvider: Provider) {
        this.state = 'Sent';
    }

    async awaitReceipt(): Promise<TransactionReceipt> {
        this.throwErrorIfFailedState();

        if (this.state !== 'Sent') return;

        const receipt = await this.sidechainProvider.notifyTransaction(this.txHash, 'COMMIT');

        if (!receipt.success) {
            this.setErrorState(new ZKSyncTxError(`zkSync transaction failed: ${receipt.failReason}`, receipt));
            this.throwErrorIfFailedState();
        }

        this.state = 'Committed';
        return receipt;
    }

    async awaitVerifyReceipt(): Promise<TransactionReceipt> {
        await this.awaitReceipt();
        const receipt = await this.sidechainProvider.notifyTransaction(this.txHash, 'VERIFY');

        this.state = 'Verified';
        return receipt;
    }

    private setErrorState(error: ZKSyncTxError) {
        this.state = 'Failed';
        this.error = error;
    }

    private throwErrorIfFailedState() {
        if (this.state === 'Failed') throw this.error;
    }
}

export async function submitSignedTransaction(
    signedTx: SignedTransaction,
    provider: Provider,
    fastProcessing?: boolean
): Promise<Transaction> {
    const transactionHash = await provider.submitTx(signedTx.tx, signedTx.ethereumSignature, fastProcessing);
    return new Transaction(signedTx, transactionHash, provider);
}

export async function submitSignedTransactionsBatch(
    provider: Provider,
    signedTxs: SignedTransaction[],
    ethSignatures?: TxEthSignature[]
): Promise<Transaction[]> {
    const transactionHashes = await provider.submitTxsBatch(
        signedTxs.map((tx) => {
            return { tx: tx.tx, signature: tx.ethereumSignature };
        }),
        ethSignatures
    );
    return transactionHashes.map((txHash, idx) => new Transaction(signedTxs[idx], txHash, provider));
}<|MERGE_RESOLUTION|>--- conflicted
+++ resolved
@@ -24,14 +24,11 @@
     ChangePubKeyECDSA,
     ChangePubKeyCREATE2,
     Create2Data,
-<<<<<<< HEAD
     MintNFT,
-    NFT
-=======
+    NFT,
     Order,
     Swap,
     Price
->>>>>>> c314e138
 } from './types';
 import {
     ERC20_APPROVE_TRESHOLD,
@@ -370,7 +367,6 @@
         return transactionHashes.map((txHash, idx) => new Transaction(batch[idx], txHash, this.provider));
     }
 
-<<<<<<< HEAD
     async syncTransferNFT(transfer: {
         to: Address;
         token: NFT;
@@ -407,7 +403,8 @@
         };
 
         return await this.syncMultiTransfer([txNFT, txFee]);
-=======
+    }
+
     async getLimitOrder(order: {
         tokenSell: TokenLike;
         tokenBuy: TokenLike;
@@ -526,7 +523,6 @@
 
         const signedSwapTransaction = await this.signSyncSwap(swap as any);
         return submitSignedTransaction(signedSwapTransaction, this.provider);
->>>>>>> c314e138
     }
 
     async syncTransfer(transfer: {
@@ -928,7 +924,6 @@
         });
     }
 
-<<<<<<< HEAD
     getMintNFTMessagePart(mintNFT: {
         recipient: string;
         contentHash: string;
@@ -946,7 +941,9 @@
             recipient: mintNFT.recipient,
             contentHash: mintNFT.contentHash,
             nonce: mintNFT.nonce
-=======
+        });
+    }
+
     getSwapEthSignMessagePart(swap: { fee: BigNumberish; feeToken: TokenLike }): string {
         const stringFee = BigNumber.from(swap.fee).isZero()
             ? null
@@ -955,7 +952,6 @@
         return this.ethMessageSigner.getSwapEthSignMessagePart({
             fee: stringFee,
             feeToken: stringToken
->>>>>>> c314e138
         });
     }
 
