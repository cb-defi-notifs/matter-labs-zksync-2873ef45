--- conflicted
+++ resolved
@@ -4,30 +4,8 @@
 export { closestPackableTransactionAmount, closestPackableTransactionFee } from './utils';
 export { EthMessageSigner } from './eth-message-signer';
 
-<<<<<<< HEAD
 export * as wallet from './wallet';
 export * as types from './types';
 export * as utils from './utils';
 export * as crypto from './crypto';
-=======
-import * as wallet from './wallet';
-import * as types from './types';
-import * as utils from './utils';
-import * as crypto from './crypto';
-import './withdraw-helpers';
-
-export {
-    Wallet,
-    Signer,
-    Provider,
-    ETHProxy,
-    EthMessageSigner,
-    closestPackableTransactionFee,
-    closestPackableTransactionAmount,
-    getDefaultProvider,
-    types,
-    utils,
-    crypto,
-    wallet
-};
->>>>>>> 840f41db
+import './withdraw-helpers';