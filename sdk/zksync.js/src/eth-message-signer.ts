import * as ethers from 'ethers';
<<<<<<< HEAD
import { TxEthSignature, EthSignerType, PubKeyHash, Ratio } from './types';
import { getSignedBytesFromMessage, signMessagePersonalAPI, getChangePubkeyMessage } from './utils';
=======
import { TxEthSignature, EthSignerType, PubKeyHash, Address } from './types';
import {
    getSignedBytesFromMessage,
    signMessagePersonalAPI,
    getChangePubkeyMessage,
    serializeAddress,
    serializeAccountId
} from './utils';
>>>>>>> 93860366

/**
 * Wrapper around `ethers.Signer` which provides convenient methods to get and sign messages required for zkSync.
 */
export class EthMessageSigner {
    constructor(private ethSigner: ethers.Signer, private ethSignerType?: EthSignerType) {}

    async getEthMessageSignature(message: ethers.utils.BytesLike): Promise<TxEthSignature> {
        if (this.ethSignerType == null) {
            throw new Error('ethSignerType is unknown');
        }

        const signedBytes = getSignedBytesFromMessage(message, !this.ethSignerType.isSignedMsgPrefixed);
        const signature = await signMessagePersonalAPI(this.ethSigner, signedBytes);

        return {
            type: this.ethSignerType.verificationMethod === 'ECDSA' ? 'EthereumSignature' : 'EIP1271Signature',
            signature
        };
    }

    getTransferEthSignMessage(transfer: {
        stringAmount: string;
        stringToken: string;
        stringFee: string;
        to: string;
        nonce: number;
        accountId: number;
    }): string {
        let humanReadableTxInfo = this.getTransferEthMessagePart(transfer);
        if (humanReadableTxInfo.length != 0) {
            humanReadableTxInfo += '\n';
        }
        humanReadableTxInfo += `Nonce: ${transfer.nonce}`;

        return humanReadableTxInfo;
    }

    async ethSignTransfer(transfer: {
        stringAmount: string;
        stringToken: string;
        stringFee: string;
        to: string;
        nonce: number;
        accountId: number;
    }): Promise<TxEthSignature> {
        const message = this.getTransferEthSignMessage(transfer);
        return await this.getEthMessageSignature(message);
    }

    async ethSignSwap(swap: { fee: string; feeToken: string; nonce: number }): Promise<TxEthSignature> {
        const message = this.getSwapEthSignMessage(swap);
        return await this.getEthMessageSignature(message);
    }

    async ethSignOrder(order: {
        tokenSell: string;
        tokenBuy: string;
        recipient: string;
        amount: string;
        ratio: Ratio;
        nonce: number;
    }): Promise<TxEthSignature> {
        const message = this.getOrderEthSignMessage(order);
        return await this.getEthMessageSignature(message);
    }

    getSwapEthSignMessagePart(swap: { fee: string; feeToken: string }): string {
        if (swap.fee != '0' && swap.fee) {
            return `Swap fee: ${swap.fee} ${swap.feeToken}`;
        }
        return '';
    }

    getSwapEthSignMessage(swap: { fee: string; feeToken: string; nonce: number }): string {
        let message = this.getSwapEthSignMessagePart(swap);
        if (message != '') {
            message += '\n';
        }
        message += `Nonce: ${swap.nonce}`;
        return message;
    }

    getOrderEthSignMessage(order: {
        tokenSell: string;
        tokenBuy: string;
        recipient: string;
        amount: string;
        ratio: Ratio;
        nonce: number;
    }): string {
        let message: string;
        if (order.amount == '0' || order.amount == null) {
            message = `Limit order for ${order.tokenSell} -> ${order.tokenBuy}\n`;
        } else {
            message = `Order for ${order.amount} ${order.tokenSell} -> ${order.tokenBuy}\n`;
        }
        message +=
            `Ratio: ${order.ratio[0].toString()}:${order.ratio[1].toString()}\n` +
            `Address: ${order.recipient.toLowerCase()}\n` +
            `Nonce: ${order.nonce}`;
        return message;
    }

    async ethSignForcedExit(forcedExit: {
        stringToken: string;
        stringFee: string;
        target: string;
        nonce: number;
    }): Promise<TxEthSignature> {
        const message = this.getForcedExitEthSignMessage(forcedExit);
        return await this.getEthMessageSignature(message);
    }

    getMintNFTEthMessagePart(mintNFT: {
        stringFeeToken: string;
        stringFee: string;
        recipient: string;
        contentHash: string;
    }): string {
        let humanReadableTxInfo = `MintNFT ${mintNFT.contentHash} for: ${mintNFT.recipient.toLowerCase()}`;

        if (mintNFT.stringFee != null) {
            humanReadableTxInfo += `\nFee: ${mintNFT.stringFee} ${mintNFT.stringFeeToken}`;
        }

        return humanReadableTxInfo;
    }

    getMintNFTEthSignMessage(mintNFT: {
        stringFeeToken: string;
        stringFee: string;
        recipient: string;
        contentHash: string;
        nonce: number;
    }): string {
        let humanReadableTxInfo = this.getMintNFTEthMessagePart(mintNFT);

        humanReadableTxInfo += `\nNonce: ${mintNFT.nonce}`;

        return humanReadableTxInfo;
    }

    getWithdrawNFTEthMessagePart(withdrawNFT: {
        token: number;
        to: string;
        stringFee: string;
        stringFeeToken: string;
    }): string {
        let humanReadableTxInfo = `WithdrawNFT ${withdrawNFT.token} to: ${withdrawNFT.to.toLowerCase()}`;

        if (withdrawNFT.stringFee != null) {
            humanReadableTxInfo += `\nFee: ${withdrawNFT.stringFee} ${withdrawNFT.stringFeeToken}`;
        }

        return humanReadableTxInfo;
    }

    getWithdrawNFTEthSignMessage(withdrawNFT: {
        token: number;
        to: string;
        stringFee: string;
        stringFeeToken: string;
        nonce: number;
    }): string {
        let humanReadableTxInfo = this.getWithdrawNFTEthMessagePart(withdrawNFT);

        humanReadableTxInfo += `\nNonce: ${withdrawNFT.nonce}`;

        return humanReadableTxInfo;
    }

    getWithdrawEthSignMessage(withdraw: {
        stringAmount: string;
        stringToken: string;
        stringFee: string;
        ethAddress: string;
        nonce: number;
        accountId: number;
    }): string {
        let humanReadableTxInfo = this.getWithdrawEthMessagePart(withdraw);
        if (humanReadableTxInfo.length != 0) {
            humanReadableTxInfo += '\n';
        }
        humanReadableTxInfo += `Nonce: ${withdraw.nonce}`;

        return humanReadableTxInfo;
    }

    getForcedExitEthSignMessage(forcedExit: {
        stringToken: string;
        stringFee: string;
        target: string;
        nonce: number;
    }): string {
        let humanReadableTxInfo = this.getForcedExitEthMessagePart(forcedExit);
        humanReadableTxInfo += `\nNonce: ${forcedExit.nonce}`;
        return humanReadableTxInfo;
    }

    getTransferEthMessagePart(tx: {
        stringAmount: string;
        stringToken: string;
        stringFee: string;
        ethAddress?: string;
        to?: string;
    }): string {
        let txType: string, to: string;
        if (tx.ethAddress != undefined) {
            txType = 'Withdraw';
            to = tx.ethAddress;
        } else if (tx.to != undefined) {
            txType = 'Transfer';
            to = tx.to;
        } else {
            throw new Error('Either to or ethAddress field must be present');
        }

        let message = '';
        if (tx.stringAmount != null) {
            message += `${txType} ${tx.stringAmount} ${tx.stringToken} to: ${to.toLowerCase()}`;
        }
        if (tx.stringFee != null) {
            if (message.length != 0) {
                message += '\n';
            }
            message += `Fee: ${tx.stringFee} ${tx.stringToken}`;
        }
        return message;
    }

    getWithdrawEthMessagePart(tx: {
        stringAmount: string;
        stringToken: string;
        stringFee: string;
        ethAddress?: string;
        to?: string;
    }): string {
        return this.getTransferEthMessagePart(tx);
    }

    getChangePubKeyEthMessagePart(changePubKey: {
        pubKeyHash: PubKeyHash;
        stringToken: string;
        stringFee: string;
    }): string {
        let message = '';
        message += `Set signing key: ${changePubKey.pubKeyHash.replace('sync:', '').toLowerCase()}`;
        if (changePubKey.stringFee != null) {
            message += `\nFee: ${changePubKey.stringFee} ${changePubKey.stringToken}`;
        }
        return message;
    }

    getForcedExitEthMessagePart(forcedExit: { stringToken: string; stringFee: string; target: string }): string {
        let message = `ForcedExit ${forcedExit.stringToken} to: ${forcedExit.target.toLowerCase()}`;
        if (forcedExit.stringFee != null) {
            message += `\nFee: ${forcedExit.stringFee} ${forcedExit.stringToken}`;
        }
        return message;
    }

    async ethSignMintNFT(mintNFT: {
        stringFeeToken: string;
        stringFee: string;
        recipient: string;
        contentHash: string;
        nonce: number;
    }): Promise<TxEthSignature> {
        const message = this.getMintNFTEthSignMessage(mintNFT);
        return await this.getEthMessageSignature(message);
    }

    async ethSignWithdrawNFT(withdrawNFT: {
        token: number;
        to: string;
        stringFee: string;
        stringFeeToken: string;
        nonce: number;
    }): Promise<TxEthSignature> {
        const message = this.getWithdrawNFTEthSignMessage(withdrawNFT);
        return await this.getEthMessageSignature(message);
    }

    async ethSignWithdraw(withdraw: {
        stringAmount: string;
        stringToken: string;
        stringFee: string;
        ethAddress: string;
        nonce: number;
        accountId: number;
    }): Promise<TxEthSignature> {
        const message = this.getWithdrawEthSignMessage(withdraw);
        return await this.getEthMessageSignature(message);
    }

    getChangePubKeyEthSignMessage(changePubKey: {
        pubKeyHash: PubKeyHash;
        nonce: number;
        accountId: number;
    }): Uint8Array {
        return getChangePubkeyMessage(changePubKey.pubKeyHash, changePubKey.nonce, changePubKey.accountId);
    }

    async ethSignChangePubKey(changePubKey: {
        pubKeyHash: PubKeyHash;
        nonce: number;
        accountId: number;
    }): Promise<TxEthSignature> {
        const message = this.getChangePubKeyEthSignMessage(changePubKey);
        return await this.getEthMessageSignature(message);
    }

    async ethSignRegisterFactoryMessage(factoryAddress: Address, accountId: number, accountAddress: Address) {
        const factoryAddressHex = ethers.utils.hexlify(serializeAddress(factoryAddress)).substr(2);
        const accountAddressHex = ethers.utils.hexlify(serializeAddress(accountAddress)).substr(2);
        const msgAccId = ethers.utils.hexlify(serializeAccountId(accountId)).substr(2);
        const message =
            `\nCreator's account ID in zkSync: ${msgAccId}\n` +
            `Creator: ${accountAddressHex}\n` +
            `Factory: ${factoryAddressHex}`;
        const msgBytes = ethers.utils.toUtf8Bytes(message);
        return await this.getEthMessageSignature(msgBytes);
    }
}<|MERGE_RESOLUTION|>--- conflicted
+++ resolved
@@ -1,9 +1,5 @@
 import * as ethers from 'ethers';
-<<<<<<< HEAD
-import { TxEthSignature, EthSignerType, PubKeyHash, Ratio } from './types';
-import { getSignedBytesFromMessage, signMessagePersonalAPI, getChangePubkeyMessage } from './utils';
-=======
-import { TxEthSignature, EthSignerType, PubKeyHash, Address } from './types';
+import { TxEthSignature, EthSignerType, PubKeyHash, Address, Ratio } from './types';
 import {
     getSignedBytesFromMessage,
     signMessagePersonalAPI,
@@ -11,7 +7,6 @@
     serializeAddress,
     serializeAccountId
 } from './utils';
->>>>>>> 93860366
 
 /**
  * Wrapper around `ethers.Signer` which provides convenient methods to get and sign messages required for zkSync.
