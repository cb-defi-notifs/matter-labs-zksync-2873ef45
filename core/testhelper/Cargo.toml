[package]
name = "testhelper"
version = "0.1.0"
authors = ["furkhat <vailodf@gmail.com>"]
edition = "2018"

# See more keys and their definitions at https://doc.rust-lang.org/cargo/reference/manifest.html

[dependencies]
models = { path = "../models", version = "0.0.1" }
<<<<<<< HEAD
crypto_exports = {path = "../crypto_exports"}
=======
pairing = { package = "pairing_ce", version = "0.17.0" }
rand = "0.4"
franklin_crypto = { package = "franklin-crypto", git = "https://github.com/matter-labs/franklin-crypto.git", branch="master"}
web3 = "0.8.0"
>>>>>>> a9af8004
<|MERGE_RESOLUTION|>--- conflicted
+++ resolved
@@ -8,11 +8,5 @@
 
 [dependencies]
 models = { path = "../models", version = "0.0.1" }
-<<<<<<< HEAD
 crypto_exports = {path = "../crypto_exports"}
-=======
-pairing = { package = "pairing_ce", version = "0.17.0" }
-rand = "0.4"
-franklin_crypto = { package = "franklin-crypto", git = "https://github.com/matter-labs/franklin-crypto.git", branch="master"}
-web3 = "0.8.0"
->>>>>>> a9af8004
+web3 = "0.8.0"