--- conflicted
+++ resolved
@@ -33,7 +33,6 @@
         Default::default(),
     );
 
-<<<<<<< HEAD
     driver
         .zksync_contracts
         .push(ZkSyncDeployedContract::version4(
@@ -42,10 +41,7 @@
             BlockNumber::Earliest,
             BlockNumber::Latest,
         ));
-    interactor.insert_new_account(0, &fee_account_address);
-=======
     interactor.insert_new_account(AccountId(0), &fee_account_address);
->>>>>>> 9bdf9140
     driver.load_state_from_storage(&mut interactor).await;
     driver.run_state_update(&mut interactor).await;
 
