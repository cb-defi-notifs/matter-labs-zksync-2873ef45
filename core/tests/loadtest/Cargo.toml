--- conflicted
+++ resolved
@@ -11,19 +11,11 @@
 publish = false # We don't want to publish our tests.
 
 [dependencies]
-<<<<<<< HEAD
 models = { path = "../../lib/models", version = "1.0" }
 server = { path = "../../bin/server", version = "1.0" }
-testkit = { path = "../testkit", version = "1.0" }
+zksync = { path = "../../../sdk/zksync-rs", version = "1.0" }
 zksync_config = { path = "../../lib/config", version = "1.0" }
 zksync_utils = { path = "../../lib/utils", version = "1.0" }
-=======
-models = { path = "../../lib/models", version = "0.0.1" }
-server = { path = "../../bin/server", version = "0.0.1" }
-zksync = { path = "../../../sdk/zksync-rs", version = "0.1.0" }
-zksync_config = { path = "../../lib/config", version = "0.1.0" }
-zksync_utils = { path = "../../lib/utils", version = "0.1.0" }
->>>>>>> ec20c91f
 
 serde = "1.0.90"
 serde_derive = "1.0.90"
