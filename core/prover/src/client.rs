// Built-in deps
use std::str::FromStr;
use std::sync::{atomic::AtomicBool, atomic::Ordering, Arc};
use std::time;
// External deps
use backoff;
use backoff::Operation;
use crypto_exports::franklin_crypto::bellman::groth16;
use failure::bail;
use failure::format_err;
use log::*;
use serde::{Deserialize, Serialize};
// Workspace deps
use crate::client;
use crate::prover_data::ProverData;
use models::config_options::ProverConfigOpts;
use models::prover_utils::encode_proof;

#[derive(Serialize, Deserialize)]
pub struct ProverReq {
    pub name: String,
    pub block_size: usize,
}

#[derive(Debug, Serialize, Deserialize)]
pub struct BlockToProveRes {
    pub prover_run_id: i32,
    pub block: i64,
}

#[derive(Serialize, Deserialize)]
pub struct WorkingOnReq {
    pub prover_run_id: i32,
}

#[derive(Serialize, Deserialize)]
pub struct PublishReq {
    pub block: u32,
    pub proof: models::EncodedProof,
}

#[derive(Debug, Clone)]
pub struct ApiClient {
    register_url: String,
    block_to_prove_url: String,
    working_on_url: String,
    prover_data_url: String,
    publish_url: String,
    stopped_url: String,
    worker: String,
    req_server_timeout: time::Duration,
    is_terminating_bool: Option<Arc<AtomicBool>>,
}

impl ApiClient {
    pub fn new(base_url: &str, worker: &str, is_terminating_bool: Option<Arc<AtomicBool>>) -> Self {
        let config_opts = ProverConfigOpts::from_env();
        if worker == "" {
            panic!("worker name cannot be empty")
        }
        Self {
            register_url: format!("{}/register", base_url),
            block_to_prove_url: format!("{}/block_to_prove", base_url),
            working_on_url: format!("{}/working_on", base_url),
            prover_data_url: format!("{}/prover_data", base_url),
            publish_url: format!("{}/publish", base_url),
            stopped_url: format!("{}/stopped", base_url),
            worker: worker.to_string(),
            req_server_timeout: config_opts.req_server_timeout,
            is_terminating_bool,
        }
    }

    fn is_terminating(&self) -> bool {
        self.is_terminating_bool
            .as_ref()
            .map(|b| b.load(Ordering::SeqCst))
            .unwrap_or(false)
    }

    fn with_retries<T>(
        &self,
        op: &dyn Fn() -> Result<T, failure::Error>,
    ) -> Result<T, failure::Error> {
        let mut with_checking = || -> Result<T, backoff::Error<failure::Error>> {
            if self.is_terminating() {
                op().map_err(backoff::Error::Permanent).map_err(|e| {
                    error!("Error: {}", e);
                    e
                })
            } else {
                op().map_err(backoff::Error::Transient).map_err(|e| {
                    error!("Error: {}", e);
                    e
                })
            }
            .map_err(|e| {
                error!("{}", e);
                e
            })
        };

        with_checking
            .retry(&mut Self::get_backoff())
            .map_err(|e| match e {
                backoff::Error::Permanent(e) | backoff::Error::Transient(e) => e,
            })
    }

    fn get_backoff() -> backoff::ExponentialBackoff {
        let mut backoff = backoff::ExponentialBackoff::default();
        backoff.initial_interval = time::Duration::from_secs(6);
        backoff.multiplier = 1.2;
        // backoff.max_elapsed_time = Some(time::Duration::from_secs(30));
        backoff
    }

    pub fn register_prover(&self, block_size: usize) -> Result<i32, failure::Error> {
        let op = || -> Result<i32, failure::Error> {
            info!("Registering prover...");
            let client = self.get_client()?;
            let res = client
                .post(&self.register_url)
                .json(&client::ProverReq {
                    name: self.worker.clone(),
                    block_size,
                })
                .send();

            let mut res = res.map_err(|e| format_err!("register request failed: {}", e))?;
            let text = res
                .text()
                .map_err(|e| format_err!("failed to read register response: {}", e))?;

            Ok(i32::from_str(&text)
                .map_err(|e| format_err!("failed to parse register prover id: {}", e))?)
        };

        Ok(self.with_retries(&op)?)
    }

    pub fn prover_stopped(&self, prover_run_id: i32) -> Result<(), failure::Error> {
        let client = self.get_client()?;
        client
            .post(&self.stopped_url)
            .json(&prover_run_id)
            .send()
            .map_err(|e| format_err!("prover stopped request failed: {}", e))?;
        Ok(())
    }

    fn get_client(&self) -> Result<reqwest::Client, failure::Error> {
        reqwest::ClientBuilder::new()
            .timeout(self.req_server_timeout)
            .build()
            .map_err(|e| format_err!("failed to create reqwest client: {}", e))
    }
}

impl crate::ApiClient for ApiClient {
    fn block_to_prove(&self, block_size: usize) -> Result<Option<(i64, i32)>, failure::Error> {
        let op = || -> Result<Option<(i64, i32)>, failure::Error> {
            trace!("sending block_to_prove");
            let client = self.get_client()?;
            let mut res = client
                .get(&self.block_to_prove_url)
                .json(&client::ProverReq {
                    name: self.worker.clone(),
                    block_size,
                })
                .send()
                .map_err(|e| format_err!("block to prove request failed: {}", e))?;
            let text = res
                .text()
                .map_err(|e| format_err!("failed to read block to prove response: {}", e))?;
            let res: client::BlockToProveRes = serde_json::from_str(&text)
                .map_err(|e| format_err!("failed to parse block to prove response: {}", e))?;
            if res.block != 0 {
                return Ok(Some((res.block, res.prover_run_id)));
            }
            Ok(None)
        };

        Ok(self.with_retries(&op)?)
    }

    fn working_on(&self, job_id: i32) -> Result<(), failure::Error> {
        let op = || -> Result<(), failure::Error> {
            trace!("sending working_on {}", job_id);
            let client = self.get_client()?;
            let res = client
                .post(&self.working_on_url)
                .json(&client::WorkingOnReq {
                    prover_run_id: job_id,
                })
                .send()
                .map_err(|e| format_err!("failed to send working on request: {}", e))?;
            if res.status() != reqwest::StatusCode::OK {
                bail!("working on request failed with status: {}", res.status())
            } else {
                Ok(())
            }
        };

        Ok(self.with_retries(&op)?)
    }

    fn prover_data(&self, block: i64) -> Result<ProverData, failure::Error> {
        let client = self.get_client()?;
        let op = || -> Result<ProverData, failure::Error> {
            trace!("sending prover_data");
            let mut res = client
                .get(&self.prover_data_url)
                .json(&block)
                .send()
                .map_err(|e| format_err!("failed to request prover data: {}", e))?;
            let text = res
                .text()
                .map_err(|e| format_err!("failed to read prover data response: {}", e))?;
            let res: Option<ProverData> = serde_json::from_str(&text)
                .map_err(|e| format_err!("failed to parse prover data response: {}", e))?;
            Ok(res.ok_or_else(|| format_err!("couldn't get ProverData for block {}", block))?)
        };

        Ok(self.with_retries(&op)?)
    }

    fn publish(
        &self,
        block: i64,
        proof: groth16::Proof<models::node::Engine>,
    ) -> Result<(), failure::Error> {
        let op = || -> Result<(), failure::Error> {
            trace!("Trying publish proof {}", block);
            let encoded = encode_proof(&proof);

            let client = self.get_client()?;
            let mut res = client
                .post(&self.publish_url)
                .json(&client::PublishReq {
                    block: block as u32,
                    proof: encoded,
                })
                .send()
                .map_err(|e| format_err!("failed to send publish request: {}", e))?;
            if res.status() != reqwest::StatusCode::OK {
<<<<<<< HEAD
                error!("publish request failed with status: {}", res.status());
                Ok(())
            } else {
                Ok(())
=======
                match res.text() {
                    Ok(message) => {
                        if message == "duplicate key" {
                            warn!("proof for block {} already exists", block);
                        } else {
                            bail!(
                                "publish request failed with status: {} and message: {}",
                                res.status(),
                                message
                            );
                        }
                    }
                    Err(_) => {
                        bail!("publish request failed with status: {}", res.status());
                    }
                };
>>>>>>> 0ad83ecb
            }

            Ok(())
        };

        Ok(self.with_retries(&op)?)
    }
}<|MERGE_RESOLUTION|>--- conflicted
+++ resolved
@@ -84,15 +84,9 @@
     ) -> Result<T, failure::Error> {
         let mut with_checking = || -> Result<T, backoff::Error<failure::Error>> {
             if self.is_terminating() {
-                op().map_err(backoff::Error::Permanent).map_err(|e| {
-                    error!("Error: {}", e);
-                    e
-                })
+                op().map_err(backoff::Error::Permanent)
             } else {
-                op().map_err(backoff::Error::Transient).map_err(|e| {
-                    error!("Error: {}", e);
-                    e
-                })
+                op().map_err(backoff::Error::Transient)
             }
             .map_err(|e| {
                 error!("{}", e);
@@ -244,12 +238,6 @@
                 .send()
                 .map_err(|e| format_err!("failed to send publish request: {}", e))?;
             if res.status() != reqwest::StatusCode::OK {
-<<<<<<< HEAD
-                error!("publish request failed with status: {}", res.status());
-                Ok(())
-            } else {
-                Ok(())
-=======
                 match res.text() {
                     Ok(message) => {
                         if message == "duplicate key" {
@@ -266,7 +254,6 @@
                         bail!("publish request failed with status: {}", res.status());
                     }
                 };
->>>>>>> 0ad83ecb
             }
 
             Ok(())
