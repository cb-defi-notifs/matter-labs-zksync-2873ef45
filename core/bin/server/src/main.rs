--- conflicted
+++ resolved
@@ -24,10 +24,7 @@
     ForcedExitRequestsConfig, GatewayWatcherConfig, ProverConfig, TickerConfig, ZkSyncConfig,
 };
 use zksync_core::rejected_tx_cleaner::run_rejected_tx_cleaner;
-<<<<<<< HEAD
-=======
 use zksync_prometheus_exporter::run_prometheus_exporter;
->>>>>>> bb9d9bb1
 use zksync_storage::ConnectionPool;
 
 #[derive(Debug, Clone, Copy)]
@@ -238,19 +235,6 @@
         tasks.push(run_eth_sender(connection_pool.clone()))
     }
 
-<<<<<<< HEAD
-    if components.0.contains(&Component::Prometheus) {
-        let config = PrometheusConfig::from_env();
-        let (main_task, counter_task) =
-            run_prometheus_exporter(connection_pool.clone(), config.port, true);
-        tasks.push(main_task);
-        if let Some(task) = counter_task {
-            tasks.push(task)
-        }
-    }
-
-=======
->>>>>>> bb9d9bb1
     if components.0.contains(&Component::Core) {
         let eth_gateway = create_eth_gateway();
 
@@ -269,8 +253,6 @@
         tasks.push(run_witness_generator(connection_pool.clone()))
     }
 
-<<<<<<< HEAD
-=======
     if components.0.contains(&Component::Prometheus) {
         // Run prometheus data exporter.
         let config = PrometheusConfig::from_env();
@@ -282,7 +264,6 @@
         }
     }
 
->>>>>>> bb9d9bb1
     if components.0.contains(&Component::ForcedExit) {
         tasks.push(run_forced_exit(connection_pool.clone()));
     }
