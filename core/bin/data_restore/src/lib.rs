--- conflicted
+++ resolved
@@ -27,12 +27,7 @@
             "Adding token: {}, id:{}, address: {}, decimals: {}",
             &token.symbol, id, &token.address, &token.decimals
         );
-<<<<<<< HEAD
         interactor.store_token(token, id).await;
         vlog::info!("{}", add_token_log);
-=======
-        interactor.store_token(token, TokenId(id)).await;
-        log::info!("{}", add_token_log);
->>>>>>> 8b964a3b
     }
 }