use anyhow::{ensure, Result};
use std::collections::{HashMap, VecDeque};
use std::time::Instant;
// External uses
use futures::{
    channel::{mpsc, oneshot},
    stream::StreamExt,
    SinkExt,
};
use itertools::Itertools;
use tokio::task::JoinHandle;
// Workspace uses
use zksync_crypto::ff;
use zksync_crypto::ff::{PrimeField, PrimeFieldRepr};
use zksync_state::state::{CollectedFee, OpSuccess, ZkSyncState};
use zksync_storage::ConnectionPool;
use zksync_types::{
    block::{
        Block, ExecutedOperations, ExecutedPriorityOp, ExecutedTx,
        PendingBlock as SendablePendingBlock,
    },
    gas_counter::GasCounter,
    mempool::SignedTxVariant,
    tx::{TxHash, ZkSyncTx},
    Account, AccountId, AccountTree, AccountUpdate, AccountUpdates, ActionType, Address,
    BlockNumber, PriorityOp, SignedZkSyncTx, H256,
};
// Local uses
use crate::{
    committer::{AppliedUpdatesRequest, BlockCommitRequest, CommitRequest},
    mempool::ProposedBlock,
};
use std::time::{SystemTime, UNIX_EPOCH};

#[cfg(test)]
mod tests;

pub enum ExecutedOpId {
    Transaction(TxHash),
    PriorityOp(u64),
}

pub enum StateKeeperRequest {
    GetAccount(Address, oneshot::Sender<Option<(AccountId, Account)>>),
    GetPendingBlockTimestamp(oneshot::Sender<u64>),
    GetLastUnprocessedPriorityOp(oneshot::Sender<u64>),
    ExecuteMiniBlock(ProposedBlock),
    SealBlock,
    GetCurrentState(oneshot::Sender<ZkSyncStateInitParams>),
}

#[derive(Debug, Clone)]
struct PendingBlock {
    success_operations: Vec<ExecutedOperations>,
    failed_txs: Vec<ExecutedTx>,
    account_updates: AccountUpdates,
    chunks_left: usize,
    pending_op_block_index: u32,
    unprocessed_priority_op_before: u64,
    pending_block_iteration: usize,
    gas_counter: GasCounter,
    /// Option denoting if this block should be generated faster than usual.
    fast_processing_required: bool,
    /// Fee should be applied only when sealing the block (because of corresponding logic in the circuit)
    collected_fees: Vec<CollectedFee>,
    /// Number of stored account updates in the db (from `account_updates` field)
    stored_account_updates: usize,
    previous_block_root_hash: H256,
    timestamp: u64,
}

impl PendingBlock {
    fn new(
        unprocessed_priority_op_before: u64,
        chunks_left: usize,
        previous_block_root_hash: H256,
        timestamp: u64,
    ) -> Self {
        Self {
            success_operations: Vec::new(),
            failed_txs: Vec::new(),
            account_updates: Vec::new(),
            chunks_left,
            pending_op_block_index: 0,
            unprocessed_priority_op_before,
            pending_block_iteration: 0,
            gas_counter: GasCounter::new(),
            fast_processing_required: false,
            collected_fees: Vec::new(),
            stored_account_updates: 0,
            previous_block_root_hash,
            timestamp,
        }
    }
}

/// Responsible for tx processing and block forming.
pub struct ZkSyncStateKeeper {
    /// Current plasma state
    state: ZkSyncState,

    fee_account_id: AccountId,
    current_unprocessed_priority_op: u64,

    pending_block: PendingBlock,

    rx_for_blocks: mpsc::Receiver<StateKeeperRequest>,
    tx_for_commitments: mpsc::Sender<CommitRequest>,

    available_block_chunk_sizes: Vec<usize>,
    max_miniblock_iterations: usize,
    fast_miniblock_iterations: usize,

    // Two fields below are for optimization: we don't want to overwrite all the block contents over and over.
    // With these fields we'll be able save the diff between two pending block states only.
    /// Amount of succeeded transactions in the pending block at the last pending block synchronization step.
    success_txs_pending_len: usize,
    /// Amount of failed transactions in the pending block at the last pending block synchronization step.
    failed_txs_pending_len: usize,
}

#[derive(Debug, Clone)]
pub struct ZkSyncStateInitParams {
    pub tree: AccountTree,
    pub acc_id_by_addr: HashMap<Address, AccountId>,
    pub last_block_number: BlockNumber,
    pub unprocessed_priority_op: u64,
}

impl Default for ZkSyncStateInitParams {
    fn default() -> Self {
        Self::new()
    }
}

impl ZkSyncStateInitParams {
    pub fn new() -> Self {
        Self {
            tree: AccountTree::new(zksync_crypto::params::account_tree_depth()),
            acc_id_by_addr: HashMap::new(),
            last_block_number: 0,
            unprocessed_priority_op: 0,
        }
    }

    pub async fn get_pending_block(
        &self,
        storage: &mut zksync_storage::StorageProcessor<'_>,
    ) -> Option<SendablePendingBlock> {
        let pending_block = storage
            .chain()
            .block_schema()
            .load_pending_block()
            .await
            .unwrap_or_default()?;

        if pending_block.number <= self.last_block_number {
            // If after generating several pending block node generated
            // full blocks, they may be sealed on the first iteration
            // and stored pending block will be outdated.
            // Thus, if the stored pending block has the lower number than
            // last committed one, we just ignore it.
            return None;
        }

        // We've checked that pending block is greater than the last committed block,
        // but it must be greater exactly by 1.
        assert_eq!(pending_block.number, self.last_block_number + 1);

        Some(pending_block)
    }

    pub async fn restore_from_db(
        storage: &mut zksync_storage::StorageProcessor<'_>,
    ) -> Result<Self, anyhow::Error> {
        let mut init_params = Self::new();
        init_params.load_from_db(storage).await?;

        Ok(init_params)
    }

    async fn load_account_tree(
        &mut self,
        storage: &mut zksync_storage::StorageProcessor<'_>,
    ) -> Result<BlockNumber, anyhow::Error> {
        let (last_cached_block_number, accounts) = if let Some((block, _)) = storage
            .chain()
            .block_schema()
            .get_account_tree_cache()
            .await?
        {
            storage
                .chain()
                .state_schema()
                .load_committed_state(Some(block))
                .await?
        } else {
            storage.chain().state_schema().load_verified_state().await?
        };

        for (id, account) in accounts {
            self.insert_account(id, account);
        }

        if let Some(account_tree_cache) = storage
            .chain()
            .block_schema()
            .get_account_tree_cache_block(last_cached_block_number)
            .await?
        {
            self.tree
                .set_internals(serde_json::from_value(account_tree_cache)?);
        } else {
            self.tree.root_hash();
            let account_tree_cache = self.tree.get_internals();
            storage
                .chain()
                .block_schema()
                .store_account_tree_cache(
                    last_cached_block_number,
                    serde_json::to_value(account_tree_cache)?,
                )
                .await?;
        }

        let (block_number, accounts) = storage
            .chain()
            .state_schema()
            .load_committed_state(None)
            .await
            .map_err(|e| anyhow::format_err!("couldn't load committed state: {}", e))?;

        if block_number != last_cached_block_number {
            if let Some((_, account_updates)) = storage
                .chain()
                .state_schema()
                .load_state_diff(last_cached_block_number, Some(block_number))
                .await?
            {
                let mut updated_accounts = account_updates
                    .into_iter()
                    .map(|(id, _)| id)
                    .collect::<Vec<_>>();
                updated_accounts.sort_unstable();
                updated_accounts.dedup();
                for idx in updated_accounts {
                    if let Some(acc) = accounts.get(&idx).cloned() {
                        self.insert_account(idx, acc);
                    } else {
                        self.remove_account(idx);
                    }
                }
            }
        }
        if block_number != 0 {
            let storage_root_hash = storage
                .chain()
                .block_schema()
                .get_block(block_number)
                .await?
                .expect("restored block must exist");
            assert_eq!(
                storage_root_hash.new_root_hash,
                self.tree.root_hash(),
                "restored root_hash is different"
            );
        }
        Ok(block_number)
    }

    async fn load_from_db(
        &mut self,
        storage: &mut zksync_storage::StorageProcessor<'_>,
    ) -> Result<(), anyhow::Error> {
        let block_number = self.load_account_tree(storage).await?;
        self.last_block_number = block_number;
        self.unprocessed_priority_op =
            Self::unprocessed_priority_op_id(storage, block_number).await?;

        log::info!(
            "Loaded committed state: last block number: {}, unprocessed priority op: {}",
            self.last_block_number,
            self.unprocessed_priority_op
        );
        Ok(())
    }

    pub async fn load_state_diff(
        &mut self,
        storage: &mut zksync_storage::StorageProcessor<'_>,
    ) -> Result<(), anyhow::Error> {
        let state_diff = storage
            .chain()
            .state_schema()
            .load_state_diff(self.last_block_number, None)
            .await
            .map_err(|e| anyhow::format_err!("failed to load committed state: {}", e))?;

        if let Some((block_number, updates)) = state_diff {
            for (id, update) in updates.into_iter() {
                let updated_account = Account::apply_update(self.remove_account(id), update);
                if let Some(account) = updated_account {
                    self.insert_account(id, account);
                }
            }
            self.unprocessed_priority_op =
                Self::unprocessed_priority_op_id(storage, block_number).await?;
            self.last_block_number = block_number;
        }
        Ok(())
    }

    pub fn insert_account(&mut self, id: u32, acc: Account) {
        self.acc_id_by_addr.insert(acc.address, id);
        self.tree.insert(id, acc);
    }

    pub fn remove_account(&mut self, id: u32) -> Option<Account> {
        if let Some(acc) = self.tree.remove(id) {
            self.acc_id_by_addr.remove(&acc.address);
            Some(acc)
        } else {
            None
        }
    }

    async fn unprocessed_priority_op_id(
        storage: &mut zksync_storage::StorageProcessor<'_>,
        block_number: BlockNumber,
    ) -> Result<u64, anyhow::Error> {
        let storage_op = storage
            .chain()
            .operations_schema()
            .get_operation(block_number, ActionType::COMMIT)
            .await;
        if let Some(storage_op) = storage_op {
            Ok(storage_op
                .into_op(storage)
                .await
                .map_err(|e| anyhow::format_err!("could not convert storage_op: {}", e))?
                .block
                .processed_priority_ops
                .1)
        } else {
            Ok(0)
        }
    }
}

impl ZkSyncStateKeeper {
    #[allow(clippy::too_many_arguments)]
    pub fn new(
        initial_state: ZkSyncStateInitParams,
        fee_account_address: Address,
        rx_for_blocks: mpsc::Receiver<StateKeeperRequest>,
        tx_for_commitments: mpsc::Sender<CommitRequest>,
        available_block_chunk_sizes: Vec<usize>,
        max_miniblock_iterations: usize,
        fast_miniblock_iterations: usize,
    ) -> Self {
        assert!(!available_block_chunk_sizes.is_empty());

        let is_sorted = available_block_chunk_sizes
            .iter()
            .tuple_windows()
            .all(|(a, b)| a < b);
        assert!(is_sorted);

        let state = ZkSyncState::new(
            initial_state.tree,
            initial_state.acc_id_by_addr,
            initial_state.last_block_number + 1,
        );

        let (fee_account_id, _) = state
            .get_account_by_address(&fee_account_address)
            .expect("Fee account should be present in the account tree");
        // Keeper starts with the NEXT block
        let max_block_size = *available_block_chunk_sizes.iter().max().unwrap();
        let mut be_bytes = [0u8; 32];
        state
            .root_hash()
            .into_repr()
            .write_be(be_bytes.as_mut())
            .expect("Write commit bytes");
        let previous_root_hash = H256::from(be_bytes);
        let keeper = ZkSyncStateKeeper {
            state,
            fee_account_id,
            current_unprocessed_priority_op: initial_state.unprocessed_priority_op,
            rx_for_blocks,
            tx_for_commitments,
            pending_block: PendingBlock::new(
                initial_state.unprocessed_priority_op,
                max_block_size,
                previous_root_hash,
                SystemTime::now()
                    .duration_since(UNIX_EPOCH)
                    .expect("failed to get system time")
                    .as_secs(),
            ),
            available_block_chunk_sizes,
            max_miniblock_iterations,
            fast_miniblock_iterations,

            success_txs_pending_len: 0,
            failed_txs_pending_len: 0,
        };

        let root = keeper.state.root_hash();
        log::info!("created state keeper, root hash = {}", root);

        keeper
    }

    pub async fn initialize(&mut self, pending_block: Option<SendablePendingBlock>) {
        let start = Instant::now();
        if let Some(pending_block) = pending_block {
            // Transform executed operations into non-executed, so they will be executed again.
            // Since it's a pending block, the state updates were not actually applied in the
            // database (as it happens only when full block is committed).
            //
            // We use `apply_tx` and `apply_priority_op` methods directly instead of
            // `apply_txs_batch` to preserve the original execution order. Otherwise there may
            // be a state corruption, if e.g. `Deposit` will be executed before `TransferToNew`
            // and account IDs will change.
            let mut txs_count = 0;
            let mut priority_op_count = 0;
            for operation in pending_block.success_operations {
                match operation {
                    ExecutedOperations::Tx(tx) => {
                        self.apply_tx(&tx.signed_tx)
                            .expect("Tx from the restored pending block was not executed");
                        txs_count += 1;
                    }
                    ExecutedOperations::PriorityOp(op) => {
                        self.apply_priority_op(op.priority_op)
                            .expect("Priority op from the restored pending block was not executed");
                        priority_op_count += 1;
                    }
                }
            }
            self.pending_block.stored_account_updates = self.pending_block.account_updates.len();

            log::info!(
                "Executed restored proposed block: {} transactions, {} priority operations, {} failed transactions",
                txs_count,
                priority_op_count,
                pending_block.failed_txs.len()
            );
            self.pending_block.failed_txs = pending_block.failed_txs;
            self.pending_block.timestamp = pending_block.timestamp;
        } else {
            log::info!("There is no pending block to restore");
        }

        metrics::histogram!("state_keeper.initialize", start.elapsed());
    }

    pub async fn create_genesis_block(pool: ConnectionPool, fee_account_address: &Address) {
        let start = Instant::now();
        let mut storage = pool
            .access_storage()
            .await
            .expect("db connection failed for statekeeper");
        let mut transaction = storage
            .start_transaction()
            .await
            .expect("unable to create db transaction in statekeeper");

        let (last_committed, mut accounts) = transaction
            .chain()
            .state_schema()
            .load_committed_state(None)
            .await
            .expect("db failed");

        assert!(
            last_committed == 0 && accounts.is_empty(),
            "db should be empty"
        );
        let fee_account = Account::default_with_address(fee_account_address);
        let db_account_update = AccountUpdate::Create {
            address: *fee_account_address,
            nonce: fee_account.nonce,
        };
        accounts.insert(0, fee_account);
        transaction
            .chain()
            .state_schema()
            .commit_state_update(0, &[(0, db_account_update)], 0)
            .await
            .expect("db fail");
        transaction
            .chain()
            .state_schema()
            .apply_state_update(0)
            .await
            .expect("db fail");

        let state = ZkSyncState::from_acc_map(accounts, last_committed + 1);
        let root_hash = state.root_hash();
        transaction
            .chain()
            .block_schema()
            .save_genesis_block(root_hash)
            .await
            .expect("db fail");

        transaction
            .commit()
            .await
            .expect("Unable to commit transaction in statekeeper");
        log::info!("Genesis block created, state: {}", state.root_hash());
        println!("CONTRACTS_GENESIS_ROOT=0x{}", ff::to_hex(&root_hash));
        metrics::histogram!("state_keeper.create_genesis_block", start.elapsed());
    }

    async fn run(mut self, pending_block: Option<SendablePendingBlock>) {
        self.initialize(pending_block).await;

        while let Some(req) = self.rx_for_blocks.next().await {
            match req {
                StateKeeperRequest::GetAccount(addr, sender) => {
                    sender.send(self.account(&addr)).unwrap_or_default();
                }
                StateKeeperRequest::GetPendingBlockTimestamp(sender) => {
                    sender
                        .send(self.pending_block.timestamp)
                        .unwrap_or_default();
                }
                StateKeeperRequest::GetLastUnprocessedPriorityOp(sender) => {
                    sender
                        .send(self.current_unprocessed_priority_op)
                        .unwrap_or_default();
                }
                StateKeeperRequest::ExecuteMiniBlock(proposed_block) => {
                    self.execute_proposed_block(proposed_block).await;
                }
                StateKeeperRequest::SealBlock => {
                    self.seal_pending_block().await;
                }
                StateKeeperRequest::GetCurrentState(sender) => {
                    sender.send(self.get_current_state()).unwrap_or_default();
                }
            }
        }
    }

    async fn execute_proposed_block(&mut self, proposed_block: ProposedBlock) {
        let start = Instant::now();
        let mut executed_ops = Vec::new();

        // We want to store this variable before moving anything from the pending block.
        let empty_proposed_block = proposed_block.is_empty();

        let mut priority_op_queue = proposed_block
            .priority_ops
            .into_iter()
            .collect::<VecDeque<_>>();
        while let Some(priority_op) = priority_op_queue.pop_front() {
            match self.apply_priority_op(priority_op) {
                Ok(exec_op) => {
                    executed_ops.push(exec_op);
                }
                Err(priority_op) => {
                    self.seal_pending_block().await;

                    priority_op_queue.push_front(priority_op);
                }
            }
        }

        let mut tx_queue = proposed_block.txs.into_iter().collect::<VecDeque<_>>();
        while let Some(variant) = tx_queue.pop_front() {
            match &variant {
                SignedTxVariant::Tx(tx) => {
                    match self.apply_tx(tx) {
                        Ok(exec_op) => {
                            executed_ops.push(exec_op);
                        }
                        Err(_) => {
                            // We could not execute the tx due to either of block size limit
                            // or the withdraw operations limit, so we seal this block and
                            // the last transaction will go to the next block instead.
                            self.seal_pending_block().await;

                            tx_queue.push_front(variant);
                        }
                    }
                }
                SignedTxVariant::Batch(batch) => {
                    match self.apply_batch(&batch.txs, batch.batch_id) {
                        Ok(mut ops) => {
                            executed_ops.append(&mut ops);
                        }
                        Err(_) => {
                            // We could not execute the batch tx due to either of block size limit
                            // or the withdraw operations limit, so we seal this block and
                            // the last transaction will go to the next block instead.
                            self.seal_pending_block().await;

                            tx_queue.push_front(variant);
                        }
                    }
                }
            }
        }

        if !self.pending_block.success_operations.is_empty() {
            self.pending_block.pending_block_iteration += 1;
        }

        // If pending block contains withdrawals we seal it faster
        let max_miniblock_iterations = if self.pending_block.fast_processing_required {
            self.fast_miniblock_iterations
        } else {
            self.max_miniblock_iterations
        };
        if self.pending_block.chunks_left == 0
            || self.pending_block.pending_block_iteration > max_miniblock_iterations
        {
            self.seal_pending_block().await;
        } else {
            // We've already incremented the pending block iteration, so this iteration will count towards
            // reaching the block commitment timeout.
            // However, we don't want to pointlessly save the same block again and again.
            if !empty_proposed_block {
                self.store_pending_block().await;
            }
        }

        metrics::histogram!("state_keeper.execute_proposed_block", start.elapsed());
    }

    // Err if there is no space in current block
    fn apply_priority_op(
        &mut self,
        priority_op: PriorityOp,
    ) -> Result<ExecutedOperations, PriorityOp> {
        let start = Instant::now();
        let chunks_needed = priority_op.data.chunks();
        if self.pending_block.chunks_left < chunks_needed {
            return Err(priority_op);
        }

        // Check if adding this transaction to the block won't make the contract operations
        // too expensive.
        let non_executed_op = self
            .state
            .priority_op_to_zksync_op(priority_op.data.clone());
        if self
            .pending_block
            .gas_counter
            .add_op(&non_executed_op)
            .is_err()
        {
            // We've reached the gas limit, seal the block.
            // This transaction will go into the next one.
            return Err(priority_op);
        }

        let OpSuccess {
            fee,
            mut updates,
            executed_op,
        } = self.state.execute_priority_op(priority_op.data.clone());

        self.pending_block.chunks_left -= chunks_needed;
        self.pending_block.account_updates.append(&mut updates);
        if let Some(fee) = fee {
            self.pending_block.collected_fees.push(fee);
        }
        let block_index = self.pending_block.pending_op_block_index;
        self.pending_block.pending_op_block_index += 1;

        let exec_result = ExecutedOperations::PriorityOp(Box::new(ExecutedPriorityOp {
            op: executed_op,
            priority_op,
            block_index,
            created_at: chrono::Utc::now(),
        }));
        self.pending_block
            .success_operations
            .push(exec_result.clone());
        self.current_unprocessed_priority_op += 1;

        metrics::histogram!("state_keeper.apply_priority_op", start.elapsed());
        Ok(exec_result)
    }

    /// Checks that block timestamp is valid for the execution of the transaction.
    /// Returns a corresponding error if the transaction can't be executed in the block because of an invalid timestamp.
    fn check_transaction_timestamps(
        &mut self,
        tx: ZkSyncTx,
        block_timestamp: u64,
    ) -> Result<(), anyhow::Error> {
        match tx {
            ZkSyncTx::Transfer(tx) => {
                let valid_from = u64::from(tx.valid_from.unwrap_or(0));
                let valid_until = u64::from(tx.valid_until.unwrap_or(u32::MAX));
                ensure!(
                    valid_from <= block_timestamp && block_timestamp <= valid_until,
                    "The transaction can't be executed in the block because of an invalid timestamp"
                );
            }
            _ => {
                // There are no timestamps in other transactions
            }
        }
        Ok(())
    }

    fn execute_txs_batch(
        &mut self,
        txs: &[SignedZkSyncTx],
        block_timestamp: u64,
    ) -> Vec<Result<OpSuccess, anyhow::Error>> {
        for (id, tx) in txs.iter().enumerate() {
            if let Err(error) = self.check_transaction_timestamps(tx.tx.clone(), block_timestamp) {
                // Create message for an error.
                let error_msg = format!(
                    "Batch execution failed, since tx #{} of batch failed with a reason: {}",
                    id + 1,
                    error
                );

                // Create the same error for each transaction.
                let errors = (0..txs.len())
                    .map(|_| Err(anyhow::format_err!("{}", error_msg)))
                    .collect();

                // Stop execution and return an error.
                return errors;
            }
        }

        self.state.execute_txs_batch(txs)
    }

    fn execute_tx(
        &mut self,
        tx: ZkSyncTx,
        block_timestamp: u64,
    ) -> Result<OpSuccess, anyhow::Error> {
        self.check_transaction_timestamps(tx.clone(), block_timestamp)?;

        self.state.execute_tx(tx)
    }

    fn apply_batch(
        &mut self,
        txs: &[SignedZkSyncTx],
        batch_id: i64,
    ) -> Result<Vec<ExecutedOperations>, ()> {
        metrics::gauge!("tx_batch_size", txs.len() as f64);
        let start = Instant::now();
        let chunks_needed = self.state.chunks_for_batch(txs);

        // If we can't add the tx to the block due to the size limit, we return this tx,
        // seal the block and execute it again.
        if self.pending_block.chunks_left < chunks_needed {
            return Err(());
        }

        for tx in txs {
            // Check if adding this transaction to the block won't make the contract operations
            // too expensive.
            let non_executed_op = self.state.zksync_tx_to_zksync_op(tx.tx.clone());
            if let Ok(non_executed_op) = non_executed_op {
                // We only care about successful conversions, since if conversion failed,
                // then transaction will fail as well (as it shares the same code base).
                if self
                    .pending_block
                    .gas_counter
                    .add_op(&non_executed_op)
                    .is_err()
                {
                    // We've reached the gas limit, seal the block.
                    // This transaction will go into the next one.
                    return Err(());
                }
            }
        }

        let all_updates = self.execute_txs_batch(txs, self.pending_block.timestamp);
        let mut executed_operations = Vec::new();

        for (tx, tx_updates) in txs.iter().zip(all_updates) {
            match tx_updates {
                Ok(OpSuccess {
                    fee,
                    mut updates,
                    executed_op,
                }) => {
                    self.pending_block.chunks_left -= executed_op.chunks();
                    self.pending_block.account_updates.append(&mut updates);
                    if let Some(fee) = fee {
                        self.pending_block.collected_fees.push(fee);
                    }
                    let block_index = self.pending_block.pending_op_block_index;
                    self.pending_block.pending_op_block_index += 1;

                    let exec_result = ExecutedOperations::Tx(Box::new(ExecutedTx {
                        signed_tx: tx.clone(),
                        success: true,
                        op: Some(executed_op),
                        fail_reason: None,
                        block_index: Some(block_index),
                        created_at: chrono::Utc::now(),
                        batch_id: Some(batch_id),
                    }));
                    self.pending_block
                        .success_operations
                        .push(exec_result.clone());
                    executed_operations.push(exec_result);
                }
                Err(e) => {
                    log::warn!("Failed to execute transaction: {:?}, {}", tx, e);
                    let failed_tx = ExecutedTx {
                        signed_tx: tx.clone(),
                        success: false,
                        op: None,
                        fail_reason: Some(e.to_string()),
                        block_index: None,
                        created_at: chrono::Utc::now(),
                        batch_id: Some(batch_id),
                    };
                    self.pending_block.failed_txs.push(failed_tx.clone());
                    let exec_result = ExecutedOperations::Tx(Box::new(failed_tx));
                    executed_operations.push(exec_result);
                }
            };
        }

        metrics::histogram!("state_keeper.apply_batch", start.elapsed());
        Ok(executed_operations)
    }

    fn apply_tx(&mut self, tx: &SignedZkSyncTx) -> Result<ExecutedOperations, ()> {
        let start = Instant::now();
        let chunks_needed = self.state.chunks_for_tx(&tx);

        // If we can't add the tx to the block due to the size limit, we return this tx,
        // seal the block and execute it again.
        if self.pending_block.chunks_left < chunks_needed {
            return Err(());
        }

        // Check if adding this transaction to the block won't make the contract operations
        // too expensive.
        let non_executed_op = self.state.zksync_tx_to_zksync_op(tx.tx.clone());
        if let Ok(non_executed_op) = non_executed_op {
            // We only care about successful conversions, since if conversion failed,
            // then transaction will fail as well (as it shares the same code base).
            if self
                .pending_block
                .gas_counter
                .add_op(&non_executed_op)
                .is_err()
            {
                // We've reached the gas limit, seal the block.
                // This transaction will go into the next one.
                return Err(());
            }
        }

        if let ZkSyncTx::Withdraw(tx) = &tx.tx {
            // Check if we should mark this block as requiring fast processing.
            if tx.fast {
                self.pending_block.fast_processing_required = true;
            }
        }

<<<<<<< HEAD
        // Check if we've reached the withdraw operations amount limit.
        // If so, this block will be sealed and this tx will go to the next block.
        if self.pending_block.withdrawals_amount > self.max_number_of_withdrawals_per_block as u32 {
            return Err(());
        }

        let tx_updates = self.execute_tx(tx.tx.clone(), self.pending_block.timestamp);
=======
        let tx_updates = self.state.execute_tx(tx.tx.clone());
>>>>>>> 3c3dfc8f

        let exec_result = match tx_updates {
            Ok(OpSuccess {
                fee,
                mut updates,
                executed_op,
            }) => {
                self.pending_block.chunks_left -= chunks_needed;
                self.pending_block.account_updates.append(&mut updates);
                if let Some(fee) = fee {
                    self.pending_block.collected_fees.push(fee);
                }
                let block_index = self.pending_block.pending_op_block_index;
                self.pending_block.pending_op_block_index += 1;

                let exec_result = ExecutedOperations::Tx(Box::new(ExecutedTx {
                    signed_tx: tx.clone(),
                    success: true,
                    op: Some(executed_op),
                    fail_reason: None,
                    block_index: Some(block_index),
                    created_at: chrono::Utc::now(),
                    batch_id: None,
                }));
                self.pending_block
                    .success_operations
                    .push(exec_result.clone());
                exec_result
            }
            Err(e) => {
                log::warn!("Failed to execute transaction: {:?}, {}", tx, e);
                let failed_tx = ExecutedTx {
                    signed_tx: tx.clone(),
                    success: false,
                    op: None,
                    fail_reason: Some(e.to_string()),
                    block_index: None,
                    created_at: chrono::Utc::now(),
                    batch_id: None,
                };
                self.pending_block.failed_txs.push(failed_tx.clone());
                ExecutedOperations::Tx(Box::new(failed_tx))
            }
        };

        metrics::histogram!("state_keeper.apply_tx", start.elapsed());
        Ok(exec_result)
    }

    /// Finalizes the pending block, transforming it into a full block.
    async fn seal_pending_block(&mut self) {
        let start = Instant::now();
        let mut pending_block = std::mem::replace(
            &mut self.pending_block,
            PendingBlock::new(
                self.current_unprocessed_priority_op,
                *self
                    .available_block_chunk_sizes
                    .last()
                    .expect("failed to get max block size"),
                H256::default(),
                SystemTime::now()
                    .duration_since(UNIX_EPOCH)
                    .expect("failed to get system time")
                    .as_secs(),
            ),
        );

        // Once block is sealed, we refresh the counters for the next block.
        self.success_txs_pending_len = 0;
        self.failed_txs_pending_len = 0;

        // Apply fees of pending block
        let fee_updates = self
            .state
            .collect_fee(&pending_block.collected_fees, self.fee_account_id);
        pending_block
            .account_updates
            .extend(fee_updates.into_iter());

        let mut block_transactions = pending_block.success_operations;
        block_transactions.extend(
            pending_block
                .failed_txs
                .into_iter()
                .map(|tx| ExecutedOperations::Tx(Box::new(tx))),
        );

        let commit_gas_limit = pending_block.gas_counter.commit_gas_limit();
        let verify_gas_limit = pending_block.gas_counter.verify_gas_limit();

        let block = Block::new_from_available_block_sizes(
            self.state.block_number,
            self.state.root_hash(),
            self.fee_account_id,
            block_transactions,
            (
                pending_block.unprocessed_priority_op_before,
                self.current_unprocessed_priority_op,
            ),
            &self.available_block_chunk_sizes,
            commit_gas_limit,
            verify_gas_limit,
            pending_block.previous_block_root_hash,
            pending_block.timestamp,
        );

        self.pending_block.previous_block_root_hash = block.get_eth_encoded_root();

        let block_commit_request = BlockCommitRequest {
            block,
            accounts_updated: pending_block.account_updates.clone(),
        };
        let first_update_order_id = pending_block.stored_account_updates;
        let account_updates = pending_block.account_updates[first_update_order_id..].to_vec();
        let applied_updates_request = AppliedUpdatesRequest {
            account_updates,
            first_update_order_id,
        };
        pending_block.stored_account_updates = pending_block.account_updates.len();
        self.state.block_number += 1;

        println!(
            "Creating full block: {}, operations: {}, chunks_left: {}, miniblock iterations: {}",
            block_commit_request.block.block_number,
            block_commit_request.block.block_transactions.len(),
            pending_block.chunks_left,
            pending_block.pending_block_iteration
        );

        let commit_request = CommitRequest::Block((block_commit_request, applied_updates_request));
        self.tx_for_commitments
            .send(commit_request)
            .await
            .expect("committer receiver dropped");

        metrics::histogram!("state_keeper.seal_pending_block", start.elapsed());
    }

    /// Stores intermediate representation of a pending block in the database,
    /// so the executed transactions are persisted and won't be lost.
    async fn store_pending_block(&mut self) {
        let start = Instant::now();

        // We want include only the newly appeared transactions, since the older ones are already persisted in the
        // database.
        // This is a required optimization, since otherwise time to process the pending block may grow without any
        // limits if we'll be spammed by incorrect transactions (we don't have a limit for an amount of rejected
        // transactions in the block).
        let new_success_operations =
            self.pending_block.success_operations[self.success_txs_pending_len..].to_vec();
        let new_failed_operations =
            self.pending_block.failed_txs[self.failed_txs_pending_len..].to_vec();

        self.success_txs_pending_len = self.pending_block.success_operations.len();
        self.failed_txs_pending_len = self.pending_block.failed_txs.len();

        // Create a pending block object to send.
        // Note that failed operations are not included, as per any operation failure
        // the full block is created immediately.
        let pending_block = SendablePendingBlock {
            number: self.state.block_number,
            chunks_left: self.pending_block.chunks_left,
            unprocessed_priority_op_before: self.pending_block.unprocessed_priority_op_before,
            pending_block_iteration: self.pending_block.pending_block_iteration,
            success_operations: new_success_operations,
            failed_txs: new_failed_operations,
            previous_block_root_hash: self.pending_block.previous_block_root_hash,
            timestamp: self.pending_block.timestamp,
        };
        let first_update_order_id = self.pending_block.stored_account_updates;
        let account_updates = self.pending_block.account_updates[first_update_order_id..].to_vec();
        let applied_updates_request = AppliedUpdatesRequest {
            account_updates,
            first_update_order_id,
        };
        self.pending_block.stored_account_updates = self.pending_block.account_updates.len();

        log::trace!(
            "Persisting mini block: {}, operations: {}, failed_txs: {}, chunks_left: {}, miniblock iterations: {}",
            pending_block.number,
            pending_block.success_operations.len(),
            pending_block.failed_txs.len(),
            pending_block.chunks_left,
            pending_block.pending_block_iteration
        );

        let commit_request = CommitRequest::PendingBlock((pending_block, applied_updates_request));
        self.tx_for_commitments
            .send(commit_request)
            .await
            .expect("committer receiver dropped");
        metrics::histogram!("state_keeper.store_pending_block", start.elapsed());
    }

    fn account(&self, address: &Address) -> Option<(AccountId, Account)> {
        self.state.get_account_by_address(address)
    }
    pub fn get_current_state(&self) -> ZkSyncStateInitParams {
        ZkSyncStateInitParams {
            tree: self.state.get_balance_tree(),
            acc_id_by_addr: self.state.get_account_addresses(),
            last_block_number: self.state.block_number - 1,
            unprocessed_priority_op: self.current_unprocessed_priority_op,
        }
    }
}

#[must_use]
pub fn start_state_keeper(
    sk: ZkSyncStateKeeper,
    pending_block: Option<SendablePendingBlock>,
) -> JoinHandle<()> {
    tokio::spawn(sk.run(pending_block))
}<|MERGE_RESOLUTION|>--- conflicted
+++ resolved
@@ -873,17 +873,7 @@
             }
         }
 
-<<<<<<< HEAD
-        // Check if we've reached the withdraw operations amount limit.
-        // If so, this block will be sealed and this tx will go to the next block.
-        if self.pending_block.withdrawals_amount > self.max_number_of_withdrawals_per_block as u32 {
-            return Err(());
-        }
-
         let tx_updates = self.execute_tx(tx.tx.clone(), self.pending_block.timestamp);
-=======
-        let tx_updates = self.state.execute_tx(tx.tx.clone());
->>>>>>> 3c3dfc8f
 
         let exec_result = match tx_updates {
             Ok(OpSuccess {
