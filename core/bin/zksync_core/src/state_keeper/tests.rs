use super::{CommitRequest, ZkSyncStateInitParams, ZkSyncStateKeeper};
use crate::{mempool::ProposedBlock, state_keeper::utils::system_time_timestamp};
<<<<<<< HEAD
=======
use chrono::Utc;
>>>>>>> bb9d9bb1
use futures::{channel::mpsc, stream::StreamExt};
use num::BigUint;
use zksync_crypto::{
    priv_key_from_fs,
    rand::{Rng, SeedableRng, XorShiftRng},
    PrivateKey,
};
use zksync_types::tx::TimeRange;
use zksync_types::{
    mempool::SignedTxVariant, mempool::SignedTxsBatch, tx::PackedEthSignature, AccountId, H160, *,
};

struct StateKeeperTester {
    state_keeper: ZkSyncStateKeeper,
    response_rx: mpsc::Receiver<CommitRequest>,
    fee_collector: AccountId,
}

impl StateKeeperTester {
    fn new(available_chunk_size: usize, max_iterations: usize, fast_iterations: usize) -> Self {
        const CHANNEL_SIZE: usize = 32768;
        let (events_sender, _events_receiver) = mpsc::channel(CHANNEL_SIZE);
        let (_request_tx, request_rx) = mpsc::channel(CHANNEL_SIZE);
        let (response_tx, response_rx) = mpsc::channel(CHANNEL_SIZE);

        let fee_collector = Account::default_with_address(&H160::random());

        let mut init_params = ZkSyncStateInitParams::default();
        init_params.insert_account(AccountId(0), fee_collector.clone());

        let state_keeper = ZkSyncStateKeeper::new(
            init_params,
            fee_collector.address,
            request_rx,
            response_tx,
            vec![available_chunk_size],
            max_iterations,
            fast_iterations,
            events_sender,
        );

        Self {
            state_keeper,
            response_rx,
            fee_collector: AccountId(0),
        }
    }

    fn set_balance(
        &mut self,
        account_id: AccountId,
        token_id: TokenId,
        amount: impl Into<BigUint>,
    ) {
        let mut account = self
            .state_keeper
            .state
            .get_account(account_id)
            .expect("account doesn't exist");

        account.set_balance(token_id, amount.into());

        self.state_keeper.state.insert_account(account_id, account);
    }

    fn add_account(&mut self, account_id: AccountId) -> (Account, PrivateKey) {
        let mut rng = XorShiftRng::from_seed([1, 2, 3, 4]);
        let sk = priv_key_from_fs(rng.gen());
        let eth_sk = H256::random();
        let address = PackedEthSignature::address_from_private_key(&eth_sk)
            .expect("Can't get address from the ETH secret key");

        let mut account = Account::default_with_address(&address);
        account.pub_key_hash = PubKeyHash::from_privkey(&sk);
        self.state_keeper
            .state
            .insert_account(account_id, account.clone());
        (account, sk)
    }
}

fn create_account_and_transfer<B: Into<BigUint>>(
    tester: &mut StateKeeperTester,
    token_id: TokenId,
    account_id: AccountId,
    balance: B,
    transfer_amount: B,
) -> SignedZkSyncTx {
    let (account, sk) = tester.add_account(account_id);
    tester.set_balance(account_id, token_id, balance);

    let transfer = Transfer::new_signed(
        account_id,
        account.address,
        account.address,
        token_id,
        transfer_amount.into(),
        BigUint::from(1u32),
        account.nonce,
        Default::default(),
        &sk,
    )
    .unwrap();
    SignedZkSyncTx {
        tx: ZkSyncTx::Transfer(Box::new(transfer)),
        eth_sign_data: None,
        created_at: Utc::now(),
    }
}

fn create_account_and_withdrawal<B: Into<BigUint>>(
    tester: &mut StateKeeperTester,
    token_id: TokenId,
    account_id: AccountId,
    balance: B,
    withdraw_amount: B,
    time_range: TimeRange,
) -> SignedZkSyncTx {
    create_account_and_withdrawal_impl(
        tester,
        token_id,
        account_id,
        balance,
        withdraw_amount,
        false,
        time_range,
    )
}

fn create_account_and_fast_withdrawal<B: Into<BigUint>>(
    tester: &mut StateKeeperTester,
    token_id: TokenId,
    account_id: AccountId,
    balance: B,
    withdraw_amount: B,
    time_range: TimeRange,
) -> SignedZkSyncTx {
    create_account_and_withdrawal_impl(
        tester,
        token_id,
        account_id,
        balance,
        withdraw_amount,
        true,
        time_range,
    )
}

#[allow(clippy::too_many_arguments)]
fn create_account_and_withdrawal_impl<B: Into<BigUint>>(
    tester: &mut StateKeeperTester,
    token_id: TokenId,
    account_id: AccountId,
    balance: B,
    withdraw_amount: B,
    fast: bool,
    time_range: TimeRange,
) -> SignedZkSyncTx {
    let (account, sk) = tester.add_account(account_id);
    tester.set_balance(account_id, token_id, balance);

    let mut withdraw = Withdraw::new_signed(
        account_id,
        account.address,
        account.address,
        token_id,
        withdraw_amount.into(),
        BigUint::from(1u32),
        account.nonce,
        time_range,
        &sk,
    )
    .unwrap();

    withdraw.fast = fast;

    SignedZkSyncTx {
        tx: ZkSyncTx::Withdraw(Box::new(withdraw)),
        eth_sign_data: None,
        created_at: Utc::now(),
    }
}

pub fn create_deposit(token: TokenId, amount: impl Into<BigUint>) -> PriorityOp {
    let address = H160::random();
    let deposit = Deposit {
        from: address,
        to: address,
        amount: amount.into(),
        token,
    };
    PriorityOp {
        data: ZkSyncPriorityOp::Deposit(deposit),
        serial_id: 0,
        deadline_block: 0,
        eth_hash: H256::zero(),
        eth_block: 0,
        eth_block_index: None,
    }
}

async fn apply_single_transfer(tester: &mut StateKeeperTester) {
    let transfer = create_account_and_transfer(tester, TokenId(0), AccountId(1), 200u32, 100u32);
    let proposed_block = ProposedBlock {
        txs: vec![SignedTxVariant::Tx(transfer)],
        priority_ops: Vec::new(),
    };
    tester
        .state_keeper
        .execute_proposed_block(proposed_block)
        .await;
}

async fn apply_batch_with_two_transfers(tester: &mut StateKeeperTester) {
    let first_transfer =
        create_account_and_transfer(tester, TokenId(0), AccountId(1), 200u32, 100u32);
    let second_transfer =
        create_account_and_transfer(tester, TokenId(0), AccountId(2), 200u32, 100u32);
    let proposed_block = ProposedBlock {
        txs: vec![SignedTxVariant::Batch(SignedTxsBatch {
            txs: vec![first_transfer, second_transfer],
            batch_id: 1,
            eth_signatures: Vec::new(),
        })],
        priority_ops: Vec::new(),
    };
    tester
        .state_keeper
        .execute_proposed_block(proposed_block)
        .await;
}

/// Checks that StateKeeper will panic with incorrect initialization data
#[test]
#[should_panic]
fn test_create_incorrect_state_keeper() {
    const CHANNEL_SIZE: usize = 32768;
    const MAX_ITERATIONS: usize = 100;
    const FAST_ITERATIONS: usize = 100;

    let (events_sender, _events_receiver) = mpsc::channel(CHANNEL_SIZE);
    let (_request_tx, request_rx) = mpsc::channel(CHANNEL_SIZE);
    let (response_tx, _response_rx) = mpsc::channel(CHANNEL_SIZE);

    let fee_collector = Account::default_with_address(&H160::random());

    let mut init_params = ZkSyncStateInitParams::default();
    init_params.insert_account(AccountId(0), fee_collector.clone());

    // should panic
    ZkSyncStateKeeper::new(
        init_params,
        fee_collector.address,
        request_rx,
        response_tx,
        vec![1, 2, 2], // `available_block_chunk_sizes` must be strictly increasing.
        MAX_ITERATIONS,
        FAST_ITERATIONS,
        events_sender,
    );
}

mod apply_priority_op {
    use super::*;

    /// Checks if deposit is processed correctly by the state_keeper
    #[test]
    fn success() {
        let mut tester = StateKeeperTester::new(8, 1, 1);
        let old_pending_block = tester.state_keeper.pending_block.clone();
        let deposit = create_deposit(TokenId(0), 145u32);
        let result = tester.state_keeper.apply_priority_op(&deposit);
        let pending_block = tester.state_keeper.pending_block;
        assert!(result.is_included());
        assert!(pending_block.chunks_left < old_pending_block.chunks_left);
        assert_eq!(
            pending_block.pending_op_block_index,
            old_pending_block.pending_op_block_index + 1
        );
        assert!(!pending_block.account_updates.is_empty());
        assert!(!pending_block.success_operations.is_empty());
        assert_eq!(tester.state_keeper.current_unprocessed_priority_op, 1);
    }

    /// Checks if processing deposit fails because of
    /// small number of chunks left in the block
    #[test]
    fn not_enough_chunks() {
        let mut tester = StateKeeperTester::new(1, 1, 1);
        let deposit = create_deposit(TokenId(0), 1u32);
        let result = tester.state_keeper.apply_priority_op(&deposit);
        assert!(result.is_not_included());
    }
}

mod apply_tx {
    use super::*;
    use zksync_types::gas_counter::{VerifyCost, TX_GAS_LIMIT};

    /// Checks if withdrawal is processed correctly by the state_keeper
    #[test]
    fn success() {
        let mut tester = StateKeeperTester::new(6, 1, 1);
        let old_pending_block = tester.state_keeper.pending_block.clone();
        let withdraw = create_account_and_withdrawal(
            &mut tester,
            TokenId(0),
            AccountId(1),
            200u32,
            145u32,
            Default::default(),
        );
        let result = tester.state_keeper.apply_tx(&withdraw);
        let pending_block = tester.state_keeper.pending_block;

        assert!(result.is_included());
        assert!(pending_block.chunks_left < old_pending_block.chunks_left);
        assert_eq!(
            pending_block.pending_op_block_index,
            old_pending_block.pending_op_block_index + 1
        );
        assert!(!pending_block.account_updates.is_empty());
        assert!(!pending_block.success_operations.is_empty());
        assert!(!pending_block.collected_fees.is_empty());
    }

    /// Checks if fast withdrawal makes fast processing required
    #[test]
    fn fast_withdrawal() {
        let mut tester = StateKeeperTester::new(6, 1, 1);
        let old_pending_block = tester.state_keeper.pending_block.clone();
        let withdraw = create_account_and_fast_withdrawal(
            &mut tester,
            TokenId(0),
            AccountId(1),
            200u32,
            145u32,
            Default::default(),
        );
        let result = tester.state_keeper.apply_tx(&withdraw);
        let pending_block = tester.state_keeper.pending_block;

        assert!(result.is_included());
        assert!(!old_pending_block.fast_processing_required);
        assert!(pending_block.fast_processing_required);
    }

    /// Checks if withdrawal that will fail is processed correctly
    #[test]
    fn failure() {
        let mut tester = StateKeeperTester::new(6, 1, 1);
        let old_pending_block = tester.state_keeper.pending_block.clone();
        let withdraw = create_account_and_withdrawal(
            &mut tester,
            TokenId(0),
            AccountId(1),
            100u32,
            145u32,
            Default::default(),
        );
        let result = tester.state_keeper.apply_tx(&withdraw);
        let pending_block = tester.state_keeper.pending_block;

        assert!(result.is_included());
        assert_eq!(pending_block.chunks_left, old_pending_block.chunks_left);
        assert_eq!(
            pending_block.pending_op_block_index,
            old_pending_block.pending_op_block_index
        );
        assert!(pending_block.account_updates.is_empty());
        assert!(!pending_block.failed_txs.is_empty());
        assert!(pending_block.collected_fees.is_empty());
    }

    /// Checks if processing withdrawal fails because of
    /// small number of chunks left in the block
    #[test]
    fn not_enough_chunks() {
        let mut tester = StateKeeperTester::new(1, 1, 1);
        let withdraw = create_account_and_withdrawal(
            &mut tester,
            TokenId(0),
            AccountId(1),
            200u32,
            145u32,
            Default::default(),
        );
        let result = tester.state_keeper.apply_tx(&withdraw);
        assert!(result.is_not_included());
    }

    /// Checks if processing withdrawal fails because the gas limit is reached.
    /// This sends 46 withdrawals (very inefficient, but all constants in
    /// GasCounter are hardcoded, so I see no way out)
    #[test]
    fn gas_limit_reached() {
        let withdrawals_number = (TX_GAS_LIMIT - VerifyCost::base_cost().as_u64() * 130 / 100)
            / (VerifyCost::WITHDRAW_COST * 130 / 100);
        let mut tester = StateKeeperTester::new(6 * withdrawals_number as usize, 1, 1);
        for i in 1..=withdrawals_number {
            let withdrawal = create_account_and_withdrawal(
                &mut tester,
                TokenId(0),
                AccountId(i as u32),
                200u32,
                145u32,
                Default::default(),
            );
            let result = tester.state_keeper.apply_tx(&withdrawal);
            if i <= withdrawals_number {
                assert!(
                    result.is_included(),
                    "i: {}, withdrawals: {}",
                    i,
                    withdrawals_number
                )
            } else {
                assert!(
                    result.is_not_included(),
                    "i: {}, withdrawals: {}",
                    i,
                    withdrawals_number
                )
            }
        }
    }
}

/// Checks if block sealing is done correctly by sealing a block
/// with 1 priority_op, 1 succeeded tx, 1 failed tx
#[tokio::test]
async fn seal_pending_block() {
    let mut tester = StateKeeperTester::new(20, 3, 3);
    let good_withdraw = create_account_and_withdrawal(
        &mut tester,
        TokenId(0),
        AccountId(1),
        200u32,
        145u32,
        Default::default(),
    );
    let bad_withdraw = create_account_and_withdrawal(
        &mut tester,
        TokenId(2),
        AccountId(2),
        100u32,
        145u32,
        Default::default(),
    );
    let deposit = create_deposit(TokenId(0), 12u32);

    assert!(tester.state_keeper.apply_tx(&good_withdraw).is_included());
    assert!(tester.state_keeper.apply_tx(&bad_withdraw).is_included());
    assert!(tester
        .state_keeper
        .apply_priority_op(&deposit)
        .is_included());

    let old_updates_len = tester.state_keeper.pending_block.account_updates.len();
    tester.state_keeper.seal_pending_block().await;

    assert!(tester.state_keeper.pending_block.failed_txs.is_empty());
    assert!(tester
        .state_keeper
        .pending_block
        .success_operations
        .is_empty());
    assert!(tester.state_keeper.pending_block.collected_fees.is_empty());
    assert!(tester.state_keeper.pending_block.account_updates.is_empty());
    assert_eq!(tester.state_keeper.pending_block.chunks_left, 20);

    if let Some(CommitRequest::Block((block, updates))) = tester.response_rx.next().await {
        let collected_fees = tester
            .state_keeper
            .state
            .get_account(tester.fee_collector)
            .unwrap()
            .get_balance(TokenId(0));
        assert_eq!(block.block.block_transactions.len(), 3);
        assert_eq!(collected_fees, BigUint::from(1u32));
        assert_eq!(block.block.processed_priority_ops, (0, 1));
        assert_eq!(
            tester.state_keeper.pending_block.number,
            block.block.block_number + 1
        );
        assert_eq!(
            updates.account_updates.len(),
            // + 1 here is for the update corresponding to collected fee
            old_updates_len - updates.first_update_order_id + 1
        );
    } else {
        panic!("Block is not received!");
    }
}

/// Checks if block storing is done correctly by storing a block
/// with 1 priority_op, 1 succeeded tx, 1 failed tx
#[tokio::test]
async fn store_pending_block() {
    let mut tester = StateKeeperTester::new(20, 3, 3);
    let good_withdraw = create_account_and_withdrawal(
        &mut tester,
        TokenId(0),
        AccountId(1),
        200u32,
        145u32,
        Default::default(),
    );
    let bad_withdraw = create_account_and_withdrawal(
        &mut tester,
        TokenId(2),
        AccountId(2),
        100u32,
        145u32,
        Default::default(),
    );
    let deposit = create_deposit(TokenId(0), 12u32);

    assert!(tester.state_keeper.apply_tx(&good_withdraw).is_included());
    assert!(tester.state_keeper.apply_tx(&bad_withdraw).is_included());
    assert!(tester
        .state_keeper
        .apply_priority_op(&deposit)
        .is_included());

    tester.state_keeper.store_pending_block().await;

    if let Some(CommitRequest::PendingBlock((block, _))) = tester.response_rx.next().await {
        assert_eq!(block.number, tester.state_keeper.pending_block.number);
        assert_eq!(
            block.chunks_left,
            tester.state_keeper.pending_block.chunks_left
        );
        assert_eq!(
            block.unprocessed_priority_op_before,
            tester
                .state_keeper
                .pending_block
                .unprocessed_priority_op_before
        );
        assert_eq!(
            block.pending_block_iteration,
            tester.state_keeper.pending_block.pending_block_iteration
        );
        assert_eq!(
            block.success_operations.len(),
            tester.state_keeper.pending_block.success_operations.len()
        );
        assert_eq!(
            block.failed_txs.len(),
            tester.state_keeper.pending_block.failed_txs.len()
        );
    } else {
        panic!("Block is not received!");
    }
}

mod execute_proposed_block {

    use super::*;
    use zksync_types::gas_counter::GasCounter;

    /// Checks if executing a proposed_block with just enough chunks is done correctly
    /// and checks if number of chunks left is correct after each operation
    #[tokio::test]
    async fn just_enough_chunks() {
        let mut tester = StateKeeperTester::new(8, 3, 3);

        // First batch
        apply_batch_with_two_transfers(&mut tester).await;
        if let Some(CommitRequest::PendingBlock((block, _))) = tester.response_rx.next().await {
            assert_eq!(block.chunks_left, 4);
        } else {
            panic!("Block is not received!");
        }

        // Second batch
        apply_batch_with_two_transfers(&mut tester).await;

        // Check sealed block
        if let Some(CommitRequest::Block((block, _))) = tester.response_rx.next().await {
            assert_eq!(block.block.block_transactions.len(), 4);
        } else {
            panic!("Block is not received!");
        }
    }

    /// Checks if executing a proposed_block is done correctly
    /// when two batches don`t fit into one block.
    /// Also, checks if number of chunks left is correct after each operation
    #[tokio::test]
    async fn chunks_to_fit_three_transfers_2_2_1() {
        let mut tester = StateKeeperTester::new(6, 3, 3);

        // First batch
        apply_batch_with_two_transfers(&mut tester).await;
        if let Some(CommitRequest::PendingBlock((block, _))) = tester.response_rx.next().await {
            assert_eq!(block.chunks_left, 2);
        } else {
            panic!("Block is not received!");
        }

        // Second batch
        apply_batch_with_two_transfers(&mut tester).await;
        if let Some(CommitRequest::Block((block, _))) = tester.response_rx.next().await {
            assert_eq!(block.block.block_transactions.len(), 2);
        } else {
            panic!("Block is not received!");
        }
        if let Some(CommitRequest::PendingBlock((block, _))) = tester.response_rx.next().await {
            assert_eq!(block.chunks_left, 2);
        } else {
            panic!("Block is not received!");
        }

        // Single tx
        apply_single_transfer(&mut tester).await;

        // Check sealed block
        if let Some(CommitRequest::Block((block, _))) = tester.response_rx.next().await {
            assert_eq!(block.block.block_transactions.len(), 3);
        } else {
            panic!("Block is not received!");
        }
    }

    /// Checks if executing a proposed_block is done correctly
    /// when two single txs and one batch don`t fit into one block.
    /// Also, checks if number of chunks left is correct after each operation
    #[tokio::test]
    async fn chunks_to_fit_three_transfers_1_1_2_1() {
        let mut tester = StateKeeperTester::new(6, 3, 3);

        // First single tx
        apply_single_transfer(&mut tester).await;
        if let Some(CommitRequest::PendingBlock((block, _))) = tester.response_rx.next().await {
            assert_eq!(block.chunks_left, 4);
        } else {
            panic!("Block is not received!");
        }

        // Second single tx
        apply_single_transfer(&mut tester).await;
        if let Some(CommitRequest::PendingBlock((block, _))) = tester.response_rx.next().await {
            assert_eq!(block.chunks_left, 2);
        } else {
            panic!("Block is not received!");
        }

        // First batch
        apply_batch_with_two_transfers(&mut tester).await;
        if let Some(CommitRequest::Block((block, _))) = tester.response_rx.next().await {
            assert_eq!(block.block.block_transactions.len(), 2);
        } else {
            panic!("Block is not received!");
        }
        if let Some(CommitRequest::PendingBlock((block, _))) = tester.response_rx.next().await {
            assert_eq!(block.chunks_left, 2);
        } else {
            panic!("Block is not received!");
        }

        // Last single tx
        apply_single_transfer(&mut tester).await;

        // Check sealed block
        if let Some(CommitRequest::Block((block, _))) = tester.response_rx.next().await {
            assert_eq!(block.block.block_transactions.len(), 3);
        } else {
            panic!("Block is not received!");
        }
    }

    /// Checks if executing a small proposed_block is done correctly
    #[tokio::test]
    async fn small() {
        let mut tester = StateKeeperTester::new(20, 3, 3);
        let good_withdraw = create_account_and_withdrawal(
            &mut tester,
            TokenId(0),
            AccountId(1),
            200u32,
            145u32,
            Default::default(),
        );
        let bad_withdraw = create_account_and_withdrawal(
            &mut tester,
            TokenId(2),
            AccountId(2),
            100u32,
            145u32,
            Default::default(),
        );
        let deposit = create_deposit(TokenId(0), 12u32);
        let proposed_block = ProposedBlock {
            txs: vec![
                SignedTxVariant::Tx(good_withdraw),
                SignedTxVariant::Tx(bad_withdraw),
            ],
            priority_ops: vec![deposit],
        };
        let pending_block_iteration = tester.state_keeper.pending_block.pending_block_iteration;
        tester
            .state_keeper
            .execute_proposed_block(proposed_block)
            .await;
        if let Some(CommitRequest::PendingBlock(_)) = tester.response_rx.next().await {
            assert_eq!(
                pending_block_iteration + 1,
                tester.state_keeper.pending_block.pending_block_iteration
            );
        } else {
            panic!("Block not stored");
        }
    }

    /// Checks if executing a proposed_block is done correctly
    /// There are more chunks than one can fit in 1 block,
    /// so 1 block should get sealed in the process
    #[tokio::test]
    async fn few_chunks() {
        let mut tester = StateKeeperTester::new(12, 3, 3);
        let good_withdraw = create_account_and_withdrawal(
            &mut tester,
            TokenId(0),
            AccountId(1),
            200u32,
            145u32,
            Default::default(),
        );
        let bad_withdraw = create_account_and_withdrawal(
            &mut tester,
            TokenId(2),
            AccountId(2),
            100u32,
            145u32,
            Default::default(),
        );
        let deposit = create_deposit(TokenId(0), 12u32);
        let proposed_block = ProposedBlock {
            txs: vec![
                SignedTxVariant::Tx(good_withdraw),
                SignedTxVariant::Tx(bad_withdraw),
            ],
            priority_ops: vec![deposit],
        };
        tester
            .state_keeper
            .execute_proposed_block(proposed_block)
            .await;
        assert!(matches!(
            tester.response_rx.next().await,
            Some(CommitRequest::Block(_))
        ));
        assert!(matches!(
            tester.response_rx.next().await,
            Some(CommitRequest::PendingBlock(_))
        ));
    }

    /// Checks if executing a proposed_block is done correctly
    /// max_iterations == 0, so the block should get sealed, not stored
    #[tokio::test]
    async fn few_iterations() {
        let mut tester = StateKeeperTester::new(20, 0, 0);
        let good_withdraw = create_account_and_withdrawal(
            &mut tester,
            TokenId(0),
            AccountId(1),
            200u32,
            145u32,
            Default::default(),
        );
        let bad_withdraw = create_account_and_withdrawal(
            &mut tester,
            TokenId(2),
            AccountId(2),
            100u32,
            145u32,
            Default::default(),
        );
        let deposit = create_deposit(TokenId(0), 12u32);
        let proposed_block = ProposedBlock {
            txs: vec![
                SignedTxVariant::Tx(good_withdraw),
                SignedTxVariant::Tx(bad_withdraw),
            ],
            priority_ops: vec![deposit],
        };
        tester
            .state_keeper
            .execute_proposed_block(proposed_block)
            .await;
        assert!(matches!(
            tester.response_rx.next().await,
            Some(CommitRequest::Block(_))
        ));
    }

    /// Checks that fast withdrawal causes block to be sealed faster.
    #[tokio::test]
    async fn fast_withdrawal() {
        const MAX_ITERATIONS: usize = 100;
        const FAST_ITERATIONS: usize = 0; // Seal block right after fast withdrawal.

        let mut tester = StateKeeperTester::new(6, MAX_ITERATIONS, FAST_ITERATIONS);
        let withdraw = create_account_and_fast_withdrawal(
            &mut tester,
            TokenId(0),
            AccountId(1),
            200u32,
            145u32,
            Default::default(),
        );

        let proposed_block = ProposedBlock {
            priority_ops: Vec::new(),
            txs: vec![withdraw.into()],
        };

        tester
            .state_keeper
            .execute_proposed_block(proposed_block)
            .await;

        // We should receive the next block, since it must be sealed right after.
        assert!(matches!(
            tester.response_rx.next().await,
            Some(CommitRequest::Block(_))
        ));
    }

    /// Checks the following things:
    /// 1. if proposed block is empty, no pending block is yielded from the state keeper.
    /// 2. if there were no successful operations in the block, pending block iteration is not incremented after empty or rejected-only updates.
    /// 3. if there were successful operations in the block, pending block iteration is incremented after each `execute_proposed_block` call.
    #[tokio::test]
    async fn pending_block_updates() {
        let mut tester = StateKeeperTester::new(20, 5, 5);

        // --- Phase 1: Empty pending block, empty update. ---

        // Check that empty update with empty pending block doesn't increment the iteration.
        let proposed_block = ProposedBlock {
            txs: vec![],
            priority_ops: vec![],
        };

        tester
            .state_keeper
            .execute_proposed_block(proposed_block)
            .await;

        // There should be no pending block yielded.
        let next_block = tester.response_rx.try_next();
        assert!(next_block.is_err(), "Empty pending block was yielded");

        // No successful operations in the pending block => no increment.
        let pending_block_iteration = tester.state_keeper.pending_block.pending_block_iteration;
        assert_eq!(pending_block_iteration, 0);

        // --- Phase 2: Empty pending block, only failed tx in update. ---

        // Then send the block with the bad transaction only
        let bad_withdraw = create_account_and_withdrawal(
            &mut tester,
            TokenId(2),
            AccountId(1),
            100u32,
            145u32,
            Default::default(),
        );
        let proposed_block = ProposedBlock {
            txs: vec![SignedTxVariant::Tx(bad_withdraw)],
            priority_ops: vec![],
        };

        tester
            .state_keeper
            .execute_proposed_block(proposed_block)
            .await;

        // Pending block should be created.
        let next_block = tester.response_rx.next().await;
        assert!(next_block.is_some(), "No pending block was yielded");

        // Iteration should still not be incremented.
        let pending_block_iteration = tester.state_keeper.pending_block.pending_block_iteration;
        assert_eq!(pending_block_iteration, 0);

        // --- Phase 3: Empty pending block, successful tx in update. ---

        // First, create some block with successfull operation.
        let good_withdraw = create_account_and_withdrawal(
            &mut tester,
            TokenId(2),
            AccountId(1),
            200u32,
            145u32,
            Default::default(),
        );
        let proposed_block = ProposedBlock {
            txs: vec![SignedTxVariant::Tx(good_withdraw)],
            priority_ops: vec![],
        };

        let pending_block_iteration = tester.state_keeper.pending_block.pending_block_iteration;
        tester
            .state_keeper
            .execute_proposed_block(proposed_block)
            .await;

        // Pending block should be created.
        let next_block = tester.response_rx.next().await;
        assert!(next_block.is_some(), "No pending block was yielded");

        // Iteration should be incremented.
        let new_pending_block_iteration = tester.state_keeper.pending_block.pending_block_iteration;
        assert_eq!(new_pending_block_iteration, pending_block_iteration + 1);

        // --- Phase 4: Successful tx in pending block, failed tx in update. ---

        // Then send the block with the bad transaction only
        let bad_withdraw = create_account_and_withdrawal(
            &mut tester,
            TokenId(2),
            AccountId(1),
            100u32,
            145u32,
            Default::default(),
        );
        let proposed_block = ProposedBlock {
            txs: vec![SignedTxVariant::Tx(bad_withdraw)],
            priority_ops: vec![],
        };

        let pending_block_iteration = tester.state_keeper.pending_block.pending_block_iteration;
        tester
            .state_keeper
            .execute_proposed_block(proposed_block)
            .await;

        // Pending block should be created.
        let next_block = tester.response_rx.next().await;
        assert!(next_block.is_some(), "No pending block was yielded");

        // Iteration should still be incremented.
        let new_pending_block_iteration = tester.state_keeper.pending_block.pending_block_iteration;
        assert_eq!(new_pending_block_iteration, pending_block_iteration + 1);

        // --- Phase 5: Successful tx in pending block, empty update. ---

        // Finally, execute an empty block.
        let proposed_block = ProposedBlock {
            txs: vec![],
            priority_ops: vec![],
        };

        let pending_block_iteration = tester.state_keeper.pending_block.pending_block_iteration;
        tester
            .state_keeper
            .execute_proposed_block(proposed_block)
            .await;

        // There should be no pending block yielded.
        let next_block = tester.response_rx.try_next();
        assert!(next_block.is_err(), "Empty pending block was yielded");

        // Iteration should still be incremented even after an empty block: there was a successful operation earlier.
        let new_pending_block_iteration = tester.state_keeper.pending_block.pending_block_iteration;
        assert_eq!(new_pending_block_iteration, pending_block_iteration + 1);
    }

    /// Checks that only the difference between two states of a pending block is transmitted
    /// to the committer.
    #[tokio::test]
    async fn pending_block_diff() {
        let mut tester = StateKeeperTester::new(20, 5, 5);

        let good_withdraw_1 = create_account_and_withdrawal(
            &mut tester,
            TokenId(0),
            AccountId(1),
            200u32,
            145u32,
            Default::default(),
        );
        let bad_withdraw_1 = create_account_and_withdrawal(
            &mut tester,
            TokenId(2),
            AccountId(2),
            100u32,
            145u32,
            Default::default(),
        );
        let proposed_block_1 = ProposedBlock {
            txs: vec![
                SignedTxVariant::Tx(good_withdraw_1.clone()),
                SignedTxVariant::Tx(bad_withdraw_1.clone()),
            ],
            priority_ops: vec![],
        };

        let good_withdraw_2 = create_account_and_withdrawal(
            &mut tester,
            TokenId(0),
            AccountId(3),
            200u32,
            145u32,
            Default::default(),
        );
        let bad_withdraw_2 = create_account_and_withdrawal(
            &mut tester,
            TokenId(2),
            AccountId(4),
            100u32,
            145u32,
            Default::default(),
        );
        let proposed_block_2 = ProposedBlock {
            txs: vec![
                SignedTxVariant::Tx(good_withdraw_2.clone()),
                SignedTxVariant::Tx(bad_withdraw_2.clone()),
            ],
            priority_ops: vec![],
        };

        tester
            .state_keeper
            .execute_proposed_block(proposed_block_1)
            .await;
        if let Some(CommitRequest::PendingBlock((block, _))) = tester.response_rx.next().await {
            assert_eq!(*block.number, 1); // It's the first block.
            assert_eq!(block.success_operations.len(), 1);
            assert_eq!(
                block.success_operations[0]
                    .get_executed_tx()
                    .unwrap()
                    .signed_tx
                    .hash(),
                good_withdraw_1.hash()
            );

            assert_eq!(block.failed_txs.len(), 1);
            assert_eq!(block.failed_txs[0].signed_tx.hash(), bad_withdraw_1.hash());
        } else {
            panic!("Block #1 not stored");
        }

        // Now we execute the next proposed block and expect that only the diff between `pending_block_2` and
        // `pending_block_1` will be sent.
        tester
            .state_keeper
            .execute_proposed_block(proposed_block_2)
            .await;
        if let Some(CommitRequest::PendingBlock((block, _))) = tester.response_rx.next().await {
            assert_eq!(*block.number, 1); // It still should be the first block.
            assert_eq!(block.success_operations.len(), 1);
            assert_eq!(
                block.success_operations[0]
                    .get_executed_tx()
                    .unwrap()
                    .signed_tx
                    .hash(),
                good_withdraw_2.hash()
            );

            assert_eq!(block.failed_txs.len(), 1);
            assert_eq!(block.failed_txs[0].signed_tx.hash(), bad_withdraw_2.hash());
        } else {
            panic!("Block #2 not stored");
        }
    }

    /// Checks that a transaction with a valid timestamp accepted by the statekeeper
    /// and transaction with an invalid timestamp failed.
    #[tokio::test]
    async fn transfers_with_different_timestamps() {
        let mut tester = StateKeeperTester::new(20, 5, 5);

        let token_id = TokenId(0);
        let account_from_id = AccountId(1);
        let account_to_id = AccountId(2);
        let balance = 999u32;
        let fee = 0u32;
        let (account_from, sk_from) = tester.add_account(account_from_id);
        let (account_to, _sk_to) = tester.add_account(account_to_id);
        tester.set_balance(account_from_id, token_id, balance);

        let correct_transfer = Transfer::new_signed(
            account_from_id,
            account_from.address,
            account_to.address,
            token_id,
            balance.into(),
            fee.into(),
            Nonce(0),
            Default::default(),
            &sk_from,
        )
        .unwrap();

        let mut premature_transfer = correct_transfer.clone();
        if let Some(time_range) = premature_transfer.time_range.as_mut() {
            time_range.valid_from = u64::max_value();
        }

        let mut belated_transfer = correct_transfer.clone();
        if let Some(time_range) = belated_transfer.time_range.as_mut() {
            time_range.valid_until = 0;
        }

        let correct_transfer = SignedZkSyncTx {
            tx: ZkSyncTx::Transfer(Box::new(correct_transfer)),
            eth_sign_data: None,
            created_at: Utc::now(),
        };
        let premature_transfer = SignedZkSyncTx {
            tx: ZkSyncTx::Transfer(Box::new(premature_transfer)),
            eth_sign_data: None,
            created_at: Utc::now(),
        };
        let belated_transfer = SignedZkSyncTx {
            tx: ZkSyncTx::Transfer(Box::new(belated_transfer)),
            eth_sign_data: None,
            created_at: Utc::now(),
        };
        let proposed_block = ProposedBlock {
            txs: vec![
                SignedTxVariant::Tx(premature_transfer.clone()),
                SignedTxVariant::Tx(belated_transfer.clone()),
                SignedTxVariant::Tx(correct_transfer.clone()),
            ],
            priority_ops: vec![],
        };

        tester
            .state_keeper
            .execute_proposed_block(proposed_block)
            .await;
        if let Some(CommitRequest::PendingBlock((block, _))) = tester.response_rx.next().await {
            assert_eq!(block.number, BlockNumber(1)); // It's the first block.

            assert_eq!(block.success_operations.len(), 1);
            assert_eq!(
                block.success_operations[0]
                    .get_executed_tx()
                    .unwrap()
                    .signed_tx
                    .hash(),
                correct_transfer.hash()
            );

            assert_eq!(block.failed_txs.len(), 2);
            assert_eq!(
                block.failed_txs[0].signed_tx.hash(),
                premature_transfer.hash()
            );
            assert_eq!(
                block.failed_txs[1].signed_tx.hash(),
                belated_transfer.hash()
            );
        } else {
            panic!("Block not stored");
        }
    }

    /// Checks that execution of failed transaction shouldn't change gas count.
    #[tokio::test]
    async fn gas_count_change() {
        let mut tester = StateKeeperTester::new(50, 5, 5);
        let initial_gas_count = tester
            .state_keeper
            .pending_block
            .gas_counter
            .commit_gas_limit();

        // Create withdraw which will fail.
        let withdraw = create_account_and_withdrawal(
            &mut tester,
            TokenId(0),
            AccountId(1),
            200u32,
            300u32,
            Default::default(),
        );
        let result = tester.state_keeper.apply_tx(&withdraw);

        assert!(result.is_included());
        // Check that gas count shouldn't change
        assert_eq!(
            initial_gas_count,
            tester
                .state_keeper
                .pending_block
                .gas_counter
                .commit_gas_limit()
        );

        // Create two transfers which will fail.
        let first_transfer =
            create_account_and_transfer(&mut tester, TokenId(0), AccountId(2), 200u32, 300u32);
        let second_transfer =
            create_account_and_transfer(&mut tester, TokenId(0), AccountId(3), 200u32, 300u32);
        let proposed_block = ProposedBlock {
            txs: vec![SignedTxVariant::Batch(SignedTxsBatch {
                txs: vec![first_transfer, second_transfer],
                batch_id: 1,
                eth_signatures: Vec::new(),
            })],
            priority_ops: Vec::new(),
        };
        tester
            .state_keeper
            .execute_proposed_block(proposed_block)
            .await;
        // Check that gas count shouldn't change
        assert_eq!(
            initial_gas_count,
            tester
                .state_keeper
                .pending_block
                .gas_counter
                .commit_gas_limit()
        );

        // Create correct transfer.
        let third_transfer =
            create_account_and_transfer(&mut tester, TokenId(0), AccountId(4), 200u32, 100u32);

        let result = tester.state_keeper.apply_tx(&third_transfer);

        assert!(result.is_included());
        // Check that gas count should increase
        assert!(
            initial_gas_count
                < tester
                    .state_keeper
                    .pending_block
                    .gas_counter
                    .commit_gas_limit()
        );
    }

    /// Calculates count of withdrawals that fit into block gas limit.
    fn withdrawals_fit_into_block() -> u32 {
        let mut tester = StateKeeperTester::new(1000, 1000, 1000);

        let withdraw = create_account_and_withdrawal(
            &mut tester,
            TokenId(0),
            AccountId(1),
            20u32,
            10u32,
            Default::default(),
        );
        let op = tester
            .state_keeper
            .state
            .zksync_tx_to_zksync_op(withdraw.tx)
            .unwrap();
        let mut count = 0;
        let mut gas_counter = GasCounter::new();
        while gas_counter.add_op(&op).is_ok() {
            count += 1;
        }
        count
    }

    /// Checks that block seals after reaching gas limit.
    #[tokio::test]
    async fn gas_limit_sealing() {
        let mut tester = StateKeeperTester::new(1000, 1000, 1000);

        let withdrawals_count = withdrawals_fit_into_block();

        // Create (withdrawals_count + 1) withdrawal
        let txs: Vec<_> = (0..=withdrawals_count)
            .map(|i| {
                let withdraw = create_account_and_withdrawal(
                    &mut tester,
                    TokenId(0),
                    AccountId(i + 1),
                    20u32,
                    10u32,
                    Default::default(),
                );
                SignedTxVariant::Tx(withdraw)
            })
            .collect();
        let last_withdraw = match txs.last().unwrap() {
            SignedTxVariant::Tx(tx) => tx.clone(),
            _ => panic!("Tx was expected"),
        };

        let proposed_block = ProposedBlock {
            txs,
            priority_ops: Vec::new(),
        };
        tester
            .state_keeper
            .execute_proposed_block(proposed_block)
            .await;

        // Checks that one block is sealed and pending block has only the last withdrawal.
        if !matches!(
            tester.response_rx.next().await,
            Some(CommitRequest::Block((_, _)))
        ) {
            panic!("Sealed block is not received");
        }
        if let Some(CommitRequest::PendingBlock((pending_block, _))) =
            tester.response_rx.next().await
        {
            assert_eq!(pending_block.success_operations.len(), 1);
            let tx = pending_block.success_operations.first().unwrap();
            match tx {
                ExecutedOperations::Tx(tx) => {
                    assert_eq!(tx.signed_tx.tx.hash(), last_withdraw.tx.hash());
                }
                _ => panic!("Tx was expected"),
            }
        } else {
            panic!("Pending block is not received");
        }
    }

    /// Checks that batch that doesn't fit into gas limit is processed correctly.
    #[tokio::test]
    async fn batch_gas_limit() {
        let mut tester = StateKeeperTester::new(1000, 1000, 1000);
        let withdrawals_count = withdrawals_fit_into_block();

        // Create (withdrawals_count + 1) withdrawal
        let txs: Vec<_> = (0..=withdrawals_count)
            .map(|i| {
                create_account_and_withdrawal(
                    &mut tester,
                    TokenId(0),
                    AccountId(i + 1),
                    20u32,
                    10u32,
                    Default::default(),
                )
            })
            .collect();

        let proposed_block = ProposedBlock {
            txs: vec![SignedTxVariant::Batch(SignedTxsBatch {
                txs,
                batch_id: 1,
                eth_signatures: Vec::new(),
            })],
            priority_ops: Vec::new(),
        };
        // Execute big batch.
        tester
            .state_keeper
            .execute_proposed_block(proposed_block)
            .await;
        if let Some(CommitRequest::PendingBlock((block, _))) = tester.response_rx.next().await {
            assert_eq!(block.failed_txs.len() as u32, withdrawals_count + 1);
            let expected_fail_reason =
                Some("Amount of gas required to process batch is too big".to_string());
            for tx in block.failed_txs {
                assert_eq!(tx.fail_reason, expected_fail_reason);
            }
        } else {
            panic!("Pending block is not received");
        }
    }
}

/// Checks that if transaction was executed correctly in the pending block,
/// it will not be skipped when the block is restored even if the *current* timestamp
/// does not allow it (but timestamp in the pending block allowed it at the moment of
/// execution).
#[tokio::test]
async fn correctly_restore_pending_block_timestamp() {
    let mut tester = StateKeeperTester::new(20, 3, 3);

    // Amount of time transaction should be valid.
    const VALID_UNTIL_DIFF: u64 = 1;
    let valid_until = system_time_timestamp() + VALID_UNTIL_DIFF;

    let token_id = TokenId(0);
    let account_id = AccountId(1);
    let balance = 200u32;
    let transfer_amount = 145u32;

    // We manually create an account, since we will re-use it in the new state keeper to re-initialize it.
    let (account, sk) = tester.add_account(account_id);
    tester.set_balance(account_id, token_id, balance);

    let good_transfer = {
        let time_range = TimeRange::new(0, valid_until);

        let transfer = Transfer::new_signed(
            account_id,
            account.address,
            account.address,
            token_id,
            transfer_amount.into(),
            BigUint::from(1u32),
            account.nonce,
            time_range,
            &sk,
        )
        .unwrap();
        SignedZkSyncTx {
            tx: ZkSyncTx::Transfer(Box::new(transfer)),
            eth_sign_data: None,
<<<<<<< HEAD
=======
            created_at: Utc::now(),
>>>>>>> bb9d9bb1
        }
    };
    assert!(tester.state_keeper.apply_tx(&good_transfer).is_included());

    tester.state_keeper.store_pending_block().await;

<<<<<<< HEAD
=======
    let previous_stored_account_updates = tester.state_keeper.pending_block.stored_account_updates;
    assert_ne!(
        previous_stored_account_updates, 0,
        "There should be more than 0 stored account updates"
    );

>>>>>>> bb9d9bb1
    let pending_block =
        if let Some(CommitRequest::PendingBlock((block, _))) = tester.response_rx.next().await {
            assert_eq!(block.number, tester.state_keeper.pending_block.number);
            assert_eq!(block.success_operations.len(), 1);
            assert_eq!(block.failed_txs.len(), 0);

            block
        } else {
            panic!("Block is not received!");
        };

    // Sleep until tx is invalid.
    while system_time_timestamp() <= valid_until {
        std::thread::sleep(std::time::Duration::from_millis(100));
    }

    // Create new state keeper and re-execute transaction.
    let mut tester = StateKeeperTester::new(20, 3, 3);

    // Insert the account in its original form into state keeper.
    tester
        .state_keeper
        .state
        .insert_account(account_id, account.clone());
    tester.set_balance(account_id, token_id, balance);

    // Run initialize function and process the pending block.
    // This operation should successfully execute the transfer even though now it's past the time it's valid.
    tester
        .state_keeper
        .initialize(Some(pending_block.clone()))
        .await;

    assert_eq!(
        tester.state_keeper.pending_block.number, pending_block.number,
        "Incorrect block number in state keeper"
    );

    assert_eq!(
        tester.state_keeper.pending_block.success_operations.len(),
        1,
        "There should be 1 successful tx"
    );
    assert_eq!(
        tester.state_keeper.pending_block.failed_txs.len(),
        0,
        "There should be 0 failed txs"
    );

<<<<<<< HEAD
=======
    // Check that `stored_account_updates` represent actually processed updates.
    assert_eq!(
        tester.state_keeper.pending_block.stored_account_updates, previous_stored_account_updates,
        "Stored account updates were restored incorrectly"
    );

>>>>>>> bb9d9bb1
    // Just in case try to execute a *new* transaction with the same timestamp.
    // It should still be valid, because the timestamp was restored from the pending block.
    let withdraw_with_same_valid_until = create_account_and_withdrawal(
        &mut tester,
        TokenId(2),
        AccountId(2),
        300u32,
        145u32,
        TimeRange::new(0, valid_until),
    );
    tester
        .state_keeper
        .apply_tx(&withdraw_with_same_valid_until)
        .assert_included("Tx was not applied");

    assert_eq!(
        tester.state_keeper.pending_block.success_operations.len(),
        2,
        "Tx with the same valid_until as for previous transaction should've been processed"
    );
}<|MERGE_RESOLUTION|>--- conflicted
+++ resolved
@@ -1,9 +1,6 @@
 use super::{CommitRequest, ZkSyncStateInitParams, ZkSyncStateKeeper};
 use crate::{mempool::ProposedBlock, state_keeper::utils::system_time_timestamp};
-<<<<<<< HEAD
-=======
 use chrono::Utc;
->>>>>>> bb9d9bb1
 use futures::{channel::mpsc, stream::StreamExt};
 use num::BigUint;
 use zksync_crypto::{
@@ -1416,25 +1413,19 @@
         SignedZkSyncTx {
             tx: ZkSyncTx::Transfer(Box::new(transfer)),
             eth_sign_data: None,
-<<<<<<< HEAD
-=======
             created_at: Utc::now(),
->>>>>>> bb9d9bb1
         }
     };
     assert!(tester.state_keeper.apply_tx(&good_transfer).is_included());
 
     tester.state_keeper.store_pending_block().await;
 
-<<<<<<< HEAD
-=======
     let previous_stored_account_updates = tester.state_keeper.pending_block.stored_account_updates;
     assert_ne!(
         previous_stored_account_updates, 0,
         "There should be more than 0 stored account updates"
     );
 
->>>>>>> bb9d9bb1
     let pending_block =
         if let Some(CommitRequest::PendingBlock((block, _))) = tester.response_rx.next().await {
             assert_eq!(block.number, tester.state_keeper.pending_block.number);
@@ -1484,15 +1475,12 @@
         "There should be 0 failed txs"
     );
 
-<<<<<<< HEAD
-=======
     // Check that `stored_account_updates` represent actually processed updates.
     assert_eq!(
         tester.state_keeper.pending_block.stored_account_updates, previous_stored_account_updates,
         "Stored account updates were restored incorrectly"
     );
 
->>>>>>> bb9d9bb1
     // Just in case try to execute a *new* transaction with the same timestamp.
     // It should still be valid, because the timestamp was restored from the pending block.
     let withdraw_with_same_valid_until = create_account_and_withdrawal(
