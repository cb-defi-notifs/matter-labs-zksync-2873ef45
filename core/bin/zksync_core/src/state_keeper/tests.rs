use super::{CommitRequest, ZkSyncStateInitParams, ZkSyncStateKeeper};
use crate::mempool::ProposedBlock;
use futures::{channel::mpsc, stream::StreamExt};
use num::BigUint;
use zksync_crypto::{
    priv_key_from_fs,
    rand::{Rng, SeedableRng, XorShiftRng},
    PrivateKey,
};
use zksync_types::tx::TimeRange;
use zksync_types::{
    mempool::SignedTxVariant, mempool::SignedTxsBatch, tx::PackedEthSignature, AccountId, H160, *,
};

struct StateKeeperTester {
    state_keeper: ZkSyncStateKeeper,
    response_rx: mpsc::Receiver<CommitRequest>,
    fee_collector: AccountId,
}

impl StateKeeperTester {
    fn new(available_chunk_size: usize, max_iterations: usize, fast_iterations: usize) -> Self {
        const CHANNEL_SIZE: usize = 32768;
        let (_request_tx, request_rx) = mpsc::channel(CHANNEL_SIZE);
        let (response_tx, response_rx) = mpsc::channel(CHANNEL_SIZE);

        let fee_collector = Account::default_with_address(&H160::random());

        let mut init_params = ZkSyncStateInitParams::default();
        init_params.insert_account(AccountId(0), fee_collector.clone());

        let state_keeper = ZkSyncStateKeeper::new(
            init_params,
            fee_collector.address,
            request_rx,
            response_tx,
            vec![available_chunk_size],
            max_iterations,
            fast_iterations,
        );

        Self {
            state_keeper,
            response_rx,
            fee_collector: AccountId(0),
        }
    }

    fn set_balance(
        &mut self,
        account_id: AccountId,
        token_id: TokenId,
        amount: impl Into<BigUint>,
    ) {
        let mut account = self
            .state_keeper
            .state
            .get_account(account_id)
            .expect("account doesn't exist");

        account.set_balance(token_id, amount.into());

        self.state_keeper.state.insert_account(account_id, account);
    }

    fn add_account(&mut self, account_id: AccountId) -> (Account, PrivateKey) {
        let mut rng = XorShiftRng::from_seed([1, 2, 3, 4]);
        let sk = priv_key_from_fs(rng.gen());
        let eth_sk = H256::random();
        let address = PackedEthSignature::address_from_private_key(&eth_sk)
            .expect("Can't get address from the ETH secret key");

        let mut account = Account::default_with_address(&address);
        account.pub_key_hash = PubKeyHash::from_privkey(&sk);
        self.state_keeper
            .state
            .insert_account(account_id, account.clone());
        (account, sk)
    }
}

fn create_account_and_transfer<B: Into<BigUint>>(
    tester: &mut StateKeeperTester,
    token_id: TokenId,
    account_id: AccountId,
    balance: B,
    transfer_amount: B,
) -> SignedZkSyncTx {
    let (account, sk) = tester.add_account(account_id);
    tester.set_balance(account_id, token_id, balance);

    let transfer = Transfer::new_signed(
        account_id,
        account.address,
        account.address,
        token_id,
        transfer_amount.into(),
        BigUint::from(1u32),
        account.nonce,
        Default::default(),
        &sk,
    )
    .unwrap();
    SignedZkSyncTx {
        tx: ZkSyncTx::Transfer(Box::new(transfer)),
        eth_sign_data: None,
    }
}

fn create_account_and_withdrawal<B: Into<BigUint>>(
    tester: &mut StateKeeperTester,
    token_id: TokenId,
    account_id: AccountId,
    balance: B,
    withdraw_amount: B,
    time_range: TimeRange,
) -> SignedZkSyncTx {
    create_account_and_withdrawal_impl(
        tester,
        token_id,
        account_id,
        balance,
        withdraw_amount,
        false,
        time_range,
    )
}

fn create_account_and_fast_withdrawal<B: Into<BigUint>>(
    tester: &mut StateKeeperTester,
    token_id: TokenId,
    account_id: AccountId,
    balance: B,
    withdraw_amount: B,
    time_range: TimeRange,
) -> SignedZkSyncTx {
    create_account_and_withdrawal_impl(
        tester,
        token_id,
        account_id,
        balance,
        withdraw_amount,
        true,
        time_range,
    )
}

#[allow(clippy::clippy::too_many_arguments)]
fn create_account_and_withdrawal_impl<B: Into<BigUint>>(
    tester: &mut StateKeeperTester,
    token_id: TokenId,
    account_id: AccountId,
    balance: B,
    withdraw_amount: B,
    fast: bool,
    time_range: TimeRange,
) -> SignedZkSyncTx {
    let (account, sk) = tester.add_account(account_id);
    tester.set_balance(account_id, token_id, balance);

    let mut withdraw = Withdraw::new_signed(
        account_id,
        account.address,
        account.address,
        token_id,
        withdraw_amount.into(),
        BigUint::from(1u32),
        account.nonce,
        time_range,
        &sk,
    )
    .unwrap();

    withdraw.fast = fast;

    SignedZkSyncTx {
        tx: ZkSyncTx::Withdraw(Box::new(withdraw)),
        eth_sign_data: None,
    }
}

pub fn create_deposit(token: TokenId, amount: impl Into<BigUint>) -> PriorityOp {
    let address = H160::random();
    let deposit = Deposit {
        from: address,
        to: address,
        amount: amount.into(),
        token,
    };
    PriorityOp {
        data: ZkSyncPriorityOp::Deposit(deposit),
        serial_id: 0,
        deadline_block: 0,
        eth_hash: H256::zero(),
        eth_block: 0,
    }
}

async fn apply_single_transfer(tester: &mut StateKeeperTester) {
    let transfer = create_account_and_transfer(tester, TokenId(0), AccountId(1), 200u32, 100u32);
    let proposed_block = ProposedBlock {
        txs: vec![SignedTxVariant::Tx(transfer)],
        priority_ops: Vec::new(),
    };
    tester
        .state_keeper
        .execute_proposed_block(proposed_block)
        .await;
}

async fn apply_batch_with_two_transfers(tester: &mut StateKeeperTester) {
    let first_transfer =
        create_account_and_transfer(tester, TokenId(0), AccountId(1), 200u32, 100u32);
    let second_transfer =
        create_account_and_transfer(tester, TokenId(0), AccountId(2), 200u32, 100u32);
    let proposed_block = ProposedBlock {
        txs: vec![SignedTxVariant::Batch(SignedTxsBatch {
            txs: vec![first_transfer, second_transfer],
            batch_id: 1,
            eth_signatures: Vec::new(),
        })],
        priority_ops: Vec::new(),
    };
    tester
        .state_keeper
        .execute_proposed_block(proposed_block)
        .await;
}

/// Checks that StateKeeper will panic with incorrect initialization data
#[test]
#[should_panic]
fn test_create_incorrect_state_keeper() {
    const CHANNEL_SIZE: usize = 32768;
    const MAX_ITERATIONS: usize = 100;
    const FAST_ITERATIONS: usize = 100;

    let (_request_tx, request_rx) = mpsc::channel(CHANNEL_SIZE);
    let (response_tx, _response_rx) = mpsc::channel(CHANNEL_SIZE);

    let fee_collector = Account::default_with_address(&H160::random());

    let mut init_params = ZkSyncStateInitParams::default();
    init_params.insert_account(AccountId(0), fee_collector.clone());

    // should panic
    ZkSyncStateKeeper::new(
        init_params,
        fee_collector.address,
        request_rx,
        response_tx,
        vec![1, 2, 2], // `available_block_chunk_sizes` must be strictly increasing.
        MAX_ITERATIONS,
        FAST_ITERATIONS,
    );
}

mod apply_priority_op {
    use super::*;

    /// Checks if deposit is processed correctly by the state_keeper
    #[test]
    fn success() {
        let mut tester = StateKeeperTester::new(6, 1, 1);
        let old_pending_block = tester.state_keeper.pending_block.clone();
        let deposit = create_deposit(TokenId(0), 145u32);
        let result = tester.state_keeper.apply_priority_op(deposit);
        let pending_block = tester.state_keeper.pending_block;

        assert!(result.is_ok());
        assert!(pending_block.chunks_left < old_pending_block.chunks_left);
        assert_eq!(
            pending_block.pending_op_block_index,
            old_pending_block.pending_op_block_index + 1
        );
        assert!(!pending_block.account_updates.is_empty());
        assert!(!pending_block.success_operations.is_empty());
        assert_eq!(tester.state_keeper.current_unprocessed_priority_op, 1);
    }

    /// Checks if processing deposit fails because of
    /// small number of chunks left in the block
    #[test]
    fn not_enough_chunks() {
        let mut tester = StateKeeperTester::new(1, 1, 1);
        let deposit = create_deposit(TokenId(0), 1u32);
        let result = tester.state_keeper.apply_priority_op(deposit);
        assert!(result.is_err());
    }
}

mod apply_tx {
    use super::*;

    /// Checks if withdrawal is processed correctly by the state_keeper
    #[test]
    fn success() {
        let mut tester = StateKeeperTester::new(6, 1, 1);
        let old_pending_block = tester.state_keeper.pending_block.clone();
        let withdraw =
<<<<<<< HEAD
            create_account_and_withdrawal(&mut tester, 0, 1, 200u32, 145u32, Default::default());
=======
            create_account_and_withdrawal(&mut tester, TokenId(0), AccountId(1), 200u32, 145u32);
>>>>>>> 9bdf9140
        let result = tester.state_keeper.apply_tx(&withdraw);
        let pending_block = tester.state_keeper.pending_block;

        assert!(result.is_ok());
        assert!(pending_block.chunks_left < old_pending_block.chunks_left);
        assert_eq!(
            pending_block.pending_op_block_index,
            old_pending_block.pending_op_block_index + 1
        );
        assert!(!pending_block.account_updates.is_empty());
        assert!(!pending_block.success_operations.is_empty());
        assert!(!pending_block.collected_fees.is_empty());
    }

    /// Checks if fast withdrawal makes fast processing required
    #[test]
    fn fast_withdrawal() {
        let mut tester = StateKeeperTester::new(6, 1, 1);
        let old_pending_block = tester.state_keeper.pending_block.clone();
        let withdraw = create_account_and_fast_withdrawal(
            &mut tester,
<<<<<<< HEAD
            0,
            1,
            200u32,
            145u32,
            Default::default(),
=======
            TokenId(0),
            AccountId(1),
            200u32,
            145u32,
>>>>>>> 9bdf9140
        );
        let result = tester.state_keeper.apply_tx(&withdraw);
        let pending_block = tester.state_keeper.pending_block;

        assert!(result.is_ok());
        assert_eq!(old_pending_block.fast_processing_required, false);
        assert_eq!(pending_block.fast_processing_required, true);
    }

    /// Checks if withdrawal that will fail is processed correctly
    #[test]
    fn failure() {
        let mut tester = StateKeeperTester::new(6, 1, 1);
        let old_pending_block = tester.state_keeper.pending_block.clone();
        let withdraw =
<<<<<<< HEAD
            create_account_and_withdrawal(&mut tester, 0, 1, 100u32, 145u32, Default::default());
=======
            create_account_and_withdrawal(&mut tester, TokenId(0), AccountId(1), 100u32, 145u32);
>>>>>>> 9bdf9140
        let result = tester.state_keeper.apply_tx(&withdraw);
        let pending_block = tester.state_keeper.pending_block;

        assert!(result.is_ok());
        assert_eq!(pending_block.chunks_left, old_pending_block.chunks_left);
        assert_eq!(
            pending_block.pending_op_block_index,
            old_pending_block.pending_op_block_index
        );
        assert!(pending_block.account_updates.is_empty());
        assert!(!pending_block.failed_txs.is_empty());
        assert!(pending_block.collected_fees.is_empty());
    }

    /// Checks if processing withdrawal fails because of
    /// small number of chunks left in the block
    #[test]
    fn not_enough_chunks() {
        let mut tester = StateKeeperTester::new(1, 1, 1);
        let withdraw =
<<<<<<< HEAD
            create_account_and_withdrawal(&mut tester, 0, 1, 200u32, 145u32, Default::default());
=======
            create_account_and_withdrawal(&mut tester, TokenId(0), AccountId(1), 200u32, 145u32);
>>>>>>> 9bdf9140
        let result = tester.state_keeper.apply_tx(&withdraw);
        assert!(result.is_err());
    }

    /// Checks if processing withdrawal fails because the gas limit is reached.
    /// This sends 46 withdrawals (very ineficcient, but all constants in
    /// GasCounter are hardcoded, so I see no way out)
    #[test]
    fn gas_limit_reached() {
        let withdrawals_number = 46;
        let mut tester = StateKeeperTester::new(6 * withdrawals_number, 1, 1);
        for i in 1..=withdrawals_number {
            let withdrawal = create_account_and_withdrawal(
                &mut tester,
<<<<<<< HEAD
                0,
                i as u32,
                200u32,
                145u32,
                Default::default(),
=======
                TokenId(0),
                AccountId(i as u32),
                200u32,
                145u32,
>>>>>>> 9bdf9140
            );
            let result = tester.state_keeper.apply_tx(&withdrawal);
            if i < withdrawals_number {
                assert!(result.is_ok())
            } else {
                assert!(result.is_err())
            }
        }
    }
}

/// Checks if block sealing is done correctly by sealing a block
/// with 1 priority_op, 1 succeeded tx, 1 failed tx
#[tokio::test]
async fn seal_pending_block() {
    let mut tester = StateKeeperTester::new(20, 3, 3);
    let good_withdraw =
<<<<<<< HEAD
        create_account_and_withdrawal(&mut tester, 0, 1, 200u32, 145u32, Default::default());
    let bad_withdraw =
        create_account_and_withdrawal(&mut tester, 2, 2, 100u32, 145u32, Default::default());
    let deposit = create_deposit(0, 12u32);
=======
        create_account_and_withdrawal(&mut tester, TokenId(0), AccountId(1), 200u32, 145u32);
    let bad_withdraw =
        create_account_and_withdrawal(&mut tester, TokenId(2), AccountId(2), 100u32, 145u32);
    let deposit = create_deposit(TokenId(0), 12u32);
>>>>>>> 9bdf9140

    assert!(tester.state_keeper.apply_tx(&good_withdraw).is_ok());
    assert!(tester.state_keeper.apply_tx(&bad_withdraw).is_ok());
    assert!(tester.state_keeper.apply_priority_op(deposit).is_ok());

    let old_updates_len = tester.state_keeper.pending_block.account_updates.len();
    tester.state_keeper.seal_pending_block().await;

    assert!(tester.state_keeper.pending_block.failed_txs.is_empty());
    assert!(tester
        .state_keeper
        .pending_block
        .success_operations
        .is_empty());
    assert!(tester.state_keeper.pending_block.collected_fees.is_empty());
    assert!(tester.state_keeper.pending_block.account_updates.is_empty());
    assert_eq!(tester.state_keeper.pending_block.chunks_left, 20);

    if let Some(CommitRequest::Block((block, updates))) = tester.response_rx.next().await {
        let collected_fees = tester
            .state_keeper
            .state
            .get_account(tester.fee_collector)
            .unwrap()
            .get_balance(TokenId(0));
        assert_eq!(block.block.block_transactions.len(), 3);
        assert_eq!(collected_fees, BigUint::from(1u32));
        assert_eq!(block.block.processed_priority_ops, (0, 1));
        assert_eq!(
            tester.state_keeper.state.block_number,
            block.block.block_number + 1
        );
        assert_eq!(
            updates.account_updates.len(),
            // + 1 here is for the update corresponding to collected fee
            old_updates_len - updates.first_update_order_id + 1
        );
    } else {
        panic!("Block is not received!");
    }
}

/// Checks if block storing is done correctly by storing a block
/// with 1 priority_op, 1 succeeded tx, 1 failed tx
#[tokio::test]
async fn store_pending_block() {
    let mut tester = StateKeeperTester::new(20, 3, 3);
    let good_withdraw =
<<<<<<< HEAD
        create_account_and_withdrawal(&mut tester, 0, 1, 200u32, 145u32, Default::default());
    let bad_withdraw =
        create_account_and_withdrawal(&mut tester, 2, 2, 100u32, 145u32, Default::default());
    let deposit = create_deposit(0, 12u32);
=======
        create_account_and_withdrawal(&mut tester, TokenId(0), AccountId(1), 200u32, 145u32);
    let bad_withdraw =
        create_account_and_withdrawal(&mut tester, TokenId(2), AccountId(2), 100u32, 145u32);
    let deposit = create_deposit(TokenId(0), 12u32);
>>>>>>> 9bdf9140

    assert!(tester.state_keeper.apply_tx(&good_withdraw).is_ok());
    assert!(tester.state_keeper.apply_tx(&bad_withdraw).is_ok());
    assert!(tester.state_keeper.apply_priority_op(deposit).is_ok());

    tester.state_keeper.store_pending_block().await;

    if let Some(CommitRequest::PendingBlock((block, _))) = tester.response_rx.next().await {
        assert_eq!(block.number, tester.state_keeper.state.block_number);
        assert_eq!(
            block.chunks_left,
            tester.state_keeper.pending_block.chunks_left
        );
        assert_eq!(
            block.unprocessed_priority_op_before,
            tester
                .state_keeper
                .pending_block
                .unprocessed_priority_op_before
        );
        assert_eq!(
            block.pending_block_iteration,
            tester.state_keeper.pending_block.pending_block_iteration
        );
        assert_eq!(
            block.success_operations.len(),
            tester.state_keeper.pending_block.success_operations.len()
        );
        assert_eq!(
            block.failed_txs.len(),
            tester.state_keeper.pending_block.failed_txs.len()
        );
    } else {
        panic!("Block is not received!");
    }
}

mod execute_proposed_block {
    use super::*;

    /// Checks if executing a proposed_block with just enough chunks is done correctly
    /// and checks if number of chunks left is correct after each operation
    #[tokio::test]
    async fn just_enough_chunks() {
        let mut tester = StateKeeperTester::new(8, 3, 3);

        // First batch
        apply_batch_with_two_transfers(&mut tester).await;
        if let Some(CommitRequest::PendingBlock((block, _))) = tester.response_rx.next().await {
            assert_eq!(block.chunks_left, 4);
        } else {
            panic!("Block is not received!");
        }

        // Second batch
        apply_batch_with_two_transfers(&mut tester).await;

        // Check sealed block
        if let Some(CommitRequest::Block((block, _))) = tester.response_rx.next().await {
            assert_eq!(block.block.block_transactions.len(), 4);
        } else {
            panic!("Block is not received!");
        }
    }

    /// Checks if executing a proposed_block is done correctly
    /// when two batches don`t fit into one block.
    /// Also, checks if number of chunks left is correct after each operation
    #[tokio::test]
    async fn chunks_to_fit_three_transfers_2_2_1() {
        let mut tester = StateKeeperTester::new(6, 3, 3);

        // First batch
        apply_batch_with_two_transfers(&mut tester).await;
        if let Some(CommitRequest::PendingBlock((block, _))) = tester.response_rx.next().await {
            assert_eq!(block.chunks_left, 2);
        } else {
            panic!("Block is not received!");
        }

        // Second batch
        apply_batch_with_two_transfers(&mut tester).await;
        if let Some(CommitRequest::Block((block, _))) = tester.response_rx.next().await {
            assert_eq!(block.block.block_transactions.len(), 2);
        } else {
            panic!("Block is not received!");
        }
        if let Some(CommitRequest::PendingBlock((block, _))) = tester.response_rx.next().await {
            assert_eq!(block.chunks_left, 2);
        } else {
            panic!("Block is not received!");
        }

        // Single tx
        apply_single_transfer(&mut tester).await;

        // Check sealed block
        if let Some(CommitRequest::Block((block, _))) = tester.response_rx.next().await {
            assert_eq!(block.block.block_transactions.len(), 3);
        } else {
            panic!("Block is not received!");
        }
    }

    /// Checks if executing a proposed_block is done correctly
    /// when two single txs and one batch don`t fit into one block.
    /// Also, checks if number of chunks left is correct after each operation
    #[tokio::test]
    async fn chunks_to_fit_three_transfers_1_1_2_1() {
        let mut tester = StateKeeperTester::new(6, 3, 3);

        // First single tx
        apply_single_transfer(&mut tester).await;
        if let Some(CommitRequest::PendingBlock((block, _))) = tester.response_rx.next().await {
            assert_eq!(block.chunks_left, 4);
        } else {
            panic!("Block is not received!");
        }

        // Second single tx
        apply_single_transfer(&mut tester).await;
        if let Some(CommitRequest::PendingBlock((block, _))) = tester.response_rx.next().await {
            assert_eq!(block.chunks_left, 2);
        } else {
            panic!("Block is not received!");
        }

        // First batch
        apply_batch_with_two_transfers(&mut tester).await;
        if let Some(CommitRequest::Block((block, _))) = tester.response_rx.next().await {
            assert_eq!(block.block.block_transactions.len(), 2);
        } else {
            panic!("Block is not received!");
        }
        if let Some(CommitRequest::PendingBlock((block, _))) = tester.response_rx.next().await {
            assert_eq!(block.chunks_left, 2);
        } else {
            panic!("Block is not received!");
        }

        // Last single tx
        apply_single_transfer(&mut tester).await;

        // Check sealed block
        if let Some(CommitRequest::Block((block, _))) = tester.response_rx.next().await {
            assert_eq!(block.block.block_transactions.len(), 3);
        } else {
            panic!("Block is not received!");
        }
    }

    /// Checks if executing a small proposed_block is done correctly
    #[tokio::test]
    async fn small() {
        let mut tester = StateKeeperTester::new(20, 3, 3);
        let good_withdraw =
<<<<<<< HEAD
            create_account_and_withdrawal(&mut tester, 0, 1, 200u32, 145u32, Default::default());
        let bad_withdraw =
            create_account_and_withdrawal(&mut tester, 2, 2, 100u32, 145u32, Default::default());
        let deposit = create_deposit(0, 12u32);
=======
            create_account_and_withdrawal(&mut tester, TokenId(0), AccountId(1), 200u32, 145u32);
        let bad_withdraw =
            create_account_and_withdrawal(&mut tester, TokenId(2), AccountId(2), 100u32, 145u32);
        let deposit = create_deposit(TokenId(0), 12u32);
>>>>>>> 9bdf9140
        let proposed_block = ProposedBlock {
            txs: vec![
                SignedTxVariant::Tx(good_withdraw),
                SignedTxVariant::Tx(bad_withdraw),
            ],
            priority_ops: vec![deposit],
        };
        let pending_block_iteration = tester.state_keeper.pending_block.pending_block_iteration;
        tester
            .state_keeper
            .execute_proposed_block(proposed_block)
            .await;
        if let Some(CommitRequest::PendingBlock(_)) = tester.response_rx.next().await {
            assert_eq!(
                pending_block_iteration + 1,
                tester.state_keeper.pending_block.pending_block_iteration
            );
        } else {
            panic!("Block not stored");
        }
    }

    /// Checks if executing a proposed_block is done correctly
    /// There are more chunks than one can fit in 1 block,
    /// so 1 block should get sealed in the process
    #[tokio::test]
    async fn few_chunks() {
        let mut tester = StateKeeperTester::new(12, 3, 3);
        let good_withdraw =
<<<<<<< HEAD
            create_account_and_withdrawal(&mut tester, 0, 1, 200u32, 145u32, Default::default());
        let bad_withdraw =
            create_account_and_withdrawal(&mut tester, 2, 2, 100u32, 145u32, Default::default());
        let deposit = create_deposit(0, 12u32);
=======
            create_account_and_withdrawal(&mut tester, TokenId(0), AccountId(1), 200u32, 145u32);
        let bad_withdraw =
            create_account_and_withdrawal(&mut tester, TokenId(2), AccountId(2), 100u32, 145u32);
        let deposit = create_deposit(TokenId(0), 12u32);
>>>>>>> 9bdf9140
        let proposed_block = ProposedBlock {
            txs: vec![
                SignedTxVariant::Tx(good_withdraw),
                SignedTxVariant::Tx(bad_withdraw),
            ],
            priority_ops: vec![deposit],
        };
        tester
            .state_keeper
            .execute_proposed_block(proposed_block)
            .await;
        assert!(matches!(
            tester.response_rx.next().await,
            Some(CommitRequest::Block(_))
        ));
        assert!(matches!(
            tester.response_rx.next().await,
            Some(CommitRequest::PendingBlock(_))
        ));
    }

    /// Checks if executing a proposed_block is done correctly
    /// max_iterations == 0, so the block should get sealed, not stored
    #[tokio::test]
    async fn few_iterations() {
        let mut tester = StateKeeperTester::new(20, 0, 0);
        let good_withdraw =
<<<<<<< HEAD
            create_account_and_withdrawal(&mut tester, 0, 1, 200u32, 145u32, Default::default());
        let bad_withdraw =
            create_account_and_withdrawal(&mut tester, 2, 2, 100u32, 145u32, Default::default());
        let deposit = create_deposit(0, 12u32);
=======
            create_account_and_withdrawal(&mut tester, TokenId(0), AccountId(1), 200u32, 145u32);
        let bad_withdraw =
            create_account_and_withdrawal(&mut tester, TokenId(2), AccountId(2), 100u32, 145u32);
        let deposit = create_deposit(TokenId(0), 12u32);
>>>>>>> 9bdf9140
        let proposed_block = ProposedBlock {
            txs: vec![
                SignedTxVariant::Tx(good_withdraw),
                SignedTxVariant::Tx(bad_withdraw),
            ],
            priority_ops: vec![deposit],
        };
        tester
            .state_keeper
            .execute_proposed_block(proposed_block)
            .await;
        assert!(matches!(
            tester.response_rx.next().await,
            Some(CommitRequest::Block(_))
        ));
    }

    /// Checks that fast withdrawal causes block to be sealed faster.
    #[tokio::test]
    async fn fast_withdrawal() {
        const MAX_ITERATIONS: usize = 100;
        const FAST_ITERATIONS: usize = 0; // Seal block right after fast withdrawal.

        let mut tester = StateKeeperTester::new(6, MAX_ITERATIONS, FAST_ITERATIONS);
        let withdraw = create_account_and_fast_withdrawal(
            &mut tester,
<<<<<<< HEAD
            0,
            1,
            200u32,
            145u32,
            Default::default(),
=======
            TokenId(0),
            AccountId(1),
            200u32,
            145u32,
>>>>>>> 9bdf9140
        );

        let proposed_block = ProposedBlock {
            priority_ops: Vec::new(),
            txs: vec![withdraw.into()],
        };

        tester
            .state_keeper
            .execute_proposed_block(proposed_block)
            .await;

        // We should receive the next block, since it must be sealed right after.
        assert!(matches!(
            tester.response_rx.next().await,
            Some(CommitRequest::Block(_))
        ));
    }

    /// Checks the following things:
    /// 1. if proposed block is empty, no pending block is yielded from the state keeper.
    /// 2. if there were no successful operations in the block, pending block iteration is not incremented after empty or rejected-only updates.
    /// 3. if there were successful operations in the block, pending block iteration is incremented after each `execute_proposed_block` call.
    #[tokio::test]
    async fn pending_block_updates() {
        let mut tester = StateKeeperTester::new(20, 5, 5);

        // --- Phase 1: Empty pending block, empty update. ---

        // Check that empty update with empty pending block doesn't increment the iteration.
        let proposed_block = ProposedBlock {
            txs: vec![],
            priority_ops: vec![],
        };

        tester
            .state_keeper
            .execute_proposed_block(proposed_block)
            .await;

        // There should be no pending block yielded.
        let next_block = tester.response_rx.try_next();
        assert!(next_block.is_err(), "Empty pending block was yielded");

        // No successful operations in the pending block => no increment.
        let pending_block_iteration = tester.state_keeper.pending_block.pending_block_iteration;
        assert_eq!(pending_block_iteration, 0);

        // --- Phase 2: Empty pending block, only failed tx in update. ---

        // Then send the block with the bad transaction only
        let bad_withdraw =
<<<<<<< HEAD
            create_account_and_withdrawal(&mut tester, 2, 2, 100u32, 145u32, Default::default());
=======
            create_account_and_withdrawal(&mut tester, TokenId(2), AccountId(2), 100u32, 145u32);
>>>>>>> 9bdf9140
        let proposed_block = ProposedBlock {
            txs: vec![SignedTxVariant::Tx(bad_withdraw)],
            priority_ops: vec![],
        };

        tester
            .state_keeper
            .execute_proposed_block(proposed_block)
            .await;

        // Pending block should be created.
        let next_block = tester.response_rx.next().await;
        assert!(next_block.is_some(), "No pending block was yielded");

        // Iteration should still not be incremented.
        let pending_block_iteration = tester.state_keeper.pending_block.pending_block_iteration;
        assert_eq!(pending_block_iteration, 0);

        // --- Phase 3: Empty pending block, successful tx in update. ---

        // First, create some block with successfull operation.
        let good_withdraw =
<<<<<<< HEAD
            create_account_and_withdrawal(&mut tester, 2, 2, 200u32, 145u32, Default::default());
=======
            create_account_and_withdrawal(&mut tester, TokenId(2), AccountId(2), 200u32, 145u32);
>>>>>>> 9bdf9140
        let proposed_block = ProposedBlock {
            txs: vec![SignedTxVariant::Tx(good_withdraw)],
            priority_ops: vec![],
        };

        let pending_block_iteration = tester.state_keeper.pending_block.pending_block_iteration;
        tester
            .state_keeper
            .execute_proposed_block(proposed_block)
            .await;

        // Pending block should be created.
        let next_block = tester.response_rx.next().await;
        assert!(next_block.is_some(), "No pending block was yielded");

        // Iteration should be incremented.
        let new_pending_block_iteration = tester.state_keeper.pending_block.pending_block_iteration;
        assert_eq!(new_pending_block_iteration, pending_block_iteration + 1);

        // --- Phase 4: Successful tx in pending block, failed tx in update. ---

        // Then send the block with the bad transaction only
        let bad_withdraw =
<<<<<<< HEAD
            create_account_and_withdrawal(&mut tester, 2, 2, 100u32, 145u32, Default::default());
=======
            create_account_and_withdrawal(&mut tester, TokenId(2), AccountId(2), 100u32, 145u32);
>>>>>>> 9bdf9140
        let proposed_block = ProposedBlock {
            txs: vec![SignedTxVariant::Tx(bad_withdraw)],
            priority_ops: vec![],
        };

        let pending_block_iteration = tester.state_keeper.pending_block.pending_block_iteration;
        tester
            .state_keeper
            .execute_proposed_block(proposed_block)
            .await;

        // Pending block should be created.
        let next_block = tester.response_rx.next().await;
        assert!(next_block.is_some(), "No pending block was yielded");

        // Iteration should still be incremented.
        let new_pending_block_iteration = tester.state_keeper.pending_block.pending_block_iteration;
        assert_eq!(new_pending_block_iteration, pending_block_iteration + 1);

        // --- Phase 5: Successful tx in pending block, empty update. ---

        // Finally, execute an empty block.
        let proposed_block = ProposedBlock {
            txs: vec![],
            priority_ops: vec![],
        };

        let pending_block_iteration = tester.state_keeper.pending_block.pending_block_iteration;
        tester
            .state_keeper
            .execute_proposed_block(proposed_block)
            .await;

        // There should be no pending block yielded.
        let next_block = tester.response_rx.try_next();
        assert!(next_block.is_err(), "Empty pending block was yielded");

        // Iteration should still be incremented even after an empty block: there was a successful operation earlier.
        let new_pending_block_iteration = tester.state_keeper.pending_block.pending_block_iteration;
        assert_eq!(new_pending_block_iteration, pending_block_iteration + 1);
    }

    /// Checks that only the difference between two states of a pending block is transmitted
    /// to the committer.
    #[tokio::test]
    async fn pending_block_diff() {
        let mut tester = StateKeeperTester::new(20, 5, 5);

        let good_withdraw_1 =
<<<<<<< HEAD
            create_account_and_withdrawal(&mut tester, 0, 1, 200u32, 145u32, Default::default());
        let bad_withdraw_1 =
            create_account_and_withdrawal(&mut tester, 2, 2, 100u32, 145u32, Default::default());
=======
            create_account_and_withdrawal(&mut tester, TokenId(0), AccountId(1), 200u32, 145u32);
        let bad_withdraw_1 =
            create_account_and_withdrawal(&mut tester, TokenId(2), AccountId(2), 100u32, 145u32);
>>>>>>> 9bdf9140
        let proposed_block_1 = ProposedBlock {
            txs: vec![
                SignedTxVariant::Tx(good_withdraw_1.clone()),
                SignedTxVariant::Tx(bad_withdraw_1.clone()),
            ],
            priority_ops: vec![],
        };

        let good_withdraw_2 =
<<<<<<< HEAD
            create_account_and_withdrawal(&mut tester, 0, 3, 200u32, 145u32, Default::default());
        let bad_withdraw_2 =
            create_account_and_withdrawal(&mut tester, 2, 4, 100u32, 145u32, Default::default());
=======
            create_account_and_withdrawal(&mut tester, TokenId(0), AccountId(3), 200u32, 145u32);
        let bad_withdraw_2 =
            create_account_and_withdrawal(&mut tester, TokenId(2), AccountId(4), 100u32, 145u32);
>>>>>>> 9bdf9140
        let proposed_block_2 = ProposedBlock {
            txs: vec![
                SignedTxVariant::Tx(good_withdraw_2.clone()),
                SignedTxVariant::Tx(bad_withdraw_2.clone()),
            ],
            priority_ops: vec![],
        };

        tester
            .state_keeper
            .execute_proposed_block(proposed_block_1)
            .await;
        if let Some(CommitRequest::PendingBlock((block, _))) = tester.response_rx.next().await {
            assert_eq!(*block.number, 1); // It's the first block.
            assert_eq!(block.success_operations.len(), 1);
            assert_eq!(
                block.success_operations[0]
                    .get_executed_tx()
                    .unwrap()
                    .signed_tx
                    .hash(),
                good_withdraw_1.hash()
            );

            assert_eq!(block.failed_txs.len(), 1);
            assert_eq!(block.failed_txs[0].signed_tx.hash(), bad_withdraw_1.hash());
        } else {
            panic!("Block #1 not stored");
        }

        // Now we execute the next proposed block and expect that only the diff between `pending_block_2` and
        // `pending_block_1` will be sent.
        tester
            .state_keeper
            .execute_proposed_block(proposed_block_2)
            .await;
        if let Some(CommitRequest::PendingBlock((block, _))) = tester.response_rx.next().await {
            assert_eq!(*block.number, 1); // It still should be the first block.
            assert_eq!(block.success_operations.len(), 1);
            assert_eq!(
                block.success_operations[0]
                    .get_executed_tx()
                    .unwrap()
                    .signed_tx
                    .hash(),
                good_withdraw_2.hash()
            );

            assert_eq!(block.failed_txs.len(), 1);
            assert_eq!(block.failed_txs[0].signed_tx.hash(), bad_withdraw_2.hash());
        } else {
            panic!("Block #2 not stored");
        }
    }

    /// Checks that a transaction with a valid timestamp accepted by the statekeeper
    /// and transaction with an invalid timestamp failed.
    #[tokio::test]
    async fn transfers_with_different_timestamps() {
        let mut tester = StateKeeperTester::new(20, 5, 5);

        let token_id: TokenId = 0;
        let account_from_id: AccountId = 1;
        let account_to_id: AccountId = 2;
        let balance = 999u32;
        let fee = 0u32;
        let (account_from, sk_from) = tester.add_account(account_from_id);
        let (account_to, _sk_to) = tester.add_account(account_to_id);
        tester.set_balance(account_from_id, token_id, balance);

        let correct_transfer = Transfer::new_signed(
            account_from_id,
            account_from.address,
            account_to.address,
            token_id,
            balance.into(),
            fee.into(),
            0,
            Default::default(),
            &sk_from,
        )
        .unwrap();

        let mut premature_transfer = correct_transfer.clone();
        if let Some(time_range) = premature_transfer.time_range.as_mut() {
            time_range.valid_from = u64::max_value();
        }

        let mut belated_transfer = correct_transfer.clone();
        if let Some(time_range) = belated_transfer.time_range.as_mut() {
            time_range.valid_until = 0;
        }

        let correct_transfer = SignedZkSyncTx {
            tx: ZkSyncTx::Transfer(Box::new(correct_transfer)),
            eth_sign_data: None,
        };
        let premature_transfer = SignedZkSyncTx {
            tx: ZkSyncTx::Transfer(Box::new(premature_transfer)),
            eth_sign_data: None,
        };
        let belated_transfer = SignedZkSyncTx {
            tx: ZkSyncTx::Transfer(Box::new(belated_transfer)),
            eth_sign_data: None,
        };
        let proposed_block = ProposedBlock {
            txs: vec![
                SignedTxVariant::Tx(premature_transfer.clone()),
                SignedTxVariant::Tx(belated_transfer.clone()),
                SignedTxVariant::Tx(correct_transfer.clone()),
            ],
            priority_ops: vec![],
        };

        tester
            .state_keeper
            .execute_proposed_block(proposed_block)
            .await;
        if let Some(CommitRequest::PendingBlock((block, _))) = tester.response_rx.next().await {
            assert_eq!(block.number, 1); // It's the first block.

            assert_eq!(block.success_operations.len(), 1);
            assert_eq!(
                block.success_operations[0]
                    .get_executed_tx()
                    .unwrap()
                    .signed_tx
                    .hash(),
                correct_transfer.hash()
            );

            assert_eq!(block.failed_txs.len(), 2);
            assert_eq!(
                block.failed_txs[0].signed_tx.hash(),
                premature_transfer.hash()
            );
            assert_eq!(
                block.failed_txs[1].signed_tx.hash(),
                belated_transfer.hash()
            );
        } else {
            panic!("Block not stored");
        }
    }
}<|MERGE_RESOLUTION|>--- conflicted
+++ resolved
@@ -297,12 +297,14 @@
     fn success() {
         let mut tester = StateKeeperTester::new(6, 1, 1);
         let old_pending_block = tester.state_keeper.pending_block.clone();
-        let withdraw =
-<<<<<<< HEAD
-            create_account_and_withdrawal(&mut tester, 0, 1, 200u32, 145u32, Default::default());
-=======
-            create_account_and_withdrawal(&mut tester, TokenId(0), AccountId(1), 200u32, 145u32);
->>>>>>> 9bdf9140
+        let withdraw = create_account_and_withdrawal(
+            &mut tester,
+            TokenId(0),
+            AccountId(1),
+            200u32,
+            145u32,
+            Default::default(),
+        );
         let result = tester.state_keeper.apply_tx(&withdraw);
         let pending_block = tester.state_keeper.pending_block;
 
@@ -324,18 +326,11 @@
         let old_pending_block = tester.state_keeper.pending_block.clone();
         let withdraw = create_account_and_fast_withdrawal(
             &mut tester,
-<<<<<<< HEAD
-            0,
-            1,
-            200u32,
-            145u32,
-            Default::default(),
-=======
             TokenId(0),
             AccountId(1),
             200u32,
             145u32,
->>>>>>> 9bdf9140
+            Default::default(),
         );
         let result = tester.state_keeper.apply_tx(&withdraw);
         let pending_block = tester.state_keeper.pending_block;
@@ -350,12 +345,14 @@
     fn failure() {
         let mut tester = StateKeeperTester::new(6, 1, 1);
         let old_pending_block = tester.state_keeper.pending_block.clone();
-        let withdraw =
-<<<<<<< HEAD
-            create_account_and_withdrawal(&mut tester, 0, 1, 100u32, 145u32, Default::default());
-=======
-            create_account_and_withdrawal(&mut tester, TokenId(0), AccountId(1), 100u32, 145u32);
->>>>>>> 9bdf9140
+        let withdraw = create_account_and_withdrawal(
+            &mut tester,
+            TokenId(0),
+            AccountId(1),
+            100u32,
+            145u32,
+            Default::default(),
+        );
         let result = tester.state_keeper.apply_tx(&withdraw);
         let pending_block = tester.state_keeper.pending_block;
 
@@ -375,12 +372,14 @@
     #[test]
     fn not_enough_chunks() {
         let mut tester = StateKeeperTester::new(1, 1, 1);
-        let withdraw =
-<<<<<<< HEAD
-            create_account_and_withdrawal(&mut tester, 0, 1, 200u32, 145u32, Default::default());
-=======
-            create_account_and_withdrawal(&mut tester, TokenId(0), AccountId(1), 200u32, 145u32);
->>>>>>> 9bdf9140
+        let withdraw = create_account_and_withdrawal(
+            &mut tester,
+            TokenId(0),
+            AccountId(1),
+            200u32,
+            145u32,
+            Default::default(),
+        );
         let result = tester.state_keeper.apply_tx(&withdraw);
         assert!(result.is_err());
     }
@@ -395,18 +394,11 @@
         for i in 1..=withdrawals_number {
             let withdrawal = create_account_and_withdrawal(
                 &mut tester,
-<<<<<<< HEAD
-                0,
-                i as u32,
-                200u32,
-                145u32,
-                Default::default(),
-=======
                 TokenId(0),
                 AccountId(i as u32),
                 200u32,
                 145u32,
->>>>>>> 9bdf9140
+                Default::default(),
             );
             let result = tester.state_keeper.apply_tx(&withdrawal);
             if i < withdrawals_number {
@@ -423,18 +415,23 @@
 #[tokio::test]
 async fn seal_pending_block() {
     let mut tester = StateKeeperTester::new(20, 3, 3);
-    let good_withdraw =
-<<<<<<< HEAD
-        create_account_and_withdrawal(&mut tester, 0, 1, 200u32, 145u32, Default::default());
-    let bad_withdraw =
-        create_account_and_withdrawal(&mut tester, 2, 2, 100u32, 145u32, Default::default());
-    let deposit = create_deposit(0, 12u32);
-=======
-        create_account_and_withdrawal(&mut tester, TokenId(0), AccountId(1), 200u32, 145u32);
-    let bad_withdraw =
-        create_account_and_withdrawal(&mut tester, TokenId(2), AccountId(2), 100u32, 145u32);
+    let good_withdraw = create_account_and_withdrawal(
+        &mut tester,
+        TokenId(0),
+        AccountId(1),
+        200u32,
+        145u32,
+        Default::default(),
+    );
+    let bad_withdraw = create_account_and_withdrawal(
+        &mut tester,
+        TokenId(2),
+        AccountId(2),
+        100u32,
+        145u32,
+        Default::default(),
+    );
     let deposit = create_deposit(TokenId(0), 12u32);
->>>>>>> 9bdf9140
 
     assert!(tester.state_keeper.apply_tx(&good_withdraw).is_ok());
     assert!(tester.state_keeper.apply_tx(&bad_withdraw).is_ok());
@@ -482,18 +479,23 @@
 #[tokio::test]
 async fn store_pending_block() {
     let mut tester = StateKeeperTester::new(20, 3, 3);
-    let good_withdraw =
-<<<<<<< HEAD
-        create_account_and_withdrawal(&mut tester, 0, 1, 200u32, 145u32, Default::default());
-    let bad_withdraw =
-        create_account_and_withdrawal(&mut tester, 2, 2, 100u32, 145u32, Default::default());
-    let deposit = create_deposit(0, 12u32);
-=======
-        create_account_and_withdrawal(&mut tester, TokenId(0), AccountId(1), 200u32, 145u32);
-    let bad_withdraw =
-        create_account_and_withdrawal(&mut tester, TokenId(2), AccountId(2), 100u32, 145u32);
+    let good_withdraw = create_account_and_withdrawal(
+        &mut tester,
+        TokenId(0),
+        AccountId(1),
+        200u32,
+        145u32,
+        Default::default(),
+    );
+    let bad_withdraw = create_account_and_withdrawal(
+        &mut tester,
+        TokenId(2),
+        AccountId(2),
+        100u32,
+        145u32,
+        Default::default(),
+    );
     let deposit = create_deposit(TokenId(0), 12u32);
->>>>>>> 9bdf9140
 
     assert!(tester.state_keeper.apply_tx(&good_withdraw).is_ok());
     assert!(tester.state_keeper.apply_tx(&bad_withdraw).is_ok());
@@ -649,18 +651,23 @@
     #[tokio::test]
     async fn small() {
         let mut tester = StateKeeperTester::new(20, 3, 3);
-        let good_withdraw =
-<<<<<<< HEAD
-            create_account_and_withdrawal(&mut tester, 0, 1, 200u32, 145u32, Default::default());
-        let bad_withdraw =
-            create_account_and_withdrawal(&mut tester, 2, 2, 100u32, 145u32, Default::default());
-        let deposit = create_deposit(0, 12u32);
-=======
-            create_account_and_withdrawal(&mut tester, TokenId(0), AccountId(1), 200u32, 145u32);
-        let bad_withdraw =
-            create_account_and_withdrawal(&mut tester, TokenId(2), AccountId(2), 100u32, 145u32);
+        let good_withdraw = create_account_and_withdrawal(
+            &mut tester,
+            TokenId(0),
+            AccountId(1),
+            200u32,
+            145u32,
+            Default::default(),
+        );
+        let bad_withdraw = create_account_and_withdrawal(
+            &mut tester,
+            TokenId(2),
+            AccountId(2),
+            100u32,
+            145u32,
+            Default::default(),
+        );
         let deposit = create_deposit(TokenId(0), 12u32);
->>>>>>> 9bdf9140
         let proposed_block = ProposedBlock {
             txs: vec![
                 SignedTxVariant::Tx(good_withdraw),
@@ -689,18 +696,23 @@
     #[tokio::test]
     async fn few_chunks() {
         let mut tester = StateKeeperTester::new(12, 3, 3);
-        let good_withdraw =
-<<<<<<< HEAD
-            create_account_and_withdrawal(&mut tester, 0, 1, 200u32, 145u32, Default::default());
-        let bad_withdraw =
-            create_account_and_withdrawal(&mut tester, 2, 2, 100u32, 145u32, Default::default());
-        let deposit = create_deposit(0, 12u32);
-=======
-            create_account_and_withdrawal(&mut tester, TokenId(0), AccountId(1), 200u32, 145u32);
-        let bad_withdraw =
-            create_account_and_withdrawal(&mut tester, TokenId(2), AccountId(2), 100u32, 145u32);
+        let good_withdraw = create_account_and_withdrawal(
+            &mut tester,
+            TokenId(0),
+            AccountId(1),
+            200u32,
+            145u32,
+            Default::default(),
+        );
+        let bad_withdraw = create_account_and_withdrawal(
+            &mut tester,
+            TokenId(2),
+            AccountId(2),
+            100u32,
+            145u32,
+            Default::default(),
+        );
         let deposit = create_deposit(TokenId(0), 12u32);
->>>>>>> 9bdf9140
         let proposed_block = ProposedBlock {
             txs: vec![
                 SignedTxVariant::Tx(good_withdraw),
@@ -727,18 +739,23 @@
     #[tokio::test]
     async fn few_iterations() {
         let mut tester = StateKeeperTester::new(20, 0, 0);
-        let good_withdraw =
-<<<<<<< HEAD
-            create_account_and_withdrawal(&mut tester, 0, 1, 200u32, 145u32, Default::default());
-        let bad_withdraw =
-            create_account_and_withdrawal(&mut tester, 2, 2, 100u32, 145u32, Default::default());
-        let deposit = create_deposit(0, 12u32);
-=======
-            create_account_and_withdrawal(&mut tester, TokenId(0), AccountId(1), 200u32, 145u32);
-        let bad_withdraw =
-            create_account_and_withdrawal(&mut tester, TokenId(2), AccountId(2), 100u32, 145u32);
+        let good_withdraw = create_account_and_withdrawal(
+            &mut tester,
+            TokenId(0),
+            AccountId(1),
+            200u32,
+            145u32,
+            Default::default(),
+        );
+        let bad_withdraw = create_account_and_withdrawal(
+            &mut tester,
+            TokenId(2),
+            AccountId(2),
+            100u32,
+            145u32,
+            Default::default(),
+        );
         let deposit = create_deposit(TokenId(0), 12u32);
->>>>>>> 9bdf9140
         let proposed_block = ProposedBlock {
             txs: vec![
                 SignedTxVariant::Tx(good_withdraw),
@@ -765,18 +782,11 @@
         let mut tester = StateKeeperTester::new(6, MAX_ITERATIONS, FAST_ITERATIONS);
         let withdraw = create_account_and_fast_withdrawal(
             &mut tester,
-<<<<<<< HEAD
-            0,
-            1,
-            200u32,
-            145u32,
-            Default::default(),
-=======
             TokenId(0),
             AccountId(1),
             200u32,
             145u32,
->>>>>>> 9bdf9140
+            Default::default(),
         );
 
         let proposed_block = ProposedBlock {
@@ -828,12 +838,14 @@
         // --- Phase 2: Empty pending block, only failed tx in update. ---
 
         // Then send the block with the bad transaction only
-        let bad_withdraw =
-<<<<<<< HEAD
-            create_account_and_withdrawal(&mut tester, 2, 2, 100u32, 145u32, Default::default());
-=======
-            create_account_and_withdrawal(&mut tester, TokenId(2), AccountId(2), 100u32, 145u32);
->>>>>>> 9bdf9140
+        let bad_withdraw = create_account_and_withdrawal(
+            &mut tester,
+            TokenId(2),
+            AccountId(2),
+            100u32,
+            145u32,
+            Default::default(),
+        );
         let proposed_block = ProposedBlock {
             txs: vec![SignedTxVariant::Tx(bad_withdraw)],
             priority_ops: vec![],
@@ -855,12 +867,14 @@
         // --- Phase 3: Empty pending block, successful tx in update. ---
 
         // First, create some block with successfull operation.
-        let good_withdraw =
-<<<<<<< HEAD
-            create_account_and_withdrawal(&mut tester, 2, 2, 200u32, 145u32, Default::default());
-=======
-            create_account_and_withdrawal(&mut tester, TokenId(2), AccountId(2), 200u32, 145u32);
->>>>>>> 9bdf9140
+        let good_withdraw = create_account_and_withdrawal(
+            &mut tester,
+            TokenId(2),
+            AccountId(2),
+            200u32,
+            145u32,
+            Default::default(),
+        );
         let proposed_block = ProposedBlock {
             txs: vec![SignedTxVariant::Tx(good_withdraw)],
             priority_ops: vec![],
@@ -883,12 +897,14 @@
         // --- Phase 4: Successful tx in pending block, failed tx in update. ---
 
         // Then send the block with the bad transaction only
-        let bad_withdraw =
-<<<<<<< HEAD
-            create_account_and_withdrawal(&mut tester, 2, 2, 100u32, 145u32, Default::default());
-=======
-            create_account_and_withdrawal(&mut tester, TokenId(2), AccountId(2), 100u32, 145u32);
->>>>>>> 9bdf9140
+        let bad_withdraw = create_account_and_withdrawal(
+            &mut tester,
+            TokenId(2),
+            AccountId(2),
+            100u32,
+            145u32,
+            Default::default(),
+        );
         let proposed_block = ProposedBlock {
             txs: vec![SignedTxVariant::Tx(bad_withdraw)],
             priority_ops: vec![],
@@ -937,16 +953,22 @@
     async fn pending_block_diff() {
         let mut tester = StateKeeperTester::new(20, 5, 5);
 
-        let good_withdraw_1 =
-<<<<<<< HEAD
-            create_account_and_withdrawal(&mut tester, 0, 1, 200u32, 145u32, Default::default());
-        let bad_withdraw_1 =
-            create_account_and_withdrawal(&mut tester, 2, 2, 100u32, 145u32, Default::default());
-=======
-            create_account_and_withdrawal(&mut tester, TokenId(0), AccountId(1), 200u32, 145u32);
-        let bad_withdraw_1 =
-            create_account_and_withdrawal(&mut tester, TokenId(2), AccountId(2), 100u32, 145u32);
->>>>>>> 9bdf9140
+        let good_withdraw_1 = create_account_and_withdrawal(
+            &mut tester,
+            TokenId(0),
+            AccountId(1),
+            200u32,
+            145u32,
+            Default::default(),
+        );
+        let bad_withdraw_1 = create_account_and_withdrawal(
+            &mut tester,
+            TokenId(2),
+            AccountId(2),
+            100u32,
+            145u32,
+            Default::default(),
+        );
         let proposed_block_1 = ProposedBlock {
             txs: vec![
                 SignedTxVariant::Tx(good_withdraw_1.clone()),
@@ -955,16 +977,22 @@
             priority_ops: vec![],
         };
 
-        let good_withdraw_2 =
-<<<<<<< HEAD
-            create_account_and_withdrawal(&mut tester, 0, 3, 200u32, 145u32, Default::default());
-        let bad_withdraw_2 =
-            create_account_and_withdrawal(&mut tester, 2, 4, 100u32, 145u32, Default::default());
-=======
-            create_account_and_withdrawal(&mut tester, TokenId(0), AccountId(3), 200u32, 145u32);
-        let bad_withdraw_2 =
-            create_account_and_withdrawal(&mut tester, TokenId(2), AccountId(4), 100u32, 145u32);
->>>>>>> 9bdf9140
+        let good_withdraw_2 = create_account_and_withdrawal(
+            &mut tester,
+            TokenId(0),
+            AccountId(3),
+            200u32,
+            145u32,
+            Default::default(),
+        );
+        let bad_withdraw_2 = create_account_and_withdrawal(
+            &mut tester,
+            TokenId(2),
+            AccountId(4),
+            100u32,
+            145u32,
+            Default::default(),
+        );
         let proposed_block_2 = ProposedBlock {
             txs: vec![
                 SignedTxVariant::Tx(good_withdraw_2.clone()),
@@ -1026,9 +1054,9 @@
     async fn transfers_with_different_timestamps() {
         let mut tester = StateKeeperTester::new(20, 5, 5);
 
-        let token_id: TokenId = 0;
-        let account_from_id: AccountId = 1;
-        let account_to_id: AccountId = 2;
+        let token_id = TokenId(0);
+        let account_from_id = AccountId(1);
+        let account_to_id = AccountId(2);
         let balance = 999u32;
         let fee = 0u32;
         let (account_from, sk_from) = tester.add_account(account_from_id);
@@ -1042,7 +1070,7 @@
             token_id,
             balance.into(),
             fee.into(),
-            0,
+            Nonce(0),
             Default::default(),
             &sk_from,
         )
@@ -1084,7 +1112,7 @@
             .execute_proposed_block(proposed_block)
             .await;
         if let Some(CommitRequest::PendingBlock((block, _))) = tester.response_rx.next().await {
-            assert_eq!(block.number, 1); // It's the first block.
+            assert_eq!(block.number, BlockNumber(1)); // It's the first block.
 
             assert_eq!(block.success_operations.len(), 1);
             assert_eq!(
