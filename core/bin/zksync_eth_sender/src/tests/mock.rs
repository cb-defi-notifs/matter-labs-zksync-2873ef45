--- conflicted
+++ resolved
@@ -1,46 +1,23 @@
 //! Mocking utilities for tests.
 
 // Built-in deps
-<<<<<<< HEAD
-use std::collections::{HashMap, VecDeque};
+use std::collections::VecDeque;
 use std::convert::TryFrom;
 // External uses
 use tokio::sync::RwLock;
-use web3::contract::{tokens::Tokenize, Options};
-use zksync_basic_types::{H256, U256};
+use web3::contract::Options;
+use zksync_basic_types::{BlockNumber, H256, U256};
 // Workspace uses
 use zksync_config::configs::eth_sender::{ETHSenderConfig, GasLimit, Sender};
-use zksync_eth_client::SignedCallResult;
+use zksync_eth_client::EthereumGateway;
 use zksync_storage::{ethereum::records::ETHParams, StorageProcessor};
 use zksync_types::aggregated_operations::{AggregatedActionType, AggregatedOperation};
 use zksync_types::ethereum::{ETHOperation, EthOpId, InsertedOperationResponse};
 // Local uses
 use super::ETHSender;
 use crate::database::DatabaseInterface;
-use crate::ethereum_interface::{EthereumInterface, FailureInfo};
-use crate::transactions::{ETHStats, ExecutedTxStatus};
-=======
-use crate::database::DatabaseInterface;
-use std::collections::{BTreeMap, VecDeque};
-use tokio::sync::RwLock;
-use zksync_config::configs::eth_sender::{ETHSenderConfig, GasLimit, Sender};
-// External uses
-use web3::contract::Options;
-use zksync_basic_types::{H256, U256};
-// Workspace uses
-
-use zksync_eth_client::{clients::mock::MockEthereum, ethereum_gateway::EthereumGateway};
-use zksync_storage::StorageProcessor;
-use zksync_types::{
-    ethereum::{ETHOperation, EthOpId, InsertedOperationResponse, OperationType},
-    Action, Operation,
-};
-
-// Local uses
 use crate::transactions::ETHStats;
-
-use super::ETHSender;
->>>>>>> 9bdf9140
+use zksync_eth_client::clients::mock::MockEthereum;
 
 /// Mock database is capable of recording all the incoming requests for the further analysis.
 #[derive(Debug)]
@@ -309,38 +286,12 @@
         _connection: &mut StorageProcessor<'_>,
         op: &ETHOperation,
     ) -> anyhow::Result<bool> {
-<<<<<<< HEAD
         let confirmed = {
             let op = op.op.as_ref().unwrap();
             // We're checking previous block, so for the edge case of first block we can say that previous operation was confirmed.
             let (first_block, _) = op.1.get_block_range();
-            if first_block == 1 {
+            if first_block == BlockNumber(1) {
                 return Ok(true);
-=======
-        let confirmed = match op.op_type {
-            OperationType::Commit | OperationType::Verify => {
-                let op = op.op.as_ref().unwrap();
-                // We're checking previous block, so for the edge case of first block we can say that it was confirmed.
-                let block_to_check = if *op.block.block_number > 1 {
-                    op.block.block_number - 1
-                } else {
-                    return Ok(true);
-                };
-
-                let confirmed_operations = self.confirmed_operations.read().await.clone();
-                let maybe_operation = confirmed_operations.get(&(*block_to_check as i64));
-
-                let operation = match maybe_operation {
-                    Some(op) => op,
-                    None => return Ok(false),
-                };
-
-                operation.confirmed
-            }
-            OperationType::Withdraw => {
-                // Withdrawals aren't actually sequential, so we don't really care.
-                true
->>>>>>> 9bdf9140
             }
 
             let eth_operations = self.eth_operations.read().await.clone();
@@ -361,136 +312,6 @@
         };
 
         Ok(confirmed)
-    }
-}
-
-<<<<<<< HEAD
-/// Mock Ethereum client is capable of recording all the incoming requests for the further analysis.
-#[derive(Debug)]
-pub(in crate) struct MockEthereum {
-    pub block_number: u64,
-    pub gas_price: U256,
-    pub tx_statuses: RwLock<HashMap<H256, ExecutedTxStatus>>,
-    pub sent_txs: RwLock<HashMap<H256, SignedCallResult>>,
-}
-
-impl Default for MockEthereum {
-    fn default() -> Self {
-        Self {
-            block_number: 1,
-            gas_price: 100.into(),
-            tx_statuses: Default::default(),
-            sent_txs: Default::default(),
-        }
-    }
-}
-
-impl MockEthereum {
-    /// A fake `sha256` hasher, which calculates an `std::hash` instead.
-    /// This is done for simplicity and it's also much faster.
-    pub fn fake_sha256(data: &[u8]) -> H256 {
-        use std::collections::hash_map::DefaultHasher;
-        use std::hash::Hasher;
-
-        let mut hasher = DefaultHasher::new();
-        hasher.write(data);
-
-        let result = hasher.finish();
-
-        H256::from_low_u64_ne(result)
-    }
-
-    /// Checks that there was a request to send the provided transaction.
-    pub async fn assert_sent(&self, hash: &H256) {
-        assert!(
-            self.sent_txs.read().await.get(hash).is_some(),
-            format!("Transaction with hash {:?} was not sent", hash),
-        );
-    }
-
-    /// Adds an response for the sent transaction for `ETHSender` to receive.
-    pub async fn add_execution(&mut self, hash: &H256, status: &ExecutedTxStatus) {
-        self.tx_statuses.write().await.insert(*hash, status.clone());
-    }
-
-    /// Increments the blocks by a provided `confirmations` and marks the sent transaction
-    /// as a success.
-    pub async fn add_successfull_execution(&mut self, tx_hash: H256, confirmations: u64) {
-        self.block_number += confirmations;
-
-        let status = ExecutedTxStatus {
-            confirmations,
-            success: true,
-            receipt: None,
-        };
-        self.tx_statuses.write().await.insert(tx_hash, status);
-    }
-
-    /// Same as `add_successfull_execution`, but marks the transaction as a failure.
-    pub async fn add_failed_execution(&mut self, hash: &H256, confirmations: u64) {
-        self.block_number += confirmations;
-
-        let status = ExecutedTxStatus {
-            confirmations,
-            success: false,
-            receipt: Some(Default::default()),
-        };
-        self.tx_statuses.write().await.insert(*hash, status);
-    }
-}
-
-#[async_trait::async_trait]
-impl EthereumInterface for MockEthereum {
-    async fn get_tx_status(&self, hash: &H256) -> anyhow::Result<Option<ExecutedTxStatus>> {
-        Ok(self.tx_statuses.read().await.get(hash).cloned())
-    }
-
-    async fn block_number(&self) -> anyhow::Result<u64> {
-        Ok(self.block_number)
-    }
-
-    async fn gas_price(&self) -> anyhow::Result<U256> {
-        Ok(self.gas_price)
-    }
-
-    async fn send_tx(&self, signed_tx: &SignedCallResult) -> anyhow::Result<()> {
-        self.sent_txs
-            .write()
-            .await
-            .insert(signed_tx.hash, signed_tx.clone());
-
-        Ok(())
-    }
-
-    fn encode_tx_data<P: Tokenize>(&self, _func: &str, params: P) -> Vec<u8> {
-        ethabi::encode(params.into_tokens().as_ref())
-    }
-
-    async fn sign_prepared_tx(
-        &self,
-        raw_tx: Vec<u8>,
-        options: Options,
-    ) -> anyhow::Result<SignedCallResult> {
-        let gas_price = options.gas_price.unwrap_or(self.gas_price);
-        let nonce = options.nonce.expect("Nonce must be set for every tx");
-
-        // Nonce and gas_price are appended to distinguish the same transactions
-        // with different gas by their hash in tests.
-        let mut data_for_hash = raw_tx.clone();
-        data_for_hash.append(&mut ethabi::encode(gas_price.into_tokens().as_ref()));
-        data_for_hash.append(&mut ethabi::encode(nonce.into_tokens().as_ref()));
-        let hash = Self::fake_sha256(data_for_hash.as_ref()); // Okay for test purposes.
-
-        Ok(SignedCallResult {
-            raw_tx,
-            gas_price,
-            nonce,
-            hash,
-        })
-    }
-
-    async fn failure_reason(&self, _tx_hash: H256) -> Option<FailureInfo> {
-        None
     }
 }
 
@@ -509,42 +330,23 @@
 
 /// Creates a default `ETHSender` with mock Ethereum connection/database and no operations in DB.
 /// Returns the `ETHSender` itself along with communication channels to interact with it.
-pub(in crate) async fn default_eth_sender() -> ETHSender<MockEthereum, MockDatabase> {
+pub(in crate) async fn default_eth_sender() -> ETHSender<MockDatabase> {
     build_eth_sender(1, Vec::new(), default_eth_parameters()).await
-=======
-/// Creates a default `ETHSender` with mock Ethereum connection/database and no operations in DB.
-/// Returns the `ETHSender` itself along with communication channels to interact with it.
-pub(in crate) async fn default_eth_sender() -> ETHSender<MockDatabase> {
-    build_eth_sender(1, Vec::new(), Default::default()).await
->>>>>>> 9bdf9140
 }
 
 /// Creates an `ETHSender` with mock Ethereum connection/database and no operations in DB
 /// which supports multiple transactions in flight.
 /// Returns the `ETHSender` itself along with communication channels to interact with it.
-<<<<<<< HEAD
-pub(in crate) async fn concurrent_eth_sender(
-    max_txs_in_flight: u64,
-) -> ETHSender<MockEthereum, MockDatabase> {
+pub(in crate) async fn concurrent_eth_sender(max_txs_in_flight: u64) -> ETHSender<MockDatabase> {
     build_eth_sender(max_txs_in_flight, Vec::new(), default_eth_parameters()).await
-=======
-pub(in crate) async fn concurrent_eth_sender(max_txs_in_flight: u64) -> ETHSender<MockDatabase> {
-    build_eth_sender(max_txs_in_flight, Vec::new(), Default::default()).await
->>>>>>> 9bdf9140
 }
 
 /// Creates an `ETHSender` with mock Ethereum connection/database and restores its state "from DB".
 /// Returns the `ETHSender` itself along with communication channels to interact with it.
 pub(in crate) async fn restored_eth_sender(
-<<<<<<< HEAD
     eth_operations: Vec<ETHOperation>,
     eth_parameters: ETHParams,
-) -> ETHSender<MockEthereum, MockDatabase> {
-=======
-    restore_state: impl IntoIterator<Item = ETHOperation>,
-    stats: ETHStats,
 ) -> ETHSender<MockDatabase> {
->>>>>>> 9bdf9140
     const MAX_TXS_IN_FLIGHT: u64 = 1;
 
     build_eth_sender(MAX_TXS_IN_FLIGHT, eth_operations, eth_parameters).await
@@ -553,19 +355,11 @@
 /// Helper method for configurable creation of `ETHSender`.
 async fn build_eth_sender(
     max_txs_in_flight: u64,
-<<<<<<< HEAD
     eth_operations: Vec<ETHOperation>,
     eth_parameters: ETHParams,
-) -> ETHSender<MockEthereum, MockDatabase> {
-    let ethereum = MockEthereum::default();
-    let db = MockDatabase::with_restorable_state(eth_operations, eth_parameters);
-=======
-    restore_state: impl IntoIterator<Item = ETHOperation>,
-    stats: ETHStats,
 ) -> ETHSender<MockDatabase> {
     let ethereum = EthereumGateway::Mock(MockEthereum::default());
-    let db = MockDatabase::with_restorable_state(restore_state, stats);
->>>>>>> 9bdf9140
+    let db = MockDatabase::with_restorable_state(eth_operations, eth_parameters);
 
     let options = ETHSenderConfig {
         sender: Sender {
@@ -593,13 +387,8 @@
 /// the internal `ETHSender` state.
 pub(in crate) async fn create_signed_tx(
     id: i64,
-<<<<<<< HEAD
-    eth_sender: &ETHSender<MockEthereum, MockDatabase>,
+    eth_sender: &ETHSender<MockDatabase>,
     aggregated_operation: (i64, AggregatedOperation),
-=======
-    eth_sender: &ETHSender<MockDatabase>,
-    operation: &Operation,
->>>>>>> 9bdf9140
     deadline_block: u64,
     nonce: i64,
 ) -> ETHOperation {
@@ -608,52 +397,7 @@
         ..Default::default()
     };
 
-<<<<<<< HEAD
     let raw_tx = eth_sender.operation_to_raw_tx(&aggregated_operation.1);
-=======
-    let raw_tx = eth_sender.operation_to_raw_tx(&operation);
-    let signed_tx = eth_sender
-        .ethereum
-        .sign_prepared_tx(raw_tx.clone(), options)
-        .await
-        .unwrap();
-
-    let op_type = match operation.action {
-        Action::Commit => OperationType::Commit,
-        Action::Verify { .. } => OperationType::Verify,
-    };
-
-    ETHOperation {
-        id,
-        op_type,
-        op: Some(operation.clone()),
-        nonce: signed_tx.nonce,
-        last_deadline_block: deadline_block,
-        last_used_gas_price: signed_tx.gas_price,
-        used_tx_hashes: vec![signed_tx.hash],
-        encoded_tx_data: raw_tx,
-        confirmed: false,
-        final_hash: None,
-    }
-}
-
-/// Creates an `ETHOperation` object for a withdraw operation.
-pub(in crate) async fn create_signed_withdraw_tx(
-    id: i64,
-    eth_sender: &ETHSender<MockDatabase>,
-    operation: Option<Operation>,
-    deadline_block: u64,
-    nonce: i64,
-) -> ETHOperation {
-    let options = Options {
-        nonce: Some(nonce.into()),
-        ..Default::default()
-    };
-    let raw_tx = eth_sender.ethereum.encode_tx_data(
-        "completeWithdrawals",
-        zksync_types::config::MAX_WITHDRAWALS_TO_COMPLETE_IN_A_CALL,
-    );
->>>>>>> 9bdf9140
     let signed_tx = eth_sender
         .ethereum
         .sign_prepared_tx(raw_tx.clone(), options)
