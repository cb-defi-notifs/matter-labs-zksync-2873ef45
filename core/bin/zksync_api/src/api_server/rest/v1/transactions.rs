--- conflicted
+++ resolved
@@ -17,18 +17,10 @@
 };
 use zksync_types::{tx::TxHash, BlockNumber, SignedZkSyncTx};
 
-<<<<<<< HEAD
 // Local uses
-use super::{
-    client::Client, client::ClientError, Error as ApiError, JsonResult, Pagination, PaginationQuery,
-};
+use super::{Client, ClientError, Error as ApiError, JsonResult, Pagination, PaginationQuery};
 use crate::api_server::rpc_server::types::TxWithSignature;
-=======
->>>>>>> 176362de
 use crate::api_server::tx_sender::{SubmitError, TxSender};
-
-// Local uses
-use super::{ApiError, JsonResult, Pagination, PaginationQuery};
 
 #[derive(Debug, Clone, Copy)]
 pub enum SumbitErrorCode {
@@ -186,120 +178,6 @@
     }
 }
 
-<<<<<<< HEAD
-// Data transfer objects.
-
-#[derive(Debug, Serialize, Deserialize, PartialEq, Clone)]
-struct FastProcessingQuery {
-    fast_processing: Option<bool>,
-}
-
-/// This struct has the same layout as `SignedZkSyncTx`, expect that it used
-/// `TxEthSignature` directly instead of `EthSignData`.
-#[derive(Debug, Serialize, Deserialize, Clone)]
-struct IncomingTx {
-    tx: ZkSyncTx,
-    signature: Option<TxEthSignature>,
-}
-
-#[derive(Debug, Serialize, Deserialize, Clone)]
-struct IncomingTxBatch {
-    txs: Vec<ZkSyncTx>,
-    #[serde(default)]
-    signatures: Vec<TxEthSignature>,
-}
-
-#[derive(Debug, Deserialize, Serialize, Clone, PartialEq)]
-#[serde(tag = "status", rename_all = "camelCase")]
-pub enum TxReceipt {
-    /// The transaction is awaiting execution in the memorypool.
-    Pending,
-    /// The transaction has been executed, but the block containing this transaction has not
-    /// yet been committed.
-    Executed,
-    /// The block which contains this transaction has been committed.
-    Committed { block: BlockNumber },
-    /// The block which contains this transaction has been verified.
-    Verified { block: BlockNumber },
-    /// The transaction has been rejected for some reasons.
-    Rejected { reason: Option<String> },
-}
-
-// Client implementation
-
-/// Transactions API part.
-impl Client {
-    /// Sends a new transaction to the memory pool.
-    pub async fn submit_tx(
-        &self,
-        tx: ZkSyncTx,
-        signature: Option<TxEthSignature>,
-        fast_processing: Option<bool>,
-    ) -> Result<TxHash, ClientError> {
-        self.post("transactions/submit")
-            .query(&FastProcessingQuery { fast_processing })
-            .body(&IncomingTx { tx, signature })
-            .send()
-            .await
-    }
-
-    /// Sends a new transactions batch to the memory pool.
-    pub async fn submit_tx_batch(
-        &self,
-        txs: Vec<ZkSyncTx>,
-        signatures: Vec<TxEthSignature>,
-    ) -> Result<Vec<TxHash>, ClientError> {
-        self.post("transactions/submit/batch")
-            .body(&IncomingTxBatch { txs, signatures })
-            .send()
-            .await
-    }
-
-    /// Gets actual transaction receipt.
-    pub async fn tx_status(&self, tx_hash: TxHash) -> Result<Option<TxReceipt>, ClientError> {
-        self.get(&format!("transactions/{}", tx_hash.to_string()))
-            .send()
-            .await
-    }
-
-    /// Gets transaction content.
-    pub async fn tx_data(&self, tx_hash: TxHash) -> Result<Option<SignedZkSyncTx>, ClientError> {
-        self.get(&format!("transactions/{}/data", tx_hash.to_string()))
-            .send()
-            .await
-    }
-
-    /// Gets transaction receipt by ID.
-    pub async fn tx_receipt_by_id(
-        &self,
-        tx_hash: TxHash,
-        receipt_id: u32,
-    ) -> Result<Option<TxReceipt>, ClientError> {
-        self.get(&format!(
-            "transactions/{}/receipts/{}",
-            tx_hash.to_string(),
-            receipt_id
-        ))
-        .send()
-        .await
-    }
-
-    /// Gets transaction receipts.
-    pub async fn tx_receipts(
-        &self,
-        tx_hash: TxHash,
-        from: Pagination,
-        limit: BlockNumber,
-    ) -> Result<Vec<TxReceipt>, ClientError> {
-        self.get(&format!("transactions/{}/receipts", tx_hash.to_string()))
-            .query(&from.into_query(limit))
-            .send()
-            .await
-    }
-}
-
-=======
->>>>>>> 176362de
 // Server implementation
 
 async fn tx_status(
@@ -383,9 +261,15 @@
         })
         .collect();
 
+    // TODO: multiple authors per batch in API
+    let signatures = if let Some(signature) = body.signature {
+        vec![signature]
+    } else {
+        Vec::new()
+    };
     let tx_hashes = data
         .tx_sender
-        .submit_txs_batch(txs, body.signatures)
+        .submit_txs_batch(txs, signatures)
         .await
         .map_err(ApiError::from)?;
 
@@ -418,18 +302,12 @@
     use zksync_api_client::rest::v1::Client;
     use zksync_storage::ConnectionPool;
     use zksync_test_account::ZkSyncAccount;
-<<<<<<< HEAD
-    use zksync_types::{tokens::TokenLike, SignedZkSyncTx};
-
-    use super::{super::test_utils::TestServerConfig, *};
-=======
     use zksync_types::{
         tokens::TokenLike,
         tx::{PackedEthSignature, TxEthSignature},
         ZkSyncTx,
     };
 
->>>>>>> 176362de
     use crate::{
         // api_server::helpers::try_parse_tx_hash,
         core_api_client::CoreApiClient,
@@ -587,7 +465,7 @@
         ignore = "Use `zk test rust-api` command to perform this test"
     )]
     async fn test_transactions_scope() -> anyhow::Result<()> {
-<<<<<<< HEAD
+        todo!();
         // let (client, server) = TestServer::new().await?;
         //
         // let committed_tx_hash = {
@@ -618,15 +496,15 @@
         // let queries = vec![
         //     (
         //         (committed_tx_hash, Pagination::Before(1), 1),
-        //         vec![TxReceipt::Verified { block: 1 }],
+        //         vec![Receipt::Verified { block: 1 }],
         //     ),
         //     (
         //         (committed_tx_hash, Pagination::Last, 1),
-        //         vec![TxReceipt::Verified { block: 1 }],
+        //         vec![Receipt::Verified { block: 1 }],
         //     ),
         //     (
         //         (committed_tx_hash, Pagination::Before(2), 1),
-        //         vec![TxReceipt::Verified { block: 1 }],
+        //         vec![Receipt::Verified { block: 1 }],
         //     ),
         //     ((committed_tx_hash, Pagination::After(0), 1), vec![]),
         //     ((unknown_tx_hash, Pagination::Last, 1), vec![]),
@@ -648,10 +526,10 @@
         // // Tx status and data for committed transaction.
         // assert_eq!(
         //     client.tx_status(committed_tx_hash).await?,
-        //     Some(TxReceipt::Verified { block: 1 })
+        //     Some(Receipt::Verified { block: 1 })
         // );
         // assert_eq!(
-        //     client.tx_data(committed_tx_hash).await?.unwrap().hash(),
+        //     SignedZkSyncTx::from(client.tx_data(committed_tx_hash).await?.unwrap()).hash(),
         //     committed_tx_hash
         // );
         //
@@ -672,8 +550,11 @@
         //
         //     tx_hash
         // };
-        // assert_eq!(client.tx_status(tx_hash).await?, Some(TxReceipt::Pending));
-        // assert_eq!(client.tx_data(tx_hash).await?.unwrap().hash(), tx_hash);
+        // assert_eq!(client.tx_status(tx_hash).await?, Some(Receipt::Pending));
+        // assert_eq!(
+        //     SignedZkSyncTx::from(client.tx_data(tx_hash).await?.unwrap()).hash(),
+        //     tx_hash
+        // );
         //
         // // Tx status for unknown transaction.
         // let tx_hash = TestServerConfig::gen_zk_txs(1_u64).txs[1].0.hash();
@@ -709,147 +590,13 @@
         //
         // assert_eq!(
         //     client
-        //         .submit_tx_batch(txs, Vec(TxEthSignature::EthereumSignature(signature)))
+        //         .submit_tx_batch(txs, Some(TxEthSignature::EthereumSignature(signature)))
         //         .await?,
         //     tx_hashes
         // );
         //
         // server.stop().await;
         // Ok(())
-        todo!()
-=======
-        let (client, server) = TestServer::new().await?;
-
-        let committed_tx_hash = {
-            let mut storage = server.pool.access_storage().await?;
-
-            let transactions = storage
-                .chain()
-                .block_schema()
-                .get_block_transactions(1)
-                .await?;
-
-            try_parse_tx_hash(&transactions[0].tx_hash).unwrap()
-        };
-
-        // Tx receipt by ID.
-        let unknown_tx_hash = TxHash::default();
-        assert!(client
-            .tx_receipt_by_id(committed_tx_hash, 0)
-            .await?
-            .is_some());
-        assert!(client
-            .tx_receipt_by_id(committed_tx_hash, 1)
-            .await?
-            .is_none());
-        assert!(client.tx_receipt_by_id(unknown_tx_hash, 0).await?.is_none());
-
-        // Tx receipts.
-        let queries = vec![
-            (
-                (committed_tx_hash, Pagination::Before(1), 1),
-                vec![Receipt::Verified { block: 1 }],
-            ),
-            (
-                (committed_tx_hash, Pagination::Last, 1),
-                vec![Receipt::Verified { block: 1 }],
-            ),
-            (
-                (committed_tx_hash, Pagination::Before(2), 1),
-                vec![Receipt::Verified { block: 1 }],
-            ),
-            ((committed_tx_hash, Pagination::After(0), 1), vec![]),
-            ((unknown_tx_hash, Pagination::Last, 1), vec![]),
-        ];
-
-        for (query, expected_response) in queries {
-            let actual_response = client.tx_receipts(query.0, query.1, query.2).await?;
-
-            assert_eq!(
-                actual_response,
-                expected_response,
-                "tx: {} from: {:?} limit: {:?}",
-                query.0.to_string(),
-                query.1,
-                query.2
-            );
-        }
-
-        // Tx status and data for committed transaction.
-        assert_eq!(
-            client.tx_status(committed_tx_hash).await?,
-            Some(Receipt::Verified { block: 1 })
-        );
-        assert_eq!(
-            SignedZkSyncTx::from(client.tx_data(committed_tx_hash).await?.unwrap()).hash(),
-            committed_tx_hash
-        );
-
-        // Tx status and data for pending transaction.
-        let tx_hash = {
-            let mut storage = server.pool.access_storage().await?;
-
-            let tx = TestServerConfig::gen_zk_txs(1_u64).txs[0].0.clone();
-            let tx_hash = tx.hash();
-            storage
-                .chain()
-                .mempool_schema()
-                .insert_tx(&SignedZkSyncTx {
-                    tx,
-                    eth_sign_data: None,
-                })
-                .await?;
-
-            tx_hash
-        };
-        assert_eq!(client.tx_status(tx_hash).await?, Some(Receipt::Pending));
-        assert_eq!(
-            SignedZkSyncTx::from(client.tx_data(tx_hash).await?.unwrap()).hash(),
-            tx_hash
-        );
-
-        // Tx status for unknown transaction.
-        let tx_hash = TestServerConfig::gen_zk_txs(1_u64).txs[1].0.hash();
-        assert_eq!(client.tx_status(tx_hash).await?, None);
-        assert!(client.tx_data(tx_hash).await?.is_none());
-
-        // Submit correct transaction.
-        let tx = TestServerConfig::gen_zk_txs(1_00).txs[0].0.clone();
-        let expected_tx_hash = tx.hash();
-        assert_eq!(client.submit_tx(tx, None, None).await?, expected_tx_hash);
-
-        // Submit transaction without fee.
-        let tx = TestServerConfig::gen_zk_txs(0).txs[0].0.clone();
-        assert!(client
-            .submit_tx(tx, None, None)
-            .await
-            .unwrap_err()
-            .to_string()
-            .contains("Transaction fee is too low"));
-
-        // Submit correct transactions batch.
-        let TestTransactions { acc, txs } = TestServerConfig::gen_zk_txs(1_00);
-        let (txs, tx_hashes): (Vec<_>, Vec<_>) = txs
-            .into_iter()
-            .map(|(tx, _op)| {
-                let tx_hash = tx.hash();
-                (tx, tx_hash)
-            })
-            .unzip();
-
-        let batch_message = crate::api_server::tx_sender::get_batch_sign_message(txs.iter());
-        let signature = PackedEthSignature::sign(&acc.eth_private_key, &batch_message).unwrap();
-
-        assert_eq!(
-            client
-                .submit_tx_batch(txs, Some(TxEthSignature::EthereumSignature(signature)))
-                .await?,
-            tx_hashes
-        );
-
-        server.stop().await;
-        Ok(())
->>>>>>> 176362de
     }
 
     /// This test checks the following criteria:
