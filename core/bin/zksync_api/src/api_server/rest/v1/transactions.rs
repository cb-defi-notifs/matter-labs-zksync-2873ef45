//! Transactions part of API implementation.

// Built-in uses

// External uses
use actix_web::{
    web::{self, Json},
    Scope,
};
use serde::{Deserialize, Serialize};

// Workspace uses
use zksync_storage::{
    chain::operations_ext::records::TxReceiptResponse, QueryResult, StorageProcessor,
};
use zksync_types::{
    tx::{TxEthSignature, TxHash},
    BlockNumber, SignedZkSyncTx, ZkSyncTx,
};

// Local uses
use super::{
    client::Client, client::ClientError, Error as ApiError, JsonResult, Pagination, PaginationQuery,
};
use crate::api_server::rpc_server::types::TxWithSignature;
use crate::api_server::tx_sender::{SubmitError, TxSender};

#[derive(Debug, Clone, Copy)]
pub enum SumbitErrorCode {
    AccountCloseDisabled = 101,
    InvalidParams = 102,
    UnsupportedFastProcessing = 103,
    IncorrectTx = 104,
    TxAdd = 105,
    InappropriateFeeToken = 106,

    Internal = 110,
    CommunicationCoreServer = 111,
    Other = 112,
}

impl SumbitErrorCode {
    fn from_err(err: &SubmitError) -> Self {
        match err {
            SubmitError::AccountCloseDisabled => Self::AccountCloseDisabled,
            SubmitError::InvalidParams(_) => Self::InvalidParams,
            SubmitError::UnsupportedFastProcessing => Self::UnsupportedFastProcessing,
            SubmitError::IncorrectTx(_) => Self::IncorrectTx,
            SubmitError::TxAdd(_) => Self::TxAdd,
            SubmitError::InappropriateFeeToken => Self::InappropriateFeeToken,
            SubmitError::CommunicationCoreServer(_) => Self::CommunicationCoreServer,
            SubmitError::Internal(_) => Self::Internal,
            SubmitError::Other(_) => Self::Other,
        }
    }

    fn as_code(self) -> u64 {
        self as u64
    }
}

impl From<SubmitError> for ApiError {
    fn from(inner: SubmitError) -> Self {
        let internal_code = SumbitErrorCode::from_err(&inner).as_code();

        if let SubmitError::Internal(err) = &inner {
            ApiError::internal(err)
        } else {
            ApiError::bad_request(inner)
        }
        .code(internal_code)
    }
}

/// Shared data between `api/v1/transactions` endpoints.
#[derive(Clone)]
struct ApiTransactionsData {
    tx_sender: TxSender,
}

impl ApiTransactionsData {
    fn new(tx_sender: TxSender) -> Self {
        Self { tx_sender }
    }

    async fn tx_receipt(
        storage: &mut StorageProcessor<'_>,
        tx_hash: TxHash,
    ) -> QueryResult<Option<TxReceiptResponse>> {
        storage
            .chain()
            .operations_ext_schema()
            .tx_receipt(tx_hash.as_ref())
            .await
    }

    async fn tx_status(&self, tx_hash: TxHash) -> QueryResult<Option<TxReceipt>> {
        let mut storage = self.tx_sender.pool.access_storage().await?;

        let tx_receipt = {
            if let Some(tx_receipt) = Self::tx_receipt(&mut storage, tx_hash).await? {
                tx_receipt
            } else {
                let tx_in_mempool = storage
                    .chain()
                    .mempool_schema()
                    .contains_tx(tx_hash)
                    .await?;

                let tx_receipt = if tx_in_mempool {
                    Some(TxReceipt::Pending)
                } else {
                    None
                };
                return Ok(tx_receipt);
            }
        };

        let block_number = tx_receipt.block_number as BlockNumber;
        // Check the cases where we don't need to get block details.
        if !tx_receipt.success {
            return Ok(Some(TxReceipt::Rejected {
                reason: tx_receipt.fail_reason,
            }));
        }

        if tx_receipt.verified {
            return Ok(Some(TxReceipt::Verified {
                block: block_number,
            }));
        }

        // To distinguish committed and executed transaction we have to examine
        // the transaction's block.
        //
        // TODO `load_block_range` possibly is too heavy operation and we should write
        // specific request in the storage schema. (Task number ????)
        let block = storage
            .chain()
            .block_schema()
            .load_block_range(block_number, 1)
            .await?
            .into_iter()
            .next();

        let is_committed = block
            .filter(|block| block.commit_tx_hash.is_some())
            .is_some();

        let tx_receipt = if is_committed {
            TxReceipt::Committed {
                block: block_number,
            }
        } else {
            TxReceipt::Executed
        };

        Ok(Some(tx_receipt))
    }

    async fn tx_data(&self, tx_hash: TxHash) -> QueryResult<Option<SignedZkSyncTx>> {
        let mut storage = self.tx_sender.pool.access_storage().await?;

        let operation = storage
            .chain()
            .operations_schema()
            .get_executed_operation(tx_hash.as_ref())
            .await?;

        if let Some(op) = operation {
            let signed_tx = SignedZkSyncTx {
                tx: serde_json::from_value(op.tx)?,
                eth_sign_data: op.eth_sign_data.map(serde_json::from_value).transpose()?,
            };

            Ok(Some(signed_tx))
        } else {
            // Check memory pool for pending transactions.
            storage.chain().mempool_schema().get_tx(tx_hash).await
        }
    }
}

// Data transfer objects.

#[derive(Debug, Serialize, Deserialize, PartialEq, Clone)]
struct FastProcessingQuery {
    fast_processing: Option<bool>,
}

/// This struct has the same layout as `SignedZkSyncTx`, expect that it used
/// `TxEthSignature` directly instead of `EthSignData`.
#[derive(Debug, Serialize, Deserialize, Clone)]
struct IncomingTx {
    tx: ZkSyncTx,
    signature: Option<TxEthSignature>,
}

#[derive(Debug, Serialize, Deserialize, Clone)]
struct IncomingTxBatch {
    txs: Vec<ZkSyncTx>,
    #[serde(default)]
    signatures: Vec<TxEthSignature>,
}

#[derive(Debug, Deserialize, Serialize, Clone, PartialEq)]
#[serde(tag = "status", rename_all = "camelCase")]
pub enum TxReceipt {
    /// The transaction is awaiting execution in the memorypool.
    Pending,
    /// The transaction has been executed, but the block containing this transaction has not
    /// yet been committed.
    Executed,
    /// The block which contains this transaction has been committed.
    Committed { block: BlockNumber },
    /// The block which contains this transaction has been verified.
    Verified { block: BlockNumber },
    /// The transaction has been rejected for some reasons.
    Rejected { reason: Option<String> },
}

// Client implementation

/// Transactions API part.
impl Client {
    /// Sends a new transaction to the memory pool.
    pub async fn submit_tx(
        &self,
        tx: ZkSyncTx,
        signature: Option<TxEthSignature>,
        fast_processing: Option<bool>,
    ) -> Result<TxHash, ClientError> {
        self.post("transactions/submit")
            .query(&FastProcessingQuery { fast_processing })
            .body(&IncomingTx { tx, signature })
            .send()
            .await
    }

    /// Sends a new transactions batch to the memory pool.
    pub async fn submit_tx_batch(
        &self,
        txs: Vec<ZkSyncTx>,
        signatures: Vec<TxEthSignature>,
    ) -> Result<Vec<TxHash>, ClientError> {
        self.post("transactions/submit/batch")
            .body(&IncomingTxBatch { txs, signatures })
            .send()
            .await
    }

    /// Gets actual transaction receipt.
    pub async fn tx_status(&self, tx_hash: TxHash) -> Result<Option<TxReceipt>, ClientError> {
        self.get(&format!("transactions/{}", tx_hash.to_string()))
            .send()
            .await
    }

    /// Gets transaction content.
    pub async fn tx_data(&self, tx_hash: TxHash) -> Result<Option<SignedZkSyncTx>, ClientError> {
        self.get(&format!("transactions/{}/data", tx_hash.to_string()))
            .send()
            .await
    }

    /// Gets transaction receipt by ID.
    pub async fn tx_receipt_by_id(
        &self,
        tx_hash: TxHash,
        receipt_id: u32,
    ) -> Result<Option<TxReceipt>, ClientError> {
        self.get(&format!(
            "transactions/{}/receipts/{}",
            tx_hash.to_string(),
            receipt_id
        ))
        .send()
        .await
    }

    /// Gets transaction receipts.
    pub async fn tx_receipts(
        &self,
        tx_hash: TxHash,
        from: Pagination,
        limit: BlockNumber,
    ) -> Result<Vec<TxReceipt>, ClientError> {
        self.get(&format!("transactions/{}/receipts", tx_hash.to_string()))
            .query(&from.into_query(limit))
            .send()
            .await
    }
}

// Server implementation

async fn tx_status(
    data: web::Data<ApiTransactionsData>,
    web::Path(tx_hash): web::Path<TxHash>,
) -> JsonResult<Option<TxReceipt>> {
    let tx_status = data.tx_status(tx_hash).await.map_err(ApiError::internal)?;

    Ok(Json(tx_status))
}

async fn tx_data(
    data: web::Data<ApiTransactionsData>,
    web::Path(tx_hash): web::Path<TxHash>,
) -> JsonResult<Option<SignedZkSyncTx>> {
    let tx_data = data.tx_data(tx_hash).await.map_err(ApiError::internal)?;

    Ok(Json(tx_data))
}

async fn tx_receipt_by_id(
    data: web::Data<ApiTransactionsData>,
    web::Path((tx_hash, receipt_id)): web::Path<(TxHash, u32)>,
) -> JsonResult<Option<TxReceipt>> {
    // At the moment we store only last receipt, so this endpoint is just only a stub.
    if receipt_id > 0 {
        return Ok(Json(None));
    }

    let tx_status = data.tx_status(tx_hash).await.map_err(ApiError::internal)?;

    Ok(Json(tx_status))
}

async fn tx_receipts(
    data: web::Data<ApiTransactionsData>,
    web::Path(tx_hash): web::Path<TxHash>,
    web::Query(pagination): web::Query<PaginationQuery>,
) -> JsonResult<Vec<TxReceipt>> {
    let (pagination, _limit) = pagination.into_inner()?;
    // At the moment we store only last receipt, so this endpoint is just only a stub.
    let is_some = match pagination {
        Pagination::Before(before) if before < 1 => false,
        Pagination::After(_after) => false,
        _ => true,
    };

    if is_some {
        let tx_status = data.tx_status(tx_hash).await.map_err(ApiError::internal)?;

        Ok(Json(tx_status.into_iter().collect()))
    } else {
        Ok(Json(vec![]))
    }
}

async fn submit_tx(
    data: web::Data<ApiTransactionsData>,
    Json(body): Json<IncomingTx>,
    web::Query(query): web::Query<FastProcessingQuery>,
) -> JsonResult<TxHash> {
    let tx_hash = data
        .tx_sender
        .submit_tx(body.tx, body.signature, query.fast_processing)
        .await
        .map_err(ApiError::from)?;

    Ok(Json(tx_hash))
}

async fn submit_tx_batch(
    data: web::Data<ApiTransactionsData>,
    Json(body): Json<IncomingTxBatch>,
) -> JsonResult<Vec<TxHash>> {
    let txs = body
        .txs
        .into_iter()
        .map(|tx| TxWithSignature {
            tx,
            signature: None,
        })
        .collect();

    let tx_hashes = data
        .tx_sender
        .submit_txs_batch(txs, body.signatures)
        .await
        .map_err(ApiError::from)?;

    Ok(Json(tx_hashes))
}

pub fn api_scope(tx_sender: TxSender) -> Scope {
    let data = ApiTransactionsData::new(tx_sender);

    web::scope("transactions")
        .data(data)
        .route("{tx_hash}", web::get().to(tx_status))
        .route("{tx_hash}/data", web::get().to(tx_data))
        .route(
            "{tx_hash}/receipts/{receipt_id}",
            web::get().to(tx_receipt_by_id),
        )
        .route("{tx_hash}/receipts", web::get().to(tx_receipts))
        .route("submit", web::post().to(submit_tx))
        .route("submit/batch", web::post().to(submit_tx_batch))
}

#[cfg(test)]
mod tests {
    use actix_web::App;

    use bigdecimal::BigDecimal;
    use futures::{channel::mpsc, prelude::*};
    use num::BigUint;
    use zksync_storage::ConnectionPool;
    use zksync_test_account::ZkSyncAccount;
    use zksync_types::{tokens::TokenLike, tx::PackedEthSignature, SignedZkSyncTx};

    use super::{
        super::test_utils::{TestServerConfig, TestTransactions},
        *,
    };
    use crate::{
        api_server::helpers::try_parse_tx_hash,
        core_api_client::CoreApiClient,
        fee_ticker::{Fee, OutputFeeType::Withdraw, TickerRequest},
        signature_checker::{VerifiedTx, VerifyTxSignatureRequest},
    };

    fn submit_txs_loopback() -> (CoreApiClient, actix_web::test::TestServer) {
        async fn send_tx(_tx: Json<SignedZkSyncTx>) -> Json<Result<(), ()>> {
            Json(Ok(()))
        }

        async fn send_txs_batch(
            _txs: Json<(Vec<SignedZkSyncTx>, Vec<TxEthSignature>)>,
        ) -> Json<Result<(), ()>> {
            Json(Ok(()))
        }

        let server = actix_web::test::start(move || {
            App::new()
                .route("new_tx", web::post().to(send_tx))
                .route("new_txs_batch", web::post().to(send_txs_batch))
        });

        let url = server.url("").trim_end_matches('/').to_owned();

        (CoreApiClient::new(url), server)
    }

    fn dummy_fee_ticker() -> mpsc::Sender<TickerRequest> {
        let (sender, mut receiver) = mpsc::channel(10);

        actix_rt::spawn(async move {
            while let Some(item) = receiver.next().await {
                match item {
                    TickerRequest::GetTxFee { response, .. } => {
                        let fee = Ok(Fee::new(
                            Withdraw,
                            BigUint::from(1_u64).into(),
                            BigUint::from(1_u64).into(),
                            1_u64.into(),
                            1_u64.into(),
                        ));

                        response.send(fee).expect("Unable to send response");
                    }
                    TickerRequest::GetTokenPrice { response, .. } => {
                        let price = Ok(BigDecimal::from(1_u64));

                        response.send(price).expect("Unable to send response");
                    }
                    TickerRequest::IsTokenAllowed { token, response } => {
                        // For test purposes, PHNX token is not allowed.
                        let is_phnx = match token {
                            TokenLike::Id(id) => id == 1,
                            TokenLike::Symbol(sym) => sym == "PHNX",
                            TokenLike::Address(_) => unreachable!(),
                        };
                        response.send(Ok(!is_phnx)).unwrap_or_default();
                    }
                }
            }
        });

        sender
    }

    fn dummy_sign_verifier() -> mpsc::Sender<VerifyTxSignatureRequest> {
        let (sender, mut receiver) = mpsc::channel::<VerifyTxSignatureRequest>(10);

        actix_rt::spawn(async move {
            while let Some(item) = receiver.next().await {
                let verified = VerifiedTx::unverified(item.tx);
                item.response
                    .send(Ok(verified))
                    .expect("Unable to send response");
            }
        });

        sender
    }

    struct TestServer {
        core_server: actix_web::test::TestServer,
        api_server: actix_web::test::TestServer,
        pool: ConnectionPool,
    }

    impl TestServer {
        async fn new() -> anyhow::Result<(Client, Self)> {
            let (core_client, core_server) = submit_txs_loopback();

            let cfg = TestServerConfig::default();
            let pool = cfg.pool.clone();
            cfg.fill_database().await?;

            let sign_verifier = dummy_sign_verifier();
            let fee_ticker = dummy_fee_ticker();

            let (api_client, api_server) = cfg.start_server(move |cfg| {
                api_scope(TxSender::with_client(
                    core_client.clone(),
                    cfg.pool.clone(),
                    sign_verifier.clone(),
                    fee_ticker.clone(),
                    &cfg.api_server_options,
                ))
            });

            Ok((
                api_client,
                Self {
                    core_server,
                    api_server,
                    pool,
                },
            ))
        }

        async fn stop(self) {
            self.api_server.stop().await;
            self.core_server.stop().await;
        }
    }

    #[actix_rt::test]
    async fn test_submit_txs_loopback() -> anyhow::Result<()> {
        let (core_client, core_server) = submit_txs_loopback();

        let signed_tx = SignedZkSyncTx {
            tx: TestServerConfig::gen_zk_txs(0).txs[0].0.clone(),
            eth_sign_data: None,
        };

        core_client.send_tx(signed_tx.clone()).await??;
        core_client
            .send_txs_batch(vec![signed_tx], vec![])
            .await??;

        core_server.stop().await;
        Ok(())
    }

    #[actix_rt::test]
    async fn test_transactions_scope() -> anyhow::Result<()> {
        // let (client, server) = TestServer::new().await?;
        //
        // let committed_tx_hash = {
        //     let mut storage = server.pool.access_storage().await?;
        //
        //     let transactions = storage
        //         .chain()
        //         .block_schema()
        //         .get_block_transactions(1)
        //         .await?;
        //
        //     try_parse_tx_hash(&transactions[0].tx_hash).unwrap()
        // };
        //
        // // Tx receipt by ID.
        // let unknown_tx_hash = TxHash::default();
        // assert!(client
        //     .tx_receipt_by_id(committed_tx_hash, 0)
        //     .await?
        //     .is_some());
        // assert!(client
        //     .tx_receipt_by_id(committed_tx_hash, 1)
        //     .await?
        //     .is_none());
        // assert!(client.tx_receipt_by_id(unknown_tx_hash, 0).await?.is_none());
        //
        // // Tx receipts.
        // let queries = vec![
        //     (
        //         (committed_tx_hash, Pagination::Before(1), 1),
        //         vec![TxReceipt::Verified { block: 1 }],
        //     ),
        //     (
        //         (committed_tx_hash, Pagination::Last, 1),
        //         vec![TxReceipt::Verified { block: 1 }],
        //     ),
        //     (
        //         (committed_tx_hash, Pagination::Before(2), 1),
        //         vec![TxReceipt::Verified { block: 1 }],
        //     ),
        //     ((committed_tx_hash, Pagination::After(0), 1), vec![]),
        //     ((unknown_tx_hash, Pagination::Last, 1), vec![]),
        // ];
        //
        // for (query, expected_response) in queries {
        //     let actual_response = client.tx_receipts(query.0, query.1, query.2).await?;
        //
        //     assert_eq!(
        //         actual_response,
        //         expected_response,
        //         "tx: {} from: {:?} limit: {:?}",
        //         query.0.to_string(),
        //         query.1,
        //         query.2
        //     );
        // }
        //
        // // Tx status and data for committed transaction.
        // assert_eq!(
        //     client.tx_status(committed_tx_hash).await?,
        //     Some(TxReceipt::Verified { block: 1 })
        // );
        // assert_eq!(
        //     client.tx_data(committed_tx_hash).await?.unwrap().hash(),
        //     committed_tx_hash
        // );
        //
        // // Tx status and data for pending transaction.
        // let tx_hash = {
        //     let mut storage = server.pool.access_storage().await?;
        //
        //     let tx = TestServerConfig::gen_zk_txs(1_u64).txs[0].0.clone();
        //     let tx_hash = tx.hash();
        //     storage
        //         .chain()
        //         .mempool_schema()
        //         .insert_tx(&SignedZkSyncTx {
        //             tx,
        //             eth_sign_data: None,
        //         })
        //         .await?;
        //
        //     tx_hash
        // };
        // assert_eq!(client.tx_status(tx_hash).await?, Some(TxReceipt::Pending));
        // assert_eq!(client.tx_data(tx_hash).await?.unwrap().hash(), tx_hash);
        //
        // // Tx status for unknown transaction.
        // let tx_hash = TestServerConfig::gen_zk_txs(1_u64).txs[1].0.hash();
        // assert_eq!(client.tx_status(tx_hash).await?, None);
        // assert!(client.tx_data(tx_hash).await?.is_none());
        //
        // // Submit correct transaction.
        // let tx = TestServerConfig::gen_zk_txs(1_00).txs[0].0.clone();
        // let expected_tx_hash = tx.hash();
        // assert_eq!(client.submit_tx(tx, None, None).await?, expected_tx_hash);
        //
        // // Submit transaction without fee.
        // let tx = TestServerConfig::gen_zk_txs(0).txs[0].0.clone();
        // assert!(client
        //     .submit_tx(tx, None, None)
        //     .await
        //     .unwrap_err()
        //     .to_string()
        //     .contains("Transaction fee is too low"));
        //
        // // Submit correct transactions batch.
        // let TestTransactions { acc, txs } = TestServerConfig::gen_zk_txs(1_00);
        // let (txs, tx_hashes): (Vec<_>, Vec<_>) = txs
        //     .into_iter()
        //     .map(|(tx, _op)| {
        //         let tx_hash = tx.hash();
        //         (tx, tx_hash)
        //     })
        //     .unzip();
        //
        // let batch_message = crate::api_server::tx_sender::get_batch_sign_message(txs.iter());
        // let signature = PackedEthSignature::sign(&acc.eth_private_key, &batch_message).unwrap();
        //
        // assert_eq!(
        //     client
        //         .submit_tx_batch(txs, Vec(TxEthSignature::EthereumSignature(signature)))
        //         .await?,
        //     tx_hashes
        // );
        //
        // server.stop().await;
        // Ok(())
        todo!()
    }

    /// This test checks the following criteria:
    ///
    /// - Attempt to pay fees in an inappropriate token fails for single txs.
    /// - Attempt to pay fees in an inappropriate token fails for single batch.
    /// - Batch with an inappropriate token still can be processed if the fee is covered with a common token.
    #[actix_rt::test]
    async fn test_bad_fee_token() -> anyhow::Result<()> {
        todo!()
        // let (client, server) = TestServer::new().await?;
        //
        // let from = ZkSyncAccount::rand();
        // from.set_account_id(Some(0xdead));
        // let to = ZkSyncAccount::rand();
        //
        // // Submit transaction with a fee token that is not allowed.
        // let (tx, eth_sig) = from.sign_transfer(
        //     1,
        //     "PHNX",
        //     100u64.into(),
        //     100u64.into(),
        //     &to.address,
        //     0.into(),
        //     false,
        // );
        // let transfer_bad_token = ZkSyncTx::Transfer(Box::new(tx));
        // assert!(client
        //     .submit_tx(
        //         transfer_bad_token.clone(),
        //         Some(TxEthSignature::EthereumSignature(eth_sig)),
        //         None
        //     )
        //     .await
        //     .unwrap_err()
        //     .to_string()
        //     .contains("Chosen token is not suitable for paying fees"));
        //
        // // Prepare batch and make the same mistake.
        // let bad_batch = vec![transfer_bad_token.clone(), transfer_bad_token];
        // let batch_message = crate::api_server::tx_sender::get_batch_sign_message(bad_batch.iter());
        // let eth_sig = PackedEthSignature::sign(&from.eth_private_key, &batch_message).unwrap();
        // assert!(client
        //     .submit_tx_batch(bad_batch, Some(TxEthSignature::EthereumSignature(eth_sig)),)
        //     .await
        //     .unwrap_err()
        //     .to_string()
        //     .contains("Chosen token is not suitable for paying fees"));
        //
        // // Finally, prepare the batch in which fee is covered by the supported token.
        // let (tx, _) = from.sign_transfer(
        //     1,
        //     "PHNX",
        //     100u64.into(),
        //     0u64.into(), // Note that fee is zero, which is OK.
        //     &to.address,
        //     0.into(),
        //     false,
        // );
        // let phnx_transfer = ZkSyncTx::Transfer(Box::new(tx));
        // let phnx_transfer_hash = phnx_transfer.hash();
        // let (tx, _) = from.sign_transfer(
        //     0,
        //     "ETH",
        //     0u64.into(),
        //     200u64.into(), // Here we pay fees for both transfers in ETH.
        //     &to.address,
        //     0.into(),
        //     false,
        // );
        // let fee_tx = ZkSyncTx::Transfer(Box::new(tx));
        // let fee_tx_hash = fee_tx.hash();
        //
        // let good_batch = vec![phnx_transfer, fee_tx];
        // let good_batch_hashes = vec![phnx_transfer_hash, fee_tx_hash];
        // let batch_message = crate::api_server::tx_sender::get_batch_sign_message(good_batch.iter());
        // let eth_sig = PackedEthSignature::sign(&from.eth_private_key, &batch_message).unwrap();
        //
        // assert_eq!(
        //     client
        //         .submit_tx_batch(good_batch, Some(TxEthSignature::EthereumSignature(eth_sig)))
        //         .await?,
        //     good_batch_hashes
        // );
        //
        // server.stop().await;
        // Ok(())
    }

    /// This test checks the following criteria:
    ///
    /// - Attempt to submit non-withdraw transaction with the enabled fast-processing.
    /// - Attempt to submit non-withdraw transaction with the disabled fast-processing.
    /// - Attempt to submit withdraw transaction with the enabled fast-processing.
    #[actix_rt::test]
    async fn test_fast_processing_flag() -> anyhow::Result<()> {
        let (client, server) = TestServer::new().await?;

        let from = ZkSyncAccount::rand();
        from.set_account_id(Some(0xdead));
        let to = ZkSyncAccount::rand();

        // Submit non-withdraw transaction with the enabled fast-processing.
        let (tx, eth_sig) = from.sign_transfer(
            0,
            "ETH",
            10_u64.into(),
            10_u64.into(),
            &to.address,
<<<<<<< HEAD
            0.into(),
            0,
            u64::MAX,
=======
            None,
>>>>>>> ca8342f3
            false,
        );
        client
            .submit_tx(
                ZkSyncTx::Transfer(Box::new(tx.clone())),
                Some(TxEthSignature::EthereumSignature(eth_sig.clone())),
                Some(true),
            )
            .await
<<<<<<< HEAD
            .unwrap_err()
            .to_string()
            .contains("Chosen token is not suitable for paying fees"));

        // Prepare batch and make the same mistake.
        let bad_batch = vec![transfer_bad_token.clone(), transfer_bad_token];
        let batch_message = crate::api_server::tx_sender::get_batch_sign_message(bad_batch.iter());
        let eth_sig = PackedEthSignature::sign(&from.eth_private_key, &batch_message).unwrap();
        assert!(client
            .submit_tx_batch(bad_batch, Some(TxEthSignature::EthereumSignature(eth_sig)),)
            .await
            .unwrap_err()
            .to_string()
            .contains("Chosen token is not suitable for paying fees"));

        // Finally, prepare the batch in which fee is covered by the supported token.
        let (tx, _) = from.sign_transfer(
            1,
            "PHNX",
            100u64.into(),
            0u64.into(), // Note that fee is zero, which is OK.
            &to.address,
            0.into(),
            0,
            u64::MAX,
            false,
        );
        let phnx_transfer = ZkSyncTx::Transfer(Box::new(tx));
        let phnx_transfer_hash = phnx_transfer.hash();
        let (tx, _) = from.sign_transfer(
=======
            .unwrap_err();
        // Submit with the disabled fast-processing.
        client
            .submit_tx(
                ZkSyncTx::Transfer(Box::new(tx.clone())),
                Some(TxEthSignature::EthereumSignature(eth_sig.clone())),
                Some(false),
            )
            .await?;
        // Submit without fast-processing flag.
        client
            .submit_tx(
                ZkSyncTx::Transfer(Box::new(tx)),
                Some(TxEthSignature::EthereumSignature(eth_sig)),
                None,
            )
            .await?;

        // Submit withdraw transaction with the enabled fast-processing.
        let (tx, eth_sig) = from.sign_withdraw(
>>>>>>> ca8342f3
            0,
            "ETH",
            100u64.into(),
            10u64.into(),
            &to.address,
<<<<<<< HEAD
            0.into(),
            0,
            u64::MAX,
=======
            None,
>>>>>>> ca8342f3
            false,
        );
        client
            .submit_tx(
                ZkSyncTx::Withdraw(Box::new(tx.clone())),
                Some(TxEthSignature::EthereumSignature(eth_sig.clone())),
                Some(true),
            )
            .await?;
        // Submit with the disabled fast-processing.
        client
            .submit_tx(
                ZkSyncTx::Withdraw(Box::new(tx.clone())),
                Some(TxEthSignature::EthereumSignature(eth_sig.clone())),
                Some(false),
            )
            .await?;
        // Submit without fast-processing flag.
        client
            .submit_tx(
                ZkSyncTx::Withdraw(Box::new(tx)),
                Some(TxEthSignature::EthereumSignature(eth_sig.clone())),
                None,
            )
            .await?;

        server.stop().await;
        Ok(())
    }
}<|MERGE_RESOLUTION|>--- conflicted
+++ resolved
@@ -798,13 +798,9 @@
             10_u64.into(),
             10_u64.into(),
             &to.address,
-<<<<<<< HEAD
-            0.into(),
+            None,
             0,
             u64::MAX,
-=======
-            None,
->>>>>>> ca8342f3
             false,
         );
         client
@@ -814,38 +810,6 @@
                 Some(true),
             )
             .await
-<<<<<<< HEAD
-            .unwrap_err()
-            .to_string()
-            .contains("Chosen token is not suitable for paying fees"));
-
-        // Prepare batch and make the same mistake.
-        let bad_batch = vec![transfer_bad_token.clone(), transfer_bad_token];
-        let batch_message = crate::api_server::tx_sender::get_batch_sign_message(bad_batch.iter());
-        let eth_sig = PackedEthSignature::sign(&from.eth_private_key, &batch_message).unwrap();
-        assert!(client
-            .submit_tx_batch(bad_batch, Some(TxEthSignature::EthereumSignature(eth_sig)),)
-            .await
-            .unwrap_err()
-            .to_string()
-            .contains("Chosen token is not suitable for paying fees"));
-
-        // Finally, prepare the batch in which fee is covered by the supported token.
-        let (tx, _) = from.sign_transfer(
-            1,
-            "PHNX",
-            100u64.into(),
-            0u64.into(), // Note that fee is zero, which is OK.
-            &to.address,
-            0.into(),
-            0,
-            u64::MAX,
-            false,
-        );
-        let phnx_transfer = ZkSyncTx::Transfer(Box::new(tx));
-        let phnx_transfer_hash = phnx_transfer.hash();
-        let (tx, _) = from.sign_transfer(
-=======
             .unwrap_err();
         // Submit with the disabled fast-processing.
         client
@@ -866,19 +830,12 @@
 
         // Submit withdraw transaction with the enabled fast-processing.
         let (tx, eth_sig) = from.sign_withdraw(
->>>>>>> ca8342f3
             0,
             "ETH",
             100u64.into(),
             10u64.into(),
             &to.address,
-<<<<<<< HEAD
-            0.into(),
-            0,
-            u64::MAX,
-=======
             None,
->>>>>>> ca8342f3
             false,
         );
         client
