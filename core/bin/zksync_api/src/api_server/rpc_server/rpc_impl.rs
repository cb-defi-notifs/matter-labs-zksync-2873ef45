use std::collections::HashMap;
use std::time::Instant;
// External uses
use bigdecimal::BigDecimal;
use jsonrpc_core::{Error, Result};
// Workspace uses
<<<<<<< HEAD
use zksync_api_client::rest::v1::accounts::ApiNFT;
use zksync_types::{
    tx::{EthBatchSignatures, TxEthSignatureVariant, TxHash},
    Address, BatchFee, Fee, Token, TokenId, TokenLike, TxFeeTypes, ZkSyncTx,
=======
use zksync_api_types::v02::fee::ApiTxFeeTypes;
use zksync_types::{
    tx::{EthBatchSignatures, TxEthSignature, TxHash},
    Address, Fee, Token, TokenLike, TotalFee, TxFeeTypes, ZkSyncTx,
>>>>>>> 706670c2
};

// Local uses
use crate::{api_server::tx_sender::SubmitError, fee_ticker::TokenPriceRequestType};

use super::{types::*, RpcApp};
use crate::api_server::rpc_server::error::RpcErrorCodes;

impl RpcApp {
    pub async fn _impl_account_info(self, address: Address) -> Result<AccountInfoResp> {
        let start = Instant::now();

        let account_state = self.get_account_state(address).await?;

        let depositing_ops = self.get_ongoing_deposits_impl(address).await?;
        let depositing = DepositingAccountBalances::from_pending_ops(
            &mut self.access_storage().await?,
            &self.tx_sender.tokens,
            depositing_ops,
        )
        .await?;

        metrics::histogram!("api.rpc.account_info", start.elapsed());
        Ok(AccountInfoResp {
            address,
            id: account_state.account_id,
            committed: account_state.committed,
            verified: account_state.verified,
            depositing,
        })
    }

    pub async fn _impl_ethop_info(self, serial_id: u32) -> Result<ETHOpInfoResp> {
        let start = Instant::now();
        let executed_op = self.get_executed_priority_operation(serial_id).await?;
        let result = if let Some(executed_op) = executed_op {
            let block = self.get_block_info(executed_op.block_number).await?;
            ETHOpInfoResp {
                executed: true,
                block: Some(BlockInfo {
                    block_number: executed_op.block_number,
                    committed: true,
                    verified: block.map(|b| b.verified_at.is_some()).unwrap_or_default(),
                }),
            }
        } else {
            ETHOpInfoResp {
                executed: false,
                block: None,
            }
        };

        metrics::histogram!("api.rpc.ethop_info", start.elapsed());
        Ok(result)
    }

    pub async fn _impl_get_confirmations_for_eth_op_amount(self) -> Result<u64> {
        Ok(self.confirmations_for_eth_event)
    }

    pub async fn _impl_tx_info(self, tx_hash: TxHash) -> Result<TransactionInfoResp> {
        let start = Instant::now();
        let stored_receipt = self.get_tx_receipt(tx_hash).await?;
        metrics::histogram!("api.rpc.tx_info", start.elapsed());
        Ok(if let Some(stored_receipt) = stored_receipt {
            TransactionInfoResp {
                executed: true,
                success: Some(stored_receipt.success),
                fail_reason: stored_receipt.fail_reason,
                block: Some(BlockInfo {
                    block_number: stored_receipt.block_number,
                    committed: true,
                    verified: stored_receipt.verified,
                }),
            }
        } else {
            TransactionInfoResp {
                executed: false,
                success: None,
                fail_reason: None,
                block: None,
            }
        })
    }

    #[allow(deprecated)]
    pub async fn _impl_tx_submit(
        self,
        tx: Box<ZkSyncTx>,
        signature: Box<TxEthSignatureVariant>,
        fast_processing: Option<bool>,
    ) -> Result<TxHash> {
        let start = Instant::now();
        let result = self
            .tx_sender
            .submit_tx_with_separate_fp(*tx, *signature, fast_processing)
            .await
            .map_err(Error::from);
        metrics::histogram!("api.rpc.tx_submit", start.elapsed());
        result
    }

    pub async fn _impl_submit_txs_batch(
        self,
        txs: Vec<TxWithSignature>,
        eth_signatures: Option<EthBatchSignatures>,
    ) -> Result<Vec<TxHash>> {
        let start = Instant::now();
        let result: Result<Vec<TxHash>> = self
            .tx_sender
            .submit_txs_batch(txs, eth_signatures)
            .await
            .map_err(Error::from)
            .map(|response| {
                response
                    .transaction_hashes
                    .into_iter()
                    .map(|tx_hash| tx_hash.0)
                    .collect()
            });
        metrics::histogram!("api.rpc.submit_txs_batch", start.elapsed());
        result
    }

    pub async fn _impl_contract_address(self) -> Result<ContractAddressResp> {
        let start = Instant::now();
        let mut storage = self.access_storage().await?;
        let config = storage.config_schema().load_config().await.map_err(|err| {
            vlog::warn!(
                "[{}:{}:{}] Internal Server Error: '{}'; input: N/A",
                file!(),
                line!(),
                column!(),
                err
            );
            Error::internal_error()
        })?;

        // `expect` calls below are safe, since not having the addresses in the server config
        // means a misconfiguration, server cannot operate in this condition.
        let main_contract = config
            .contract_addr
            .expect("Server config doesn't contain the main contract address");
        let gov_contract = config
            .gov_contract_addr
            .expect("Server config doesn't contain the gov contract address");

        metrics::histogram!("api.rpc.contract_address", start.elapsed());
        Ok(ContractAddressResp {
            main_contract,
            gov_contract,
        })
    }

    pub async fn _impl_get_nft(self, id: TokenId) -> Result<Option<ApiNFT>> {
        let start = Instant::now();
        let mut storage = self.access_storage().await?;
        let result = storage
            .tokens_schema()
            .get_nft_with_factories(id)
            .await
            .map_err(|err| {
                vlog::warn!("Internal Server Error: '{}'; input: N/A", err);
                Error::internal_error()
            })?;

        metrics::histogram!("api.rpc.get_nft", start.elapsed());
        Ok(result.map(|nft| nft.into()))
    }

    pub async fn _impl_tokens(self) -> Result<HashMap<String, Token>> {
        let start = Instant::now();
        let mut storage = self.access_storage().await?;
        let mut tokens = storage.tokens_schema().load_tokens().await.map_err(|err| {
            vlog::warn!("Internal Server Error: '{}'; input: N/A", err);
            Error::internal_error()
        })?;

        let result: HashMap<_, _> = tokens
            .drain()
            .map(|(id, token)| {
                if *id == 0 {
                    ("ETH".to_string(), token)
                } else {
                    (token.symbol.clone(), token)
                }
            })
            .collect();

        metrics::histogram!("api.rpc.tokens", start.elapsed());
        Ok(result)
    }

    pub async fn _impl_get_tx_fee(
        self,
        tx_type: ApiTxFeeTypes,
        address: Address,
        token: TokenLike,
    ) -> Result<Fee> {
        let start = Instant::now();
        let ticker = self.tx_sender.ticker_requests.clone();
        let token_allowed = Self::token_allowed_for_fees(ticker.clone(), token.clone()).await?;
        if !token_allowed {
            return Err(SubmitError::InappropriateFeeToken.into());
        }
        let result =
            Self::ticker_request(ticker.clone(), tx_type.into(), address, token.clone()).await?;

        let token = self.tx_sender.token_info_from_id(token).await?;
        let allowed_subsidy = self
            .tx_sender
            .subsidy_accumulator
            .get_allowed_subsidy(&token.address);
        let fee = if allowed_subsidy >= result.subsidy_size_usd {
            result.subsidy_fee
        } else {
            result.normal_fee
        };

        metrics::histogram!("api.rpc.get_tx_fee", start.elapsed());
        Ok(fee)
    }

    pub async fn _impl_get_txs_batch_fee_in_wei(
        self,
        tx_types: Vec<ApiTxFeeTypes>,
        addresses: Vec<Address>,
        token: TokenLike,
    ) -> Result<TotalFee> {
        let start = Instant::now();
        if tx_types.len() != addresses.len() {
            return Err(Error {
                code: RpcErrorCodes::IncorrectTx.into(),
                message: "Number of tx_types must be equal to the number of addresses".to_string(),
                data: None,
            });
        }

        let ticker = self.tx_sender.ticker_requests.clone();
        let token_allowed = Self::token_allowed_for_fees(ticker.clone(), token.clone()).await?;
        if !token_allowed {
            return Err(SubmitError::InappropriateFeeToken.into());
        }

        let transactions: Vec<(TxFeeTypes, Address)> = (tx_types
            .iter()
            .cloned()
            .map(|fee_type| fee_type.into())
            .zip(addresses.iter().cloned()))
        .collect();
        let result = Self::ticker_batch_fee_request(ticker, transactions, token.clone()).await?;

        let token = self.tx_sender.token_info_from_id(token).await?;
        let allowed_subsidy = self
            .tx_sender
            .subsidy_accumulator
            .get_allowed_subsidy(&token.address);
        let fee = if allowed_subsidy >= result.subsidy_size_usd {
            result.subsidy_fee
        } else {
            result.normal_fee
        };

        metrics::histogram!("api.rpc.get_txs_batch_fee_in_wei", start.elapsed());
        Ok(TotalFee {
            total_fee: fee.total_fee,
        })
    }

    pub async fn _impl_get_token_price(self, token: TokenLike) -> Result<BigDecimal> {
        let start = Instant::now();
        let result = Self::ticker_price_request(
            self.tx_sender.ticker_requests.clone(),
            token,
            TokenPriceRequestType::USDForOneToken,
        )
        .await;
        metrics::histogram!("api.rpc.get_token_price", start.elapsed());
        result
    }

    pub async fn _impl_get_eth_tx_for_withdrawal(
        self,
        withdrawal_hash: TxHash,
    ) -> Result<Option<String>> {
        let start = Instant::now();
        let result = self.eth_tx_for_withdrawal(withdrawal_hash).await;
        metrics::histogram!("api.rpc.get_eth_tx_for_withdrawal", start.elapsed());
        result
    }
}<|MERGE_RESOLUTION|>--- conflicted
+++ resolved
@@ -4,17 +4,15 @@
 use bigdecimal::BigDecimal;
 use jsonrpc_core::{Error, Result};
 // Workspace uses
-<<<<<<< HEAD
 use zksync_api_client::rest::v1::accounts::ApiNFT;
-use zksync_types::{
-    tx::{EthBatchSignatures, TxEthSignatureVariant, TxHash},
-    Address, BatchFee, Fee, Token, TokenId, TokenLike, TxFeeTypes, ZkSyncTx,
-=======
 use zksync_api_types::v02::fee::ApiTxFeeTypes;
 use zksync_types::{
     tx::{EthBatchSignatures, TxEthSignature, TxHash},
     Address, Fee, Token, TokenLike, TotalFee, TxFeeTypes, ZkSyncTx,
->>>>>>> 706670c2
+};
+use zksync_types::{
+    tx::{EthBatchSignatures, TxEthSignatureVariant, TxHash},
+    Address, BatchFee, Fee, Token, TokenId, TokenLike, TxFeeTypes, ZkSyncTx,
 };
 
 // Local uses
