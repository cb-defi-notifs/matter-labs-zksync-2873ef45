--- conflicted
+++ resolved
@@ -5,7 +5,7 @@
 // Workspace uses
 use zksync_types::{
     helpers::closest_packable_fee_amount,
-    tx::{BatchSignData, TxEthSignature, TxHash},
+    tx::{TxEthSignature, TxHash},
     Address, Token, TokenLike, TxFeeTypes, ZkSyncTx,
 };
 
@@ -107,124 +107,9 @@
         txs: Vec<TxWithSignature>,
         eth_signature: Option<TxEthSignature>,
     ) -> Result<Vec<TxHash>> {
-<<<<<<< HEAD
-        if txs.is_empty() {
-            return Err(Error {
-                code: RpcErrorCodes::from(TxAddError::EmptyBatch).into(),
-                message: "Transaction batch cannot be empty".to_string(),
-                data: None,
-            });
-        }
-
-        for tx in &txs {
-            if tx.tx.is_close() {
-                return Err(Error {
-                    code: RpcErrorCodes::AccountCloseDisabled.into(),
-                    message: "Account close tx is disabled.".to_string(),
-                    data: None,
-                });
-            }
-        }
-
-        // Checking fees data
-        let mut required_total_usd_fee = BigDecimal::from(0);
-        let mut provided_total_usd_fee = BigDecimal::from(0);
-        for tx in &txs {
-            let tx_fee_info = tx.tx.get_fee_info();
-
-            if let Some((tx_type, token, address, provided_fee)) = tx_fee_info {
-                let required_fee = Self::ticker_request(
-                    self.ticker_request_sender.clone(),
-                    tx_type,
-                    address,
-                    token.clone(),
-                )
-                .await?;
-                let token_price_in_usd = Self::ticker_price_request(
-                    self.ticker_request_sender.clone(),
-                    token.clone(),
-                    TokenPriceRequestType::USDForOneWei,
-                )
-                .await?;
-                required_total_usd_fee +=
-                    BigDecimal::from(required_fee.total_fee.to_bigint().unwrap())
-                        * &token_price_in_usd;
-                provided_total_usd_fee +=
-                    BigDecimal::from(provided_fee.clone().to_bigint().unwrap())
-                        * &token_price_in_usd;
-            }
-        }
-        // We allow fee to be 5% off the required fee
-        let scaled_provided_fee_in_usd =
-            provided_total_usd_fee.clone() * BigDecimal::from(105u32) / BigDecimal::from(100u32);
-        if required_total_usd_fee >= scaled_provided_fee_in_usd {
-            return Err(Error {
-                code: RpcErrorCodes::from(TxAddError::TxBatchFeeTooLow).into(),
-                message: TxAddError::TxBatchFeeTooLow.to_string(),
-                data: None,
-            });
-        }
-
-        let mut verified_txs = Vec::new();
-        let mut verified_signature = None;
-
-        let mut messages_to_sign = vec![];
-        for tx in &txs {
-            messages_to_sign.push(self.get_tx_info_message_to_sign(&tx.tx).await?);
-        }
-
-        if let Some(signature) = eth_signature {
-            // User provided the signature for the whole batch.
-            let _txs = txs
-                .iter()
-                .map(|tx| tx.tx.clone())
-                .collect::<Vec<ZkSyncTx>>();
-            // Create batch signature data.
-            let batch_sign_data = BatchSignData::new(&_txs, signature).map_err(|e| Error {
-                code: RpcErrorCodes::Other.into(),
-                message: e.to_string(),
-                data: None,
-            })?;
-
-            // Send batch and provided signature for verification.
-            let (verified_batch, signature) = verify_txs_batch_signature(
-                txs,
-                batch_sign_data,
-                messages_to_sign,
-                self.sign_verify_request_sender.clone(),
-            )
-            .await?
-            .unwrap_batch();
-
-            verified_signature = Some(signature);
-            verified_txs.extend(verified_batch.into_iter());
-        } else {
-            // Otherwise, we process every transaction in turn.
-            for (tx, msg_to_sign) in txs.into_iter().zip(messages_to_sign.into_iter()) {
-                let verified_tx = verify_tx_info_message_signature(
-                    &tx.tx,
-                    tx.signature.clone(),
-                    msg_to_sign,
-                    self.sign_verify_request_sender.clone(),
-                )
-                .await?
-                .unwrap_tx();
-
-                verified_txs.push(verified_tx);
-            }
-        }
-
-        let tx_hashes: Vec<TxHash> = verified_txs.iter().map(|tx| tx.tx.hash()).collect();
-
-        // Send verified transactions to the mempool.
-        let tx_add_result = self
-            .api_client
-            .send_txs_batch(verified_txs, verified_signature)
-=======
         let txs = txs.into_iter().map(|tx| (tx.tx, tx.signature)).collect();
         self.tx_sender
             .submit_txs_batch(txs, eth_signature)
->>>>>>> 9b4263c8
             .await
             .map_err(Error::from)
     }
