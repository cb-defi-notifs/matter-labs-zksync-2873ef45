--- conflicted
+++ resolved
@@ -17,16 +17,12 @@
 use zksync_types::{tx::TxEthSignature, SignedZkSyncTx, ZkSyncTx};
 // Local uses
 use crate::{eth_checker::EthereumChecker, tx_error::TxAddError};
-<<<<<<< HEAD
-use zksync_config::ConfigurationOptions;
+use zksync_config::configs::ZkSyncConfig;
 use zksync_contracts::zksync_contract;
 use zksync_eth_client::{
     ethereum_gateway::EthereumGateway, ETHDirectClient, MultiplexerEthereumClient,
 };
 use zksync_eth_signer::PrivateKeySigner;
-=======
-use zksync_config::configs::ZkSyncConfig;
->>>>>>> 38769578
 use zksync_types::tx::EthSignData;
 use zksync_utils::panic_notify::ThreadPanicNotify;
 
@@ -239,29 +235,22 @@
     input: mpsc::Receiver<VerifyTxSignatureRequest>,
     panic_notify: mpsc::Sender<bool>,
 ) {
-<<<<<<< HEAD
     // TODO Update config
-    let transport = web3::transports::Http::new(&config_options.web3_url).unwrap();
+    let transport = web3::transports::Http::new(&config.eth_client.web3_url).unwrap();
     let client = EthereumGateway::Multiplexed(MultiplexerEthereumClient::new().add_client(
-        config_options.eth_network,
+        "infura".to_string(),
         ETHDirectClient::new(
             transport,
             zksync_contract(),
-            config_options.operator_fee_eth_addr,
-            PrivateKeySigner::new(Default::default()),
-            config_options.contract_eth_addr,
-            0,
-            1.0,
+            config.eth_sender.sender.operator_commit_eth_addr,
+            PrivateKeySigner::new(config.eth_sender.sender.operator_private_key),
+            config.contracts.contract_addr,
+            config.eth_client.chain_id,
+            config.eth_client.gas_price_factor,
         ),
     ));
 
     let eth_checker = EthereumChecker::new(client);
-=======
-    let transport = web3::transports::Http::new(&config.eth_client.web3_url).unwrap();
-    let web3 = web3::Web3::new(transport);
-
-    let eth_checker = EthereumChecker::new(web3, config.contracts.contract_addr);
->>>>>>> 38769578
 
     /// Main signature check requests handler.
     /// Basically it receives the requests through the channel and verifies signatures,
