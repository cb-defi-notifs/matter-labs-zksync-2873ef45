--- conflicted
+++ resolved
@@ -559,7 +559,6 @@
         let key_monomial_form = Crs::<Bn256, CrsForMonomialForm>::crs_42(size, &worker);
         let key_lagrange_form = Crs::<Bn256, CrsForLagrangeForm>::from_powers(&key_monomial_form, size, &worker);
 
-<<<<<<< HEAD
         // let key_monomial_form = Crs::<Bn256, CrsForMonomialForm>::dummy_crs(size);
         // let key_lagrange_form = Crs::<Bn256, CrsForLagrangeForm>::dummy_crs(size);
 
@@ -579,19 +578,6 @@
             &precomputations,
             &omegas_bitreversed,
             &omegas_inv_bitreversed,
-=======
-        let key_lagrange_form =
-            Crs::<Bn256, CrsForLagrangeForm>::from_powers(&key_monomial_form, num_gates, &worker);
-
-        // let precomputation = make_precomputations(&setup);
-        let verification_key = make_verification_key(&setup, &key_monomial_form)
-            .expect("must make a verification key");
-
-        let proof = prove::<_, _, RollingKeccakTranscript<Fr>>(
-            c.clone(),
-            &hints,
-            &setup,
->>>>>>> 40ae560f
             &key_monomial_form,
             &key_lagrange_form,
         )
