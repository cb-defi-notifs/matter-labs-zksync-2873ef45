// Workspace deps
use zksync_crypto::franklin_crypto::{
    bellman::pairing::{
        bn256::{Bn256, Fr},
        ff::{Field, PrimeField},
    },
    rescue::RescueEngine,
};
use zksync_crypto::{
    circuit::{
        account::CircuitAccountTree,
        utils::{append_be_fixed_width, eth_address_to_fr, le_bit_vector_into_field_element},
    },
    params::{
        account_tree_depth, ACCOUNT_ID_BIT_WIDTH, AMOUNT_EXPONENT_BIT_WIDTH,
        AMOUNT_MANTISSA_BIT_WIDTH, CHUNK_BIT_WIDTH, ETH_ADDRESS_BIT_WIDTH, FEE_EXPONENT_BIT_WIDTH,
        FEE_MANTISSA_BIT_WIDTH, NEW_PUBKEY_HASH_WIDTH, NONCE_BIT_WIDTH, TOKEN_BIT_WIDTH,
        TX_TYPE_BIT_WIDTH,
    },
    primitives::FloatConversions,
};
use zksync_types::operations::TransferToNewOp;
// Local deps
use crate::{
    operation::{Operation, OperationArguments, OperationBranch, OperationBranchWitness},
    utils::resize_grow_only,
    witness::{
        utils::{apply_leaf_operation, get_audits, SigDataInput},
        Witness,
    },
};
use zksync_types::operations::ChangePubKeyOp;

pub struct TransferToNewData {
    pub amount: u128,
    pub fee: u128,
    pub token: u32,
    pub from_account_address: u32,
    pub to_account_address: u32,
    pub new_address: Fr,
    pub valid_from: u64,
    pub valid_until: u64,
}

pub struct TransferToNewWitness<E: RescueEngine> {
    pub from_before: OperationBranch<E>,
    pub from_intermediate: OperationBranch<E>,
    pub from_after: OperationBranch<E>,
    pub to_before: OperationBranch<E>,
    pub to_intermediate: OperationBranch<E>,
    pub to_after: OperationBranch<E>,
    pub args: OperationArguments<E>,
    pub before_root: Option<E::Fr>,
    pub intermediate_root: Option<E::Fr>,
    pub after_root: Option<E::Fr>,
    pub tx_type: Option<E::Fr>,
}

impl Witness for TransferToNewWitness<Bn256> {
    type OperationType = TransferToNewOp;
    type CalculateOpsInput = SigDataInput;

    fn apply_tx(tree: &mut CircuitAccountTree, transfer_to_new: &TransferToNewOp) -> Self {
        let time_range = transfer_to_new.tx.time_range.unwrap_or_default();
        let transfer_data = TransferToNewData {
            amount: transfer_to_new.tx.amount.to_string().parse().unwrap(),
            fee: transfer_to_new.tx.fee.to_string().parse().unwrap(),
            token: *transfer_to_new.tx.token as u32,
            from_account_address: *transfer_to_new.from,
            to_account_address: *transfer_to_new.to,
            new_address: eth_address_to_fr(&transfer_to_new.tx.to),
            valid_from: time_range.valid_from,
            valid_until: time_range.valid_until,
        };
        // le_bit_vector_into_field_element()
        Self::apply_data(tree, &transfer_data)
    }

    fn get_pubdata(&self) -> Vec<bool> {
        let mut pubdata_bits = vec![];
        append_be_fixed_width(&mut pubdata_bits, &self.tx_type.unwrap(), TX_TYPE_BIT_WIDTH);

        append_be_fixed_width(
            &mut pubdata_bits,
            &self.from_before.address.unwrap(),
            ACCOUNT_ID_BIT_WIDTH,
        );
        append_be_fixed_width(
            &mut pubdata_bits,
            &self.from_before.token.unwrap(),
            TOKEN_BIT_WIDTH,
        );

        append_be_fixed_width(
            &mut pubdata_bits,
            &self.args.amount_packed.unwrap(),
            AMOUNT_MANTISSA_BIT_WIDTH + AMOUNT_EXPONENT_BIT_WIDTH,
        );

        append_be_fixed_width(
            &mut pubdata_bits,
            &self.args.eth_address.unwrap(),
            ETH_ADDRESS_BIT_WIDTH,
        );

        append_be_fixed_width(
            &mut pubdata_bits,
            &self.to_before.address.unwrap(),
            ACCOUNT_ID_BIT_WIDTH,
        );
        append_be_fixed_width(
            &mut pubdata_bits,
            &self.args.fee.unwrap(),
            FEE_MANTISSA_BIT_WIDTH + FEE_EXPONENT_BIT_WIDTH,
        );
        resize_grow_only(
            &mut pubdata_bits,
            TransferToNewOp::CHUNKS * CHUNK_BIT_WIDTH,
            false,
        );
        pubdata_bits
    }

    fn get_offset_commitment_data(&self) -> Vec<bool> {
        vec![false; TransferToNewOp::CHUNKS * 8]
    }

    fn calculate_operations(&self, input: SigDataInput) -> Vec<Operation<Bn256>> {
        let pubdata_chunks: Vec<_> = self
            .get_pubdata()
            .chunks(CHUNK_BIT_WIDTH)
            .map(|x| le_bit_vector_into_field_element(&x.to_vec()))
            .collect();

        let operation_zero = Operation {
            new_root: self.intermediate_root,
            tx_type: self.tx_type,
            chunk: Some(Fr::from_str("0").unwrap()),
            pubdata_chunk: Some(pubdata_chunks[0]),
            first_sig_msg: Some(input.first_sig_msg),
            second_sig_msg: Some(input.second_sig_msg),
            third_sig_msg: Some(input.third_sig_msg),
            signature_data: input.signature.clone(),
            signer_pub_key_packed: input.signer_pub_key_packed.to_vec(),
            args: self.args.clone(),
            lhs: self.from_before.clone(),
            rhs: self.to_before.clone(),
        };

        let operation_one = Operation {
            new_root: self.after_root,
            tx_type: self.tx_type,
            chunk: Some(Fr::from_str("1").unwrap()),
            pubdata_chunk: Some(pubdata_chunks[1]),
            first_sig_msg: Some(input.first_sig_msg),
            second_sig_msg: Some(input.second_sig_msg),
            third_sig_msg: Some(input.third_sig_msg),
            signature_data: input.signature.clone(),
            signer_pub_key_packed: input.signer_pub_key_packed.to_vec(),
            args: self.args.clone(),
            lhs: self.from_intermediate.clone(),
            rhs: self.to_intermediate.clone(),
        };

        let rest_operations = (2..ChangePubKeyOp::CHUNKS).map(|chunk| Operation {
            new_root: self.after_root,
            tx_type: self.tx_type,
            chunk: Some(Fr::from_str(&chunk.to_string()).unwrap()),
            pubdata_chunk: Some(pubdata_chunks[chunk]),
            first_sig_msg: Some(input.first_sig_msg),
            second_sig_msg: Some(input.second_sig_msg),
            third_sig_msg: Some(input.third_sig_msg),
            signature_data: input.signature.clone(),
            signer_pub_key_packed: input.signer_pub_key_packed.to_vec(),
            args: self.args.clone(),
            lhs: self.from_after.clone(),
            rhs: self.to_after.clone(),
        });
        vec![operation_zero, operation_one]
            .into_iter()
            .chain(rest_operations)
            .collect()
    }
}

impl<E: RescueEngine> TransferToNewWitness<E> {
    pub fn get_sig_bits(&self) -> Vec<bool> {
        let mut sig_bits = vec![];
        append_be_fixed_width(
            &mut sig_bits,
            &Fr::from_str("5").unwrap(), //Corresponding tx_type
            TX_TYPE_BIT_WIDTH,
        );
        append_be_fixed_width(
            &mut sig_bits,
            &self
                .from_before
                .witness
                .account_witness
                .pub_key_hash
                .unwrap(),
            NEW_PUBKEY_HASH_WIDTH,
        );
        append_be_fixed_width(
            &mut sig_bits,
            &self.args.new_pub_key_hash.unwrap(),
            NEW_PUBKEY_HASH_WIDTH,
        );

        append_be_fixed_width(
            &mut sig_bits,
            &self.from_before.token.unwrap(),
            TOKEN_BIT_WIDTH,
        );
        append_be_fixed_width(
            &mut sig_bits,
            &self.args.amount_packed.unwrap(),
            AMOUNT_MANTISSA_BIT_WIDTH + AMOUNT_EXPONENT_BIT_WIDTH,
        );
        append_be_fixed_width(
            &mut sig_bits,
            &self.args.fee.unwrap(),
            FEE_MANTISSA_BIT_WIDTH + FEE_EXPONENT_BIT_WIDTH,
        );
        append_be_fixed_width(
            &mut sig_bits,
            &self.from_before.witness.account_witness.nonce.unwrap(),
            NONCE_BIT_WIDTH,
        );
        sig_bits
    }
}

impl TransferToNewWitness<Bn256> {
    fn apply_data(tree: &mut CircuitAccountTree, transfer_to_new: &TransferToNewData) -> Self {
        //preparing data and base witness
        let before_root = tree.root_hash();
        vlog::debug!("Initial root = {}", before_root);
        let (audit_path_from_before, audit_balance_path_from_before) = get_audits(
            tree,
            transfer_to_new.from_account_address,
            transfer_to_new.token,
        );

        let (audit_path_to_before, audit_balance_path_to_before) = get_audits(
            tree,
            transfer_to_new.to_account_address,
            transfer_to_new.token,
        );

        let capacity = tree.capacity();
        assert_eq!(capacity, 1 << account_tree_depth());
        let account_address_from_fe =
            Fr::from_str(&transfer_to_new.from_account_address.to_string()).unwrap();
        let account_address_to_fe =
            Fr::from_str(&transfer_to_new.to_account_address.to_string()).unwrap();
        let token_fe = Fr::from_str(&transfer_to_new.token.to_string()).unwrap();
        let amount_as_field_element = Fr::from_str(&transfer_to_new.amount.to_string()).unwrap();

        let amount_bits = FloatConversions::to_float(
            transfer_to_new.amount,
            AMOUNT_EXPONENT_BIT_WIDTH,
            AMOUNT_MANTISSA_BIT_WIDTH,
            10,
        )
        .unwrap();

        let amount_encoded: Fr = le_bit_vector_into_field_element(&amount_bits);

        vlog::debug!("test_transfer_to_new.fee {}", transfer_to_new.fee);
        let fee_as_field_element = Fr::from_str(&transfer_to_new.fee.to_string()).unwrap();
        vlog::debug!(
            "test transfer_to_new fee_as_field_element = {}",
            fee_as_field_element
        );
        let fee_bits = FloatConversions::to_float(
            transfer_to_new.fee,
            FEE_EXPONENT_BIT_WIDTH,
            FEE_MANTISSA_BIT_WIDTH,
            10,
        )
        .unwrap();

        let fee_encoded: Fr = le_bit_vector_into_field_element(&fee_bits);
<<<<<<< HEAD
        log::debug!("fee_encoded in test_transfer_to_new {}", fee_encoded);

        let valid_from = transfer_to_new.valid_from;
        let valid_until = transfer_to_new.valid_until;

=======
        vlog::debug!("fee_encoded in test_transfer_to_new {}", fee_encoded);
>>>>>>> 9bdf9140
        //applying first transfer part
        let (
            account_witness_from_before,
            account_witness_from_intermediate,
            balance_from_before,
            balance_from_intermediate,
        ) = apply_leaf_operation(
            tree,
            transfer_to_new.from_account_address,
            transfer_to_new.token,
            |acc| {
                acc.nonce.add_assign(&Fr::from_str("1").unwrap());
            },
            |bal| {
                bal.value.sub_assign(&amount_as_field_element);
                bal.value.sub_assign(&fee_as_field_element)
            },
        );

        let intermediate_root = tree.root_hash();
        vlog::debug!("Intermediate root = {}", intermediate_root);

        let (audit_path_from_intermediate, audit_balance_path_from_intermediate) = get_audits(
            tree,
            transfer_to_new.from_account_address,
            transfer_to_new.token,
        );

        let (audit_path_to_intermediate, audit_balance_path_to_intermediate) = get_audits(
            tree,
            transfer_to_new.to_account_address,
            transfer_to_new.token,
        );

        let (
            account_witness_to_intermediate,
            account_witness_to_after,
            balance_to_intermediate,
            balance_to_after,
        ) = apply_leaf_operation(
            tree,
            transfer_to_new.to_account_address,
            transfer_to_new.token,
            |acc| {
                assert!((acc.address == Fr::zero()));
                acc.address = transfer_to_new.new_address;
            },
            |bal| bal.value.add_assign(&amount_as_field_element),
        );
        let after_root = tree.root_hash();
        let (audit_path_from_after, audit_balance_path_from_after) = get_audits(
            tree,
            transfer_to_new.from_account_address,
            transfer_to_new.token,
        );

        let (audit_path_to_after, audit_balance_path_to_after) = get_audits(
            tree,
            transfer_to_new.to_account_address,
            transfer_to_new.token,
        );

        //calculate a and b
        let a = balance_from_before;
        let mut b = amount_as_field_element;
        b.add_assign(&fee_as_field_element);
        TransferToNewWitness {
            from_before: OperationBranch {
                address: Some(account_address_from_fe),
                token: Some(token_fe),
                witness: OperationBranchWitness {
                    account_witness: account_witness_from_before,
                    account_path: audit_path_from_before,
                    balance_value: Some(balance_from_before),
                    balance_subtree_path: audit_balance_path_from_before,
                },
            },
            from_intermediate: OperationBranch {
                address: Some(account_address_from_fe),
                token: Some(token_fe),
                witness: OperationBranchWitness {
                    account_witness: account_witness_from_intermediate.clone(),
                    account_path: audit_path_from_intermediate,
                    balance_value: Some(balance_from_intermediate),
                    balance_subtree_path: audit_balance_path_from_intermediate,
                },
            },
            from_after: OperationBranch {
                address: Some(account_address_from_fe),
                token: Some(token_fe),
                witness: OperationBranchWitness {
                    account_witness: account_witness_from_intermediate,
                    account_path: audit_path_from_after,
                    balance_value: Some(balance_from_intermediate),
                    balance_subtree_path: audit_balance_path_from_after,
                },
            },
            to_before: OperationBranch {
                address: Some(account_address_to_fe),
                token: Some(token_fe),
                witness: OperationBranchWitness {
                    account_witness: account_witness_to_intermediate.clone(),
                    account_path: audit_path_to_before,
                    balance_value: Some(balance_to_intermediate),
                    balance_subtree_path: audit_balance_path_to_before,
                },
            },
            to_intermediate: OperationBranch {
                address: Some(account_address_to_fe),
                token: Some(token_fe),
                witness: OperationBranchWitness {
                    account_witness: account_witness_to_intermediate,
                    account_path: audit_path_to_intermediate,
                    balance_value: Some(balance_to_intermediate),
                    balance_subtree_path: audit_balance_path_to_intermediate,
                },
            },
            to_after: OperationBranch {
                address: Some(account_address_to_fe),
                token: Some(token_fe),
                witness: OperationBranchWitness {
                    account_witness: account_witness_to_after,
                    account_path: audit_path_to_after,
                    balance_value: Some(balance_to_after),
                    balance_subtree_path: audit_balance_path_to_after,
                },
            },
            args: OperationArguments {
                eth_address: Some(transfer_to_new.new_address),
                amount_packed: Some(amount_encoded),
                full_amount: Some(amount_as_field_element),
                fee: Some(fee_encoded),
                a: Some(a),
                b: Some(b),
                pub_nonce: Some(Fr::zero()),
                new_pub_key_hash: Some(Fr::zero()),
                valid_from: Some(Fr::from_str(&valid_from.to_string()).unwrap()),
                valid_until: Some(Fr::from_str(&valid_until.to_string()).unwrap()),
            },
            before_root: Some(before_root),
            intermediate_root: Some(intermediate_root),
            after_root: Some(after_root),
            tx_type: Some(Fr::from_str("2").unwrap()),
        }
    }
}<|MERGE_RESOLUTION|>--- conflicted
+++ resolved
@@ -282,15 +282,10 @@
         .unwrap();
 
         let fee_encoded: Fr = le_bit_vector_into_field_element(&fee_bits);
-<<<<<<< HEAD
-        log::debug!("fee_encoded in test_transfer_to_new {}", fee_encoded);
+        vlog::debug!("fee_encoded in test_transfer_to_new {}", fee_encoded);
 
         let valid_from = transfer_to_new.valid_from;
         let valid_until = transfer_to_new.valid_until;
-
-=======
-        vlog::debug!("fee_encoded in test_transfer_to_new {}", fee_encoded);
->>>>>>> 9bdf9140
         //applying first transfer part
         let (
             account_witness_from_before,
