use zksync_crypto::franklin_crypto::bellman::pairing::bn256::Bn256;

use zksync_crypto::circuit::account::CircuitAccountTree;

use crate::operation::Operation;

// Public re-exports
pub use self::{
    change_pubkey_offchain::ChangePubkeyOffChainWitness,
    close_account::CloseAccountWitness,
    deposit::DepositWitness,
    forced_exit::ForcedExitWitness,
    full_exit::FullExitWitness,
<<<<<<< HEAD
    mint_nft::MintNFTWitness,
=======
    swap::SwapWitness,
>>>>>>> e7d47b34
    transfer::TransferWitness,
    transfer_to_new::TransferToNewWitness,
    utils::{SigDataInput, WitnessBuilder},
    withdraw::WithdrawWitness,
    withdraw_nft::WithdrawNFTWitness,
};

pub mod change_pubkey_offchain;
pub mod close_account;
pub mod deposit;
pub mod forced_exit;
pub mod full_exit;
pub mod mint_nft;
pub mod noop;
pub mod swap;
pub mod transfer;
pub mod transfer_to_new;
pub mod withdraw;
pub mod withdraw_nft;

pub mod utils;

#[cfg(test)]
pub(crate) mod tests;

/// Generic trait representing the witness data interface.
pub trait Witness {
    /// Type of the operation generating the witness.
    type OperationType;
    /// Additional data required for calculating the Circuit operations.
    /// Should be `()` if no additional data required.
    type CalculateOpsInput;

    /// Applies the operation to the Circuit account tree, generating the witness data.
    fn apply_tx(tree: &mut CircuitAccountTree, op: &Self::OperationType) -> Self;

    /// Obtains the pubdata from the witness.
    fn get_pubdata(&self) -> Vec<bool>;

    /// Obtains offset commitment data from the witness.
    fn get_offset_commitment_data(&self) -> Vec<bool>;

    /// Calculates the list of Circuit operations from the witness data.
    fn calculate_operations(&self, input: Self::CalculateOpsInput) -> Vec<Operation<Bn256>>;
}<|MERGE_RESOLUTION|>--- conflicted
+++ resolved
@@ -11,11 +11,8 @@
     deposit::DepositWitness,
     forced_exit::ForcedExitWitness,
     full_exit::FullExitWitness,
-<<<<<<< HEAD
     mint_nft::MintNFTWitness,
-=======
     swap::SwapWitness,
->>>>>>> e7d47b34
     transfer::TransferWitness,
     transfer_to_new::TransferToNewWitness,
     utils::{SigDataInput, WitnessBuilder},
