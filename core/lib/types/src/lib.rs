//! zkSync types: essential type definitions for zkSync network.
//!
//! `zksync_types` is a crate containing essential zkSync network types, such as transactions, operations and
//! blockchain primitives.
//!
//! zkSync operations are split into the following categories:
//!
//! - **transactions**: operations of zkSync network existing purely in the L2.
//!   Currently includes [`Transfer`], [`Withdraw`], [`ChangePubKey`] and [`ForcedExit`].
//!   All the transactions form an enum named [`ZkSyncTx`].
//! - **priority operations**: operations of zkSync network which are triggered by
//!   invoking the zkSync smart contract method in L1. These operations are disovered by
//!   the zkSync server and included into the block just like L2 transactions.
//!   Currently includes [`Deposit`] and [`FullExit`].
//!   All the priority operations form an enum named [`ZkSyncPriorityOp`].
//! - **operations**: a superset of [`ZkSyncTx`] and [`ZkSyncPriorityOp`]
//!   All the operations are included into an enum named [`ZkSyncOp`]. This enum contains
//!   all the items that can be included into the block, together with meta-information
//!   about each transaction.
//!   Main difference of operation from transaction/priority operation is that it can form
//!   public data required for the committing the block on the L1.
//!
//! [`Transfer`]: ./tx/struct.Transfer.html
//! [`Withdraw`]: ./tx/struct.Withdraw.html
//! [`ChangePubKey`]: ./tx/struct.ChangePubKey.html
//! [`ForcedExit`]: ./tx/struct.ForcedExit.html
//! [`ZkSyncTx`]: ./tx/enum.ZkSyncTx.html
//! [`Deposit`]: ./priority_ops/struct.Deposit.html
//! [`FullExit`]: ./priority_ops/struct.FullExit.html
//! [`ZkSyncPriorityOp`]: ./priority_ops/enum.ZkSyncPriorityOp.html
//! [`ZkSyncOp`]: ./operations/enum.ZkSyncOp.html
//!
//! Aside from transactions, this crate provides definitions for other zkSync network items, such as
//! [`Block`] and [`Account`].
//!
//! [`Block`]: ./block/struct.Block.html
//! [`Account`]: ./account/struct.Account.html

pub mod account;
pub mod aggregated_operations;
pub mod block;
pub mod config;
pub mod ethereum;
<<<<<<< HEAD
pub mod forced_exit_requests;
=======
pub mod fee;
>>>>>>> 46aded77
pub mod gas_counter;
pub mod helpers;
pub mod mempool;
pub mod network;
pub mod operations;
pub mod priority_ops;
pub mod prover;
pub mod tokens;
pub mod tx;
mod utils;

#[cfg(test)]
mod tests;

pub use self::account::{Account, AccountUpdate, PubKeyHash};
pub use self::block::{ExecutedOperations, ExecutedPriorityOp, ExecutedTx};
pub use self::fee::{BatchFee, Fee, OutputFeeType};
pub use self::operations::{
    ChangePubKeyOp, DepositOp, ForcedExitOp, FullExitOp, TransferOp, TransferToNewOp, WithdrawOp,
    ZkSyncOp,
};
pub use self::priority_ops::{Deposit, FullExit, PriorityOp, ZkSyncPriorityOp};
pub use self::tokens::{Token, TokenGenesisListItem, TokenLike, TokenPrice, TxFeeTypes};
pub use self::tx::{ForcedExit, SignedZkSyncTx, Transfer, Withdraw, ZkSyncTx};

#[doc(hidden)]
pub use self::{operations::CloseOp, tx::Close};

pub use zksync_basic_types::*;

pub type AccountMap = zksync_crypto::fnv::FnvHashMap<AccountId, Account>;
pub type AccountUpdates = Vec<(AccountId, AccountUpdate)>;
pub type AccountTree = SparseMerkleTree<Account, Fr, RescueHasher<Engine>>;
pub type SerialId = u64;

use crate::block::Block;
pub use zksync_crypto::{
    merkle_tree::{RescueHasher, SparseMerkleTree},
    Engine, Fr,
};

use serde::{Deserialize, Serialize};
use zksync_crypto::proof::SingleProof;

#[derive(Clone, Serialize, Deserialize)]
#[serde(tag = "type")]
pub enum Action {
    Commit,
    Verify { proof: Box<SingleProof> },
}

impl Action {
    pub fn get_type(&self) -> ActionType {
        match self {
            Action::Commit => ActionType::COMMIT,
            Action::Verify { .. } => ActionType::VERIFY,
        }
    }
}

impl std::string::ToString for Action {
    fn to_string(&self) -> String {
        self.get_type().to_string()
    }
}

impl std::fmt::Debug for Action {
    fn fmt(&self, f: &mut std::fmt::Formatter<'_>) -> std::fmt::Result {
        write!(f, "{:?}", self.to_string())
    }
}

#[derive(Debug, Clone, Serialize, Deserialize)]
pub struct Operation {
    pub id: Option<i64>,
    pub action: Action,
    pub block: Block,
}

#[derive(Debug, PartialEq, Eq, PartialOrd, Ord, Clone, Copy, Serialize, Deserialize)]
pub enum ActionType {
    COMMIT,
    VERIFY,
}

impl std::string::ToString for ActionType {
    fn to_string(&self) -> String {
        match self {
            ActionType::COMMIT => "COMMIT".to_owned(),
            ActionType::VERIFY => "VERIFY".to_owned(),
        }
    }
}

impl std::str::FromStr for ActionType {
    type Err = String;

    fn from_str(s: &str) -> Result<Self, Self::Err> {
        match s {
            "COMMIT" => Ok(Self::COMMIT),
            "VERIFY" => Ok(Self::VERIFY),
            _ => Err("Should be either: COMMIT or VERIFY".to_owned()),
        }
    }
}<|MERGE_RESOLUTION|>--- conflicted
+++ resolved
@@ -41,11 +41,8 @@
 pub mod block;
 pub mod config;
 pub mod ethereum;
-<<<<<<< HEAD
+pub mod fee;
 pub mod forced_exit_requests;
-=======
-pub mod fee;
->>>>>>> 46aded77
 pub mod gas_counter;
 pub mod helpers;
 pub mod mempool;
