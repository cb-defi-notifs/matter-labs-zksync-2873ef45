//! The network where the zkSync resides.
//!

// Built-in uses
use std::{fmt, str::FromStr};

// External uses
use serde::{Deserialize, Serialize};
use zksync_basic_types::ChainId;

// Workspace uses

// Local uses

/// Network to be used for a zkSync client.
///
#[derive(Debug, Serialize, Deserialize, Clone, Copy, PartialEq, Eq)]
#[serde(rename_all = "camelCase")]
pub enum Network {
    /// Ethereum Mainnet.
    Mainnet,
    /// Ethereum Rinkeby testnet.
    Rinkeby,
    /// Ethereum Goerli testnet.
    Goerli,
    /// Ethereum Ropsten testnet.
    Ropsten,
    /// Self-hosted Ethereum & zkSync networks.
    Localhost,
    /// Unknown network type.
    Unknown,
    /// Test network for testkit purposes
    Test,
}

impl FromStr for Network {
    type Err = String;

    fn from_str(string: &str) -> Result<Self, Self::Err> {
        Ok(match string {
            "mainnet" => Self::Mainnet,
            "rinkeby" => Self::Rinkeby,
            "ropsten" => Self::Ropsten,
            "goerli" => Self::Goerli,
            "localhost" => Self::Localhost,
            "test" => Self::Test,
            another => return Err(another.to_owned()),
        })
    }
}

impl fmt::Display for Network {
    fn fmt(&self, f: &mut fmt::Formatter<'_>) -> fmt::Result {
        match self {
            Self::Mainnet => write!(f, "mainnet"),
            Self::Rinkeby => write!(f, "rinkeby"),
            Self::Ropsten => write!(f, "ropsten"),
            Self::Localhost => write!(f, "localhost"),
            Self::Goerli => write!(f, "goerli"),
            Self::Unknown => write!(f, "unknown"),
            Self::Test => write!(f, "test"),
        }
    }
}

impl Network {
    /// Returns the network chain ID on the Ethereum side.
<<<<<<< HEAD
    pub fn chain_id(self) -> u64 {
        match self {
=======
    pub fn chain_id(self) -> ChainId {
        let res = match self {
>>>>>>> 5730fa4e
            Network::Mainnet => 1,
            Network::Ropsten => 3,
            Network::Rinkeby => 4,
            Network::Goerli => 5,
            Network::Localhost => 9,
            Network::Unknown => panic!("Unknown chain ID"),
            Network::Test => panic!("Test chain ID"),
        };
        ChainId(res)
    }
}<|MERGE_RESOLUTION|>--- conflicted
+++ resolved
@@ -65,13 +65,8 @@
 
 impl Network {
     /// Returns the network chain ID on the Ethereum side.
-<<<<<<< HEAD
-    pub fn chain_id(self) -> u64 {
-        match self {
-=======
     pub fn chain_id(self) -> ChainId {
         let res = match self {
->>>>>>> 5730fa4e
             Network::Mainnet => 1,
             Network::Ropsten => 3,
             Network::Rinkeby => 4,
