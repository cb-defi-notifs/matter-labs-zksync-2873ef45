--- conflicted
+++ resolved
@@ -7,11 +7,7 @@
 #[derive(Debug, Deserialize, Clone, PartialEq)]
 pub struct ETHClientConfig {
     /// Numeric identifier of the L1 network (e.g. `9` for localhost).
-<<<<<<< HEAD
-    pub chain_id: u32,
-=======
     pub chain_id: u64,
->>>>>>> 85215f9c
     /// How much do we want to increase gas price provided by the network?
     /// Normally it's 1, we use the network-provided price (and limit it with the gas adjuster in eth sender).
     /// However, it can be increased to speed up the transaction mining time.
