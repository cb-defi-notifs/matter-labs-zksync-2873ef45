--- conflicted
+++ resolved
@@ -75,12 +75,8 @@
         ETH_TOKEN_ID,
         10u32.into(),
         1u32.into(),
-<<<<<<< HEAD
-        0,
-        Default::default(),
-=======
         Nonce(0),
->>>>>>> 9bdf9140
+        Default::default(),
         private_key,
     )
     .expect("failed to sign transfer");
@@ -118,12 +114,8 @@
         ETH_TOKEN_ID,
         10u32.into(),
         1u32.into(),
-<<<<<<< HEAD
-        0,
-        Default::default(),
-=======
         Nonce(0),
->>>>>>> 9bdf9140
+        Default::default(),
         private_key,
     )
     .expect("failed to sign transfer");
@@ -214,12 +206,8 @@
         ETH_TOKEN_ID,
         10u32.into(),
         1u32.into(),
-<<<<<<< HEAD
-        0,
-        Default::default(),
-=======
         Nonce(0),
->>>>>>> 9bdf9140
+        Default::default(),
         private_key,
     )
     .expect("failed to sign withdraw");
@@ -259,12 +247,8 @@
         PubKeyHash::from_privkey(&new_sk),
         TokenId(0),
         Default::default(),
-<<<<<<< HEAD
-        nonce,
-        Default::default(),
-=======
         Nonce(nonce),
->>>>>>> 9bdf9140
+        Default::default(),
         None,
         None,
     );
