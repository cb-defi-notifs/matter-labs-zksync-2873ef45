{
  "db": "PostgreSQL",
  "00783f36828b4d40330919774be08d091afffff24095e5c2ca47c93af29ee7bd": {
    "query": "SELECT count(*) as \"count!\" FROM aggregate_operations WHERE action_type = $1 AND confirmed = $2",
    "describe": {
      "columns": [
        {
          "ordinal": 0,
          "name": "count!",
          "type_info": "Int8"
        }
      ],
      "parameters": {
        "Left": [
          "Text",
          "Bool"
        ]
      },
      "nullable": [
        null
      ]
    }
  },
  "013bb5d51eb4f646172b6ca9dbf0704db0150147957923144e394810b574248b": {
    "query": "SELECT max(to_block) FROM aggregate_operations WHERE action_type = $1 AND confirmed IS DISTINCT FROM $2",
    "describe": {
      "columns": [
        {
          "ordinal": 0,
          "name": "max",
          "type_info": "Int8"
        }
      ],
      "parameters": {
        "Left": [
          "Text",
          "Bool"
        ]
      },
      "nullable": [
        null
      ]
    }
  },
  "022eb06117f5a1ce548b596cd55600e6c2c0b8a07d6daf99794d6c6704182299": {
    "query": "DELETE FROM incomplete_blocks WHERE number > $1",
    "describe": {
      "columns": [],
      "parameters": {
        "Left": [
          "Int8"
        ]
      },
      "nullable": []
    }
  },
  "024a0520904a7db0d6fb9797e7ab392740e940fa57aab83effa9e44bae1c0ae3": {
    "query": "SELECT * FROM reverted_block ORDER BY number",
    "describe": {
      "columns": [
        {
          "ordinal": 0,
          "name": "number",
          "type_info": "Int8"
        },
        {
          "ordinal": 1,
          "name": "unprocessed_priority_op_before",
          "type_info": "Int8"
        },
        {
          "ordinal": 2,
          "name": "unprocessed_priority_op_after",
          "type_info": "Int8"
        },
        {
          "ordinal": 3,
          "name": "timestamp",
          "type_info": "Int8"
        }
      ],
      "parameters": {
        "Left": []
      },
      "nullable": [
        false,
        false,
        false,
        false
      ]
    }
  },
  "052bc740befe43cd3d8d915371cb055187d4ff4ebf019fe12c8dc85b296acc47": {
    "query": "SELECT tx_hash, tx FROM executed_transactions WHERE block_number BETWEEN $1 AND $2",
    "describe": {
      "columns": [
        {
          "ordinal": 0,
          "name": "tx_hash",
          "type_info": "Bytea"
        },
        {
          "ordinal": 1,
          "name": "tx",
          "type_info": "Jsonb"
        }
      ],
      "parameters": {
        "Left": [
          "Int8",
          "Int8"
        ]
      },
      "nullable": [
        false,
        false
      ]
    }
  },
  "0632d2e932ca78277584382c8b9dcc03db6c57c22205df69689cca8a51c9fb28": {
    "query": "DELETE FROM executed_priority_operations \n            WHERE block_number > $1",
    "describe": {
      "columns": [],
      "parameters": {
        "Left": [
          "Int8"
        ]
      },
      "nullable": []
    }
  },
  "06eb41e0b8385c6875b0355660a43e633172e01a20dcb3d81b4f47e4b70705c4": {
    "query": "INSERT INTO mempool_txs (tx_hash, tx, created_at, eth_sign_data, batch_id)\n            VALUES ($1, $2, $3, $4, $5)",
    "describe": {
      "columns": [],
      "parameters": {
        "Left": [
          "Text",
          "Jsonb",
          "Timestamptz",
          "Jsonb",
          "Int8"
        ]
      },
      "nullable": []
    }
  },
  "0713d87afe5e398f68014f617cbef4653110ddda1d2cd793a2095bb113478231": {
    "query": "\n            INSERT INTO nft_factory ( creator_id, factory_address, creator_address )\n            VALUES ( $1, $2, $3 )\n            ON CONFLICT ( creator_id )\n            DO UPDATE\n            SET factory_address = $2\n            ",
    "describe": {
      "columns": [],
      "parameters": {
        "Left": [
          "Int4",
          "Text",
          "Text"
        ]
      },
      "nullable": []
    }
  },
  "088013a67d0b8118980a606386ff38b394a26abfed0f209d17a6a583a297679b": {
    "query": "\n                SELECT * FROM account_creates\n                WHERE account_id = $1 AND block_number > $2\n            ",
    "describe": {
      "columns": [
        {
          "ordinal": 0,
          "name": "account_id",
          "type_info": "Int8"
        },
        {
          "ordinal": 1,
          "name": "is_create",
          "type_info": "Bool"
        },
        {
          "ordinal": 2,
          "name": "block_number",
          "type_info": "Int8"
        },
        {
          "ordinal": 3,
          "name": "address",
          "type_info": "Bytea"
        },
        {
          "ordinal": 4,
          "name": "nonce",
          "type_info": "Int8"
        },
        {
          "ordinal": 5,
          "name": "update_order_id",
          "type_info": "Int4"
        }
      ],
      "parameters": {
        "Left": [
          "Int8",
          "Int8"
        ]
      },
      "nullable": [
        false,
        false,
        false,
        false,
        false,
        false
      ]
    }
  },
  "0929e7b917ff45833b2f36a0b987e2efa6ab3a22c04b0aacb06a97e8269e442f": {
    "query": "DELETE FROM block_witness WHERE block > $1",
    "describe": {
      "columns": [],
      "parameters": {
        "Left": [
          "Int8"
        ]
      },
      "nullable": []
    }
  },
  "095e24b8638392c33840516e84d9526783511d14a3405ab8e5302b9396b2986f": {
    "query": "DELETE FROM mint_nft_updates WHERE block_number > $1",
    "describe": {
      "columns": [],
      "parameters": {
        "Left": [
          "Int8"
        ]
      },
      "nullable": []
    }
  },
  "09deba6b7a86cd2aa28246ea54e3f2c1f08e58ac627abf1864058f7134273042": {
    "query": "INSERT INTO data_restore_priority_op_data VALUES ($1, $2)",
    "describe": {
      "columns": [],
      "parameters": {
        "Left": [
          "Int8",
          "Jsonb"
        ]
      },
      "nullable": []
    }
  },
  "0bdd32081fc9c8fbfb63787696884617129c30915c400e5647d2a81f882c6d4d": {
    "query": "SELECT eth_op_id FROM eth_aggregated_ops_binding WHERE op_id = ANY($1)",
    "describe": {
      "columns": [
        {
          "ordinal": 0,
          "name": "eth_op_id",
          "type_info": "Int8"
        }
      ],
      "parameters": {
        "Left": [
          "Int8Array"
        ]
      },
      "nullable": [
        false
      ]
    }
  },
  "0c9fc29aabfefa38588a298002e7a60c0c6cf578f7a305e8e7f58695651662dc": {
    "query": "UPDATE prover_job_queue\n            SET (updated_at, updated_by) = (now(), $1)\n            WHERE id = $2",
    "describe": {
      "columns": [],
      "parameters": {
        "Left": [
          "Text",
          "Int4"
        ]
      },
      "nullable": []
    }
  },
  "0ce7ffaee2c0f1d90d1e206dd848a0a7970982f92b09872285ece9d24de1770f": {
    "query": "\n            SELECT * FROM account_tree_cache\n            WHERE block = $1\n            ",
    "describe": {
      "columns": [
        {
          "ordinal": 0,
          "name": "block",
          "type_info": "Int8"
        },
        {
          "ordinal": 1,
          "name": "tree_cache",
          "type_info": "Text"
        }
      ],
      "parameters": {
        "Left": [
          "Int8"
        ]
      },
      "nullable": [
        false,
        false
      ]
    }
  },
  "0d69719ec6369f237d116ead6ac30490d7d1aa5d159c47ce8fcb7ac8bd15d7a4": {
    "query": "DELETE FROM block_metadata WHERE block_number > $1",
    "describe": {
      "columns": [],
      "parameters": {
        "Left": [
          "Int8"
        ]
      },
      "nullable": []
    }
  },
  "0d6babe453e10d8fd58e15eaac7b77d9d5ad315b84d36c66f7abb414202666d1": {
    "query": "INSERT INTO eth_unprocessed_aggregated_ops (op_id)\n                VALUES ($1)",
    "describe": {
      "columns": [],
      "parameters": {
        "Left": [
          "Int8"
        ]
      },
      "nullable": []
    }
  },
  "0e08e4712d3e2b359bde63476ff591939e97e877e7d5bcf1eb65345969c9ff21": {
    "query": "\n            WITH aggr_comm AS (\n                SELECT \n                    aggregate_operations.created_at, \n                    eth_operations.final_hash, \n                    commit_aggregated_blocks_binding.block_number \n                FROM aggregate_operations\n                    INNER JOIN commit_aggregated_blocks_binding ON aggregate_operations.id = commit_aggregated_blocks_binding.op_id\n                    INNER JOIN eth_aggregated_ops_binding ON aggregate_operations.id = eth_aggregated_ops_binding.op_id\n                    INNER JOIN eth_operations ON eth_operations.id = eth_aggregated_ops_binding.eth_op_id\n                WHERE aggregate_operations.confirmed = true \n            ),\n            aggr_exec as (\n                 SELECT \n                    aggregate_operations.created_at, \n                    eth_operations.final_hash, \n                    execute_aggregated_blocks_binding.block_number \n                FROM aggregate_operations\n                    INNER JOIN execute_aggregated_blocks_binding ON aggregate_operations.id = execute_aggregated_blocks_binding.op_id\n                    INNER JOIN eth_aggregated_ops_binding ON aggregate_operations.id = eth_aggregated_ops_binding.op_id\n                    INNER JOIN eth_operations ON eth_operations.id = eth_aggregated_ops_binding.eth_op_id\n                WHERE aggregate_operations.confirmed = true \n            )\n            SELECT\n                blocks.number AS \"block_number!\",\n                blocks.root_hash AS \"new_state_root!\",\n                blocks.block_size AS \"block_size!\",\n                committed.final_hash AS \"commit_tx_hash?\",\n                verified.final_hash AS \"verify_tx_hash?\",\n                committed.created_at AS \"committed_at!\",\n                verified.created_at AS \"verified_at?\"\n            FROM blocks\n                     INNER JOIN aggr_comm committed ON blocks.number = committed.block_number\n                     LEFT JOIN aggr_exec verified ON blocks.number = verified.block_number\n            WHERE\n                blocks.number <= $1\n            ORDER BY blocks.number DESC\n            LIMIT $2;\n            ",
    "describe": {
      "columns": [
        {
          "ordinal": 0,
          "name": "block_number!",
          "type_info": "Int8"
        },
        {
          "ordinal": 1,
          "name": "new_state_root!",
          "type_info": "Bytea"
        },
        {
          "ordinal": 2,
          "name": "block_size!",
          "type_info": "Int8"
        },
        {
          "ordinal": 3,
          "name": "commit_tx_hash?",
          "type_info": "Bytea"
        },
        {
          "ordinal": 4,
          "name": "verify_tx_hash?",
          "type_info": "Bytea"
        },
        {
          "ordinal": 5,
          "name": "committed_at!",
          "type_info": "Timestamptz"
        },
        {
          "ordinal": 6,
          "name": "verified_at?",
          "type_info": "Timestamptz"
        }
      ],
      "parameters": {
        "Left": [
          "Int8",
          "Int8"
        ]
      },
      "nullable": [
        false,
        false,
        false,
        true,
        true,
        false,
        false
      ]
    }
  },
  "0e390d0f58d24733d76253da2e4d9c9a0f5c96702d164fe3ad64af8aec43ee49": {
    "query": "\n                SELECT * FROM account_balance_updates\n                WHERE account_id = $1 AND block_number > $2\n            ",
    "describe": {
      "columns": [
        {
          "ordinal": 0,
          "name": "balance_update_id",
          "type_info": "Int4"
        },
        {
          "ordinal": 1,
          "name": "account_id",
          "type_info": "Int8"
        },
        {
          "ordinal": 2,
          "name": "block_number",
          "type_info": "Int8"
        },
        {
          "ordinal": 3,
          "name": "coin_id",
          "type_info": "Int4"
        },
        {
          "ordinal": 4,
          "name": "old_balance",
          "type_info": "Numeric"
        },
        {
          "ordinal": 5,
          "name": "new_balance",
          "type_info": "Numeric"
        },
        {
          "ordinal": 6,
          "name": "old_nonce",
          "type_info": "Int8"
        },
        {
          "ordinal": 7,
          "name": "new_nonce",
          "type_info": "Int8"
        },
        {
          "ordinal": 8,
          "name": "update_order_id",
          "type_info": "Int4"
        }
      ],
      "parameters": {
        "Left": [
          "Int8",
          "Int8"
        ]
      },
      "nullable": [
        false,
        false,
        false,
        false,
        false,
        false,
        false,
        false,
        false
      ]
    }
  },
  "0e43c955bab97c4e3c2d8566c1c32c8448e27f658db0dea9540679b903dcdfd7": {
    "query": "\n            SELECT * FROM forced_exit_requests\n            WHERE fulfilled_at IS NULL AND fulfilled_by IS NOT NULL\n            ",
    "describe": {
      "columns": [
        {
          "ordinal": 0,
          "name": "id",
          "type_info": "Int8"
        },
        {
          "ordinal": 1,
          "name": "target",
          "type_info": "Text"
        },
        {
          "ordinal": 2,
          "name": "tokens",
          "type_info": "Text"
        },
        {
          "ordinal": 3,
          "name": "price_in_wei",
          "type_info": "Numeric"
        },
        {
          "ordinal": 4,
          "name": "valid_until",
          "type_info": "Timestamptz"
        },
        {
          "ordinal": 5,
          "name": "created_at",
          "type_info": "Timestamptz"
        },
        {
          "ordinal": 6,
          "name": "fulfilled_by",
          "type_info": "Text"
        },
        {
          "ordinal": 7,
          "name": "fulfilled_at",
          "type_info": "Timestamptz"
        }
      ],
      "parameters": {
        "Left": []
      },
      "nullable": [
        false,
        false,
        false,
        false,
        false,
        false,
        true,
        true
      ]
    }
  },
  "0f00295e244d24dcc2be40ad74cb8232df1e7b96298ec99ff17e58aefe59c49a": {
    "query": "\n                        INSERT INTO mint_nft_updates ( token_id, creator_account_id, creator_address, serial_id, address, content_hash, block_number, update_order_id, symbol, nonce )\n                        VALUES ( $1, $2, $3, $4, $5, $6, $7, $8, $9, $10)\n                        ",
    "describe": {
      "columns": [],
      "parameters": {
        "Left": [
          "Int4",
          "Int4",
          "Bytea",
          "Int4",
          "Bytea",
          "Bytea",
          "Int8",
          "Int4",
          "Text",
          "Int8"
        ]
      },
      "nullable": []
    }
  },
  "0fb38a8f186b2b0a2b3d608bf43b111876e16bafe8e10ad9078b5066908ea0cf": {
    "query": "DELETE FROM proofs WHERE block_number > $1",
    "describe": {
      "columns": [],
      "parameters": {
        "Left": [
          "Int8"
        ]
      },
      "nullable": []
    }
  },
  "12c3c4b49198c469f5f411d86f40079d38e1cfd65da1d9721a895fa15e80df3c": {
    "query": "SELECT sequence_number  FROM executed_priority_operations\n                WHERE tx_hash = $1 AND block_number = $2 ORDER BY sequence_number DESC",
    "describe": {
      "columns": [
        {
          "ordinal": 0,
          "name": "sequence_number",
          "type_info": "Int8"
        }
      ],
      "parameters": {
        "Left": [
          "Bytea",
          "Int8"
        ]
      },
      "nullable": [
        true
      ]
    }
  },
  "1308d8679567327d8088a70f879716d11f43573724347bd894dbe7ad7b1a47ce": {
    "query": "\n                SELECT serial_id,data,deadline_block,eth_hash,\n                       tx_hash,eth_block,eth_block_index,created_at \n                FROM mempool_priority_operations \n                WHERE eth_hash = $1\n            ",
    "describe": {
      "columns": [
        {
          "ordinal": 0,
          "name": "serial_id",
          "type_info": "Int8"
        },
        {
          "ordinal": 1,
          "name": "data",
          "type_info": "Jsonb"
        },
        {
          "ordinal": 2,
          "name": "deadline_block",
          "type_info": "Int8"
        },
        {
          "ordinal": 3,
          "name": "eth_hash",
          "type_info": "Bytea"
        },
        {
          "ordinal": 4,
          "name": "tx_hash",
          "type_info": "Text"
        },
        {
          "ordinal": 5,
          "name": "eth_block",
          "type_info": "Int8"
        },
        {
          "ordinal": 6,
          "name": "eth_block_index",
          "type_info": "Int4"
        },
        {
          "ordinal": 7,
          "name": "created_at",
          "type_info": "Timestamptz"
        }
      ],
      "parameters": {
        "Left": [
          "Bytea"
        ]
      },
      "nullable": [
        false,
        false,
        false,
        false,
        false,
        false,
        true,
        false
      ]
    }
  },
  "1401ea10d9e110da48aac1ebfa7aeb855c273adf34f6ee92b0fdaaf7de603049": {
    "query": "\n                SELECT tx_hash, created_at\n                FROM mempool_txs\n                INNER JOIN txs_batches_hashes\n                ON txs_batches_hashes.batch_id = mempool_txs.batch_id\n                WHERE batch_hash = $1\n                ORDER BY id ASC\n            ",
    "describe": {
      "columns": [
        {
          "ordinal": 0,
          "name": "tx_hash",
          "type_info": "Text"
        },
        {
          "ordinal": 1,
          "name": "created_at",
          "type_info": "Timestamptz"
        }
      ],
      "parameters": {
        "Left": [
          "Bytea"
        ]
      },
      "nullable": [
        false,
        false
      ]
    }
  },
  "1453c487619584da255ac032a521e5813934324f443d07d77cbf894e071202b5": {
    "query": "SELECT * FROM mint_nft_updates",
    "describe": {
      "columns": [
        {
          "ordinal": 0,
          "name": "token_id",
          "type_info": "Int4"
        },
        {
          "ordinal": 1,
          "name": "block_number",
          "type_info": "Int8"
        },
        {
          "ordinal": 2,
          "name": "creator_account_id",
          "type_info": "Int4"
        },
        {
          "ordinal": 3,
          "name": "creator_address",
          "type_info": "Bytea"
        },
        {
          "ordinal": 4,
          "name": "update_order_id",
          "type_info": "Int4"
        },
        {
          "ordinal": 5,
          "name": "serial_id",
          "type_info": "Int4"
        },
        {
          "ordinal": 6,
          "name": "address",
          "type_info": "Bytea"
        },
        {
          "ordinal": 7,
          "name": "content_hash",
          "type_info": "Bytea"
        },
        {
          "ordinal": 8,
          "name": "symbol",
          "type_info": "Text"
        },
        {
          "ordinal": 9,
          "name": "nonce",
          "type_info": "Int8"
        }
      ],
      "parameters": {
        "Left": []
      },
      "nullable": [
        false,
        false,
        false,
        false,
        false,
        false,
        false,
        false,
        false,
        false
      ]
    }
  },
  "14d749de7157743d742f91f106c8819bc509f3a4058311e1173d464ba1de9352": {
    "query": "DELETE FROM tx_filters WHERE tx_hash = ANY($1)",
    "describe": {
      "columns": [],
      "parameters": {
        "Left": [
          "ByteaArray"
        ]
      },
      "nullable": []
    }
  },
  "15021baae00c1cc0a1da3cfc3794e78ede86b761ef2765f90af050fdbf42a833": {
    "query": "SELECT tx_hash, operation FROM executed_priority_operations WHERE block_number BETWEEN $1 AND $2",
    "describe": {
      "columns": [
        {
          "ordinal": 0,
          "name": "tx_hash",
          "type_info": "Bytea"
        },
        {
          "ordinal": 1,
          "name": "operation",
          "type_info": "Jsonb"
        }
      ],
      "parameters": {
        "Left": [
          "Int8",
          "Int8"
        ]
      },
      "nullable": [
        false,
        false
      ]
    }
  },
  "15faacf14edd991dedc35011ef12eefc5a04771a6b3f24a4c655f9259c9ea572": {
    "query": "SELECT * FROM account_balance_updates WHERE block_number > $1 AND block_number <= $2 ",
    "describe": {
      "columns": [
        {
          "ordinal": 0,
          "name": "balance_update_id",
          "type_info": "Int4"
        },
        {
          "ordinal": 1,
          "name": "account_id",
          "type_info": "Int8"
        },
        {
          "ordinal": 2,
          "name": "block_number",
          "type_info": "Int8"
        },
        {
          "ordinal": 3,
          "name": "coin_id",
          "type_info": "Int4"
        },
        {
          "ordinal": 4,
          "name": "old_balance",
          "type_info": "Numeric"
        },
        {
          "ordinal": 5,
          "name": "new_balance",
          "type_info": "Numeric"
        },
        {
          "ordinal": 6,
          "name": "old_nonce",
          "type_info": "Int8"
        },
        {
          "ordinal": 7,
          "name": "new_nonce",
          "type_info": "Int8"
        },
        {
          "ordinal": 8,
          "name": "update_order_id",
          "type_info": "Int4"
        }
      ],
      "parameters": {
        "Left": [
          "Int8",
          "Int8"
        ]
      },
      "nullable": [
        false,
        false,
        false,
        false,
        false,
        false,
        false,
        false,
        false
      ]
    }
  },
  "163c54b9ce64671b284e09c43bab0aadeda9d45e7b7f5ea43c1cae0f49b15b8d": {
    "query": "\n                INSERT INTO commit_aggregated_blocks_binding\n                SELECT \n                    aggregate_operations.id, blocks.number\n                FROM aggregate_operations\n                INNER JOIN blocks ON blocks.number BETWEEN aggregate_operations.from_block AND aggregate_operations.to_block\n                WHERE aggregate_operations.action_type = 'CommitBlocks' and aggregate_operations.id = $1\n                ",
    "describe": {
      "columns": [],
      "parameters": {
        "Left": [
          "Int8"
        ]
      },
      "nullable": []
    }
  },
  "17626aba706502252ba06108c8b1563732a3e85094f8d76ce55f1d3487fc605b": {
    "query": "\n            select \n                created_at as \"created_at!\"\n            from (\n                    select\n                        created_at\n                    from\n                        executed_transactions\n                    where\n                        from_account = $1\n                        or\n                        to_account = $1\n                        or\n                        primary_account_address = $1\n                    union all\n                    select\n                        created_at\n                    from \n                        executed_priority_operations\n                    where \n                        from_account = $1\n                        or\n                        to_account = $1\n            ) t\n            order by\n                created_at asc\n            limit \n                1\n            ",
    "describe": {
      "columns": [
        {
          "ordinal": 0,
          "name": "created_at!",
          "type_info": "Timestamptz"
        }
      ],
      "parameters": {
        "Left": [
          "Bytea"
        ]
      },
      "nullable": [
        null
      ]
    }
  },
  "18923147a9a9f03dae77d31f106ac53ca69321df1194c921baef8f48ff963c12": {
    "query": "WITH aggregate_ops AS (\n                SELECT aggregate_operations.id FROM aggregate_operations\n                   WHERE confirmed = $1 and action_type != $2 and aggregate_operations.id != ANY(SELECT id from eth_aggregated_ops_binding)\n                ORDER BY aggregate_operations.id ASC\n              )\n              INSERT INTO eth_unprocessed_aggregated_ops (op_id)\n              SELECT id from aggregate_ops\n              ON CONFLICT (op_id)\n              DO NOTHING",
    "describe": {
      "columns": [],
      "parameters": {
        "Left": [
          "Bool",
          "Text"
        ]
      },
      "nullable": []
    }
  },
  "19b2670f1ac5f960611e9ed59ec49ee1395d0a0193f317276cdaa675023945af": {
    "query": "UPDATE eth_parameters SET last_verified_block = $1 WHERE id = true AND last_verified_block > $1",
    "describe": {
      "columns": [],
      "parameters": {
        "Left": [
          "Int8"
        ]
      },
      "nullable": []
    }
  },
  "1a2ad5fc72cc6110c64c777a863519054f4a976f00339a2368c86e830ac4c7fd": {
    "query": "DELETE FROM aggregated_proofs WHERE last_block > $1",
    "describe": {
      "columns": [],
      "parameters": {
        "Left": [
          "Int8"
        ]
      },
      "nullable": []
    }
  },
  "1a8ff6100bfc7521b3728c817a4014355e09d6ca1c251bbcee6f7cf013b6800d": {
    "query": "SELECT * FROM mint_nft_updates WHERE block_number > $1 AND block_number <= $2 ",
    "describe": {
      "columns": [
        {
          "ordinal": 0,
          "name": "token_id",
          "type_info": "Int4"
        },
        {
          "ordinal": 1,
          "name": "block_number",
          "type_info": "Int8"
        },
        {
          "ordinal": 2,
          "name": "creator_account_id",
          "type_info": "Int4"
        },
        {
          "ordinal": 3,
          "name": "creator_address",
          "type_info": "Bytea"
        },
        {
          "ordinal": 4,
          "name": "update_order_id",
          "type_info": "Int4"
        },
        {
          "ordinal": 5,
          "name": "serial_id",
          "type_info": "Int4"
        },
        {
          "ordinal": 6,
          "name": "address",
          "type_info": "Bytea"
        },
        {
          "ordinal": 7,
          "name": "content_hash",
          "type_info": "Bytea"
        },
        {
          "ordinal": 8,
          "name": "symbol",
          "type_info": "Text"
        },
        {
          "ordinal": 9,
          "name": "nonce",
          "type_info": "Int8"
        }
      ],
      "parameters": {
        "Left": [
          "Int8",
          "Int8"
        ]
      },
      "nullable": [
        false,
        false,
        false,
        false,
        false,
        false,
        false,
        false,
        false,
        false
      ]
    }
  },
  "1c02281a5f82e18874515bad5038402ae5718ec633b56463c99fee0beb0e8afd": {
    "query": "\n                SELECT eth_operations.*,\n                    aggregate_operations.id as \"agg_op_id?\",\n                    aggregate_operations.arguments as \"arguments?\"\n                FROM eth_operations\n                LEFT JOIN eth_aggregated_ops_binding\n                    ON eth_aggregated_ops_binding.eth_op_id = eth_operations.id\n                LEFT JOIN aggregate_operations\n                    ON aggregate_operations.id = eth_aggregated_ops_binding.op_id\n                WHERE eth_operations.confirmed = false\n                ORDER BY eth_operations.id ASC\n            ",
    "describe": {
      "columns": [
        {
          "ordinal": 0,
          "name": "id",
          "type_info": "Int8"
        },
        {
          "ordinal": 1,
          "name": "nonce",
          "type_info": "Int8"
        },
        {
          "ordinal": 2,
          "name": "confirmed",
          "type_info": "Bool"
        },
        {
          "ordinal": 3,
          "name": "raw_tx",
          "type_info": "Bytea"
        },
        {
          "ordinal": 4,
          "name": "op_type",
          "type_info": "Text"
        },
        {
          "ordinal": 5,
          "name": "final_hash",
          "type_info": "Bytea"
        },
        {
          "ordinal": 6,
          "name": "last_deadline_block",
          "type_info": "Int8"
        },
        {
          "ordinal": 7,
          "name": "last_used_gas_price",
          "type_info": "Numeric"
        },
        {
          "ordinal": 8,
          "name": "created_at",
          "type_info": "Timestamptz"
        },
        {
          "ordinal": 9,
          "name": "agg_op_id?",
          "type_info": "Int8"
        },
        {
          "ordinal": 10,
          "name": "arguments?",
          "type_info": "Jsonb"
        }
      ],
      "parameters": {
        "Left": []
      },
      "nullable": [
        false,
        false,
        false,
        false,
        false,
        true,
        false,
        false,
        true,
        false,
        false
      ]
    }
  },
  "1e491f4afb54c10a9e4f2ea467bd7f219e7a32bdf741691cb6f350d50caae417": {
    "query": "\n            UPDATE forced_exit_requests\n                SET fulfilled_at = $1\n                WHERE id = $2\n            ",
    "describe": {
      "columns": [],
      "parameters": {
        "Left": [
          "Timestamptz",
          "Int8"
        ]
      },
      "nullable": []
    }
  },
  "1ef12b2ecab94e40c1fe2c112b7c2d15db1e5f631161ad8bd01058250272429d": {
    "query": "\n                WITH transaction AS (\n                    SELECT\n                        tx_hash,\n                        block_number,\n                        nonce,\n                        block_index,\n                        from_account,\n                        to_account\n                    FROM executed_transactions\n                    WHERE tx_hash = $1\n                ), priority_op AS (\n                    SELECT\n                        tx_hash,\n                        block_number,\n                        priority_op_serialid as nonce,\n                        block_index,\n                        from_account,\n                        to_account\n                    FROM executed_priority_operations\n                    WHERE tx_hash = $1 OR eth_hash = $1\n                ),\n                everything AS (\n                    SELECT * FROM transaction\n                    UNION ALL\n                    SELECT * FROM priority_op\n                )\n                SELECT\n                    tx_hash as \"tx_hash!\",\n                    block_number as \"block_number!\",\n                    nonce as \"nonce!\",\n                    block_index as \"block_index?\",\n                    from_account as \"from_account!\",\n                    to_account as \"to_account?\",\n                    root_hash as \"block_hash!\"\n                FROM everything\n                LEFT JOIN blocks\n                    ON everything.block_number = blocks.number\n            ",
    "describe": {
      "columns": [
        {
          "ordinal": 0,
          "name": "tx_hash!",
          "type_info": "Bytea"
        },
        {
          "ordinal": 1,
          "name": "block_number!",
          "type_info": "Int8"
        },
        {
          "ordinal": 2,
          "name": "nonce!",
          "type_info": "Int8"
        },
        {
          "ordinal": 3,
          "name": "block_index?",
          "type_info": "Int4"
        },
        {
          "ordinal": 4,
          "name": "from_account!",
          "type_info": "Bytea"
        },
        {
          "ordinal": 5,
          "name": "to_account?",
          "type_info": "Bytea"
        },
        {
          "ordinal": 6,
          "name": "block_hash!",
          "type_info": "Bytea"
        }
      ],
      "parameters": {
        "Left": [
          "Bytea"
        ]
      },
      "nullable": [
        null,
        null,
        null,
        null,
        null,
        null,
        false
      ]
    }
  },
  "1f40ff1c67db96001b6169ffd904da734fb146527ecdfda9d413eae8958c9bae": {
    "query": "\n                SELECT tx_hash, created_at, success, block_number\n                FROM executed_transactions\n                INNER JOIN txs_batches_hashes\n                ON txs_batches_hashes.batch_id = COALESCE(executed_transactions.batch_id, 0)\n                WHERE batch_hash = $1\n                ORDER BY sequence_number ASC\n            ",
    "describe": {
      "columns": [
        {
          "ordinal": 0,
          "name": "tx_hash",
          "type_info": "Bytea"
        },
        {
          "ordinal": 1,
          "name": "created_at",
          "type_info": "Timestamptz"
        },
        {
          "ordinal": 2,
          "name": "success",
          "type_info": "Bool"
        },
        {
          "ordinal": 3,
          "name": "block_number",
          "type_info": "Int8"
        }
      ],
      "parameters": {
        "Left": [
          "Bytea"
        ]
      },
      "nullable": [
        false,
        false,
        false,
        false
      ]
    }
  },
  "1fbfd087b4c05dc6a682c0020bfae07b3eea537e3e96f0316a7ec3ed63df9f88": {
    "query": "DELETE FROM account_tree_cache WHERE block < $1",
    "describe": {
      "columns": [],
      "parameters": {
        "Left": [
          "Int8"
        ]
      },
      "nullable": []
    }
  },
  "202a566486f481a87129d38bc4168dfc9c9511df1005e862c60722ed160be1b5": {
    "query": "SELECT sequence_number FROM executed_priority_operations\n                WHERE tx_hash = $1 ORDER BY sequence_number DESC",
    "describe": {
      "columns": [
        {
          "ordinal": 0,
          "name": "sequence_number",
          "type_info": "Int8"
        }
      ],
      "parameters": {
        "Left": [
          "Bytea"
        ]
      },
      "nullable": [
        true
      ]
    }
  },
  "21d959769e02bf5c52b68e69732363716534dbbbf0638a500ef46152136d2cab": {
    "query": "\n                    SELECT id, address, decimals, kind as \"kind: _\", symbol FROM tokens\n                    WHERE address = $1\n                    LIMIT 1\n                    ",
    "describe": {
      "columns": [
        {
          "ordinal": 0,
          "name": "id",
          "type_info": "Int4"
        },
        {
          "ordinal": 1,
          "name": "address",
          "type_info": "Text"
        },
        {
          "ordinal": 2,
          "name": "decimals",
          "type_info": "Int2"
        },
        {
          "ordinal": 3,
          "name": "kind: _",
          "type_info": {
            "Custom": {
              "name": "token_kind",
              "kind": {
                "Enum": [
                  "ERC20",
                  "NFT",
                  "None"
                ]
              }
            }
          }
        },
        {
          "ordinal": 4,
          "name": "symbol",
          "type_info": "Text"
        }
      ],
      "parameters": {
        "Left": [
          "Text"
        ]
      },
      "nullable": [
        false,
        false,
        false,
        false,
        false
      ]
    }
  },
  "222e3946401772e3f6e0d9ce9909e8e7ac2dc830c5ecfcd522f56b3bf70fd679": {
    "query": "INSERT INTO data_restore_storage_state_update (storage_state) VALUES ($1)",
    "describe": {
      "columns": [],
      "parameters": {
        "Left": [
          "Text"
        ]
      },
      "nullable": []
    }
  },
  "228293158f754b581f5ff9c9df29b3a1dff0f43065fb343506ec029f2fb77bd9": {
    "query": "DELETE FROM executed_transactions\n            WHERE block_number > $1",
    "describe": {
      "columns": [],
      "parameters": {
        "Left": [
          "Int8"
        ]
      },
      "nullable": []
    }
  },
  "2343aca33094f426c4205d22e3c938dc1e69ea67267a5cf5223b7c6e4aaa139c": {
    "query": "\n                UPDATE prover_job_queue\n                SET (job_status, updated_at, updated_by) = ($1, now(), 'server_give_job')\n                WHERE id = $2;\n            ",
    "describe": {
      "columns": [],
      "parameters": {
        "Left": [
          "Int4",
          "Int4"
        ]
      },
      "nullable": []
    }
  },
  "23610c64c6b48f1527f90d4ea0426a8c37ca436d0c811d890759cfb6330f70a9": {
    "query": "\n                        INSERT INTO account_balance_updates ( account_id, block_number, coin_id, old_balance, new_balance, old_nonce, new_nonce, update_order_id )\n                        VALUES ( $1, $2, $3, $4, $5, $6, $7, $8 )\n                        ",
    "describe": {
      "columns": [],
      "parameters": {
        "Left": [
          "Int8",
          "Int8",
          "Int4",
          "Numeric",
          "Numeric",
          "Int8",
          "Int8",
          "Int4"
        ]
      },
      "nullable": []
    }
  },
  "24598bf98e47b8a2bee59bbd777dd5e0b32ee74e21e110e9e73c52cf72b7f56c": {
    "query": "SELECT * FROM aggregate_operations WHERE action_type = $1 and from_block <= $2 and $2 <= to_block",
    "describe": {
      "columns": [
        {
          "ordinal": 0,
          "name": "id",
          "type_info": "Int8"
        },
        {
          "ordinal": 1,
          "name": "action_type",
          "type_info": "Text"
        },
        {
          "ordinal": 2,
          "name": "arguments",
          "type_info": "Jsonb"
        },
        {
          "ordinal": 3,
          "name": "from_block",
          "type_info": "Int8"
        },
        {
          "ordinal": 4,
          "name": "to_block",
          "type_info": "Int8"
        },
        {
          "ordinal": 5,
          "name": "created_at",
          "type_info": "Timestamptz"
        },
        {
          "ordinal": 6,
          "name": "confirmed",
          "type_info": "Bool"
        }
      ],
      "parameters": {
        "Left": [
          "Text",
          "Int8"
        ]
      },
      "nullable": [
        false,
        false,
        false,
        false,
        false,
        false,
        false
      ]
    }
  },
  "25cd6e69f55e94fae6c907a8807169df57eccff2f0bf0c8f21ffdb637dd2ea44": {
    "query": "INSERT INTO events (block_number, event_type, event_data)\n            SELECT $1, $2, u.event_data\n                FROM UNNEST ($3::jsonb[])\n                AS u(event_data)",
    "describe": {
      "columns": [],
      "parameters": {
        "Left": [
          "Int8",
          {
            "Custom": {
              "name": "event_type",
              "kind": {
                "Enum": [
                  "Account",
                  "Block",
                  "Transaction"
                ]
              }
            }
          },
          "JsonbArray"
        ]
      },
      "nullable": []
    }
  },
  "26204b0d5ff5ce98cc8ee5d483d4b5536724f7d8f17c66e19387bc5acd3e713d": {
    "query": "DELETE FROM eth_tx_hashes WHERE eth_op_id = ANY($1)",
    "describe": {
      "columns": [],
      "parameters": {
        "Left": [
          "Int8Array"
        ]
      },
      "nullable": []
    }
  },
  "266b9f781a6b9f8514f8f306fff35821a077bce723545fe0b6beb67c44f62971": {
    "query": "\n            INSERT INTO account_tree_cache (block, tree_cache)\n            VALUES ($1, $2)\n            ON CONFLICT (block)\n            DO NOTHING\n            ",
    "describe": {
      "columns": [],
      "parameters": {
        "Left": [
          "Int8",
          "Text"
        ]
      },
      "nullable": []
    }
  },
  "273c7371b1a13bbb03490e874b7f2eab969defa6aa9f2b416e4f9e8a135aa97c": {
    "query": "\n                        INSERT INTO account_creates ( account_id, is_create, block_number, address, nonce, update_order_id )\n                        VALUES ( $1, $2, $3, $4, $5, $6 )\n                        ",
    "describe": {
      "columns": [],
      "parameters": {
        "Left": [
          "Int8",
          "Bool",
          "Int8",
          "Bytea",
          "Int8",
          "Int4"
        ]
      },
      "nullable": []
    }
  },
  "281b2dfe511e0d38c09fb3e635511927ac7b4b81c6e27c748153aa041d691303": {
    "query": "SELECT * FROM mempool_txs WHERE reverted = false\n            ORDER BY created_at",
    "describe": {
      "columns": [
        {
          "ordinal": 0,
          "name": "id",
          "type_info": "Int8"
        },
        {
          "ordinal": 1,
          "name": "tx_hash",
          "type_info": "Text"
        },
        {
          "ordinal": 2,
          "name": "tx",
          "type_info": "Jsonb"
        },
        {
          "ordinal": 3,
          "name": "created_at",
          "type_info": "Timestamptz"
        },
        {
          "ordinal": 4,
          "name": "eth_sign_data",
          "type_info": "Jsonb"
        },
        {
          "ordinal": 5,
          "name": "batch_id",
          "type_info": "Int8"
        },
        {
          "ordinal": 6,
          "name": "next_priority_op_serial_id",
          "type_info": "Int8"
        },
        {
          "ordinal": 7,
          "name": "reverted",
          "type_info": "Bool"
        }
      ],
      "parameters": {
        "Left": []
      },
      "nullable": [
        false,
        false,
        false,
        false,
        true,
        false,
        true,
        false
      ]
    }
  },
  "283d9869a56c60f851ee907cd36a70458b3b3f69a61670eeb0762f67c6ada1ed": {
    "query": "SELECT * FROM executed_transactions WHERE tx_hash = $1",
    "describe": {
      "columns": [
        {
          "ordinal": 0,
          "name": "block_number",
          "type_info": "Int8"
        },
        {
          "ordinal": 1,
          "name": "block_index",
          "type_info": "Int4"
        },
        {
          "ordinal": 2,
          "name": "tx",
          "type_info": "Jsonb"
        },
        {
          "ordinal": 3,
          "name": "operation",
          "type_info": "Jsonb"
        },
        {
          "ordinal": 4,
          "name": "tx_hash",
          "type_info": "Bytea"
        },
        {
          "ordinal": 5,
          "name": "from_account",
          "type_info": "Bytea"
        },
        {
          "ordinal": 6,
          "name": "to_account",
          "type_info": "Bytea"
        },
        {
          "ordinal": 7,
          "name": "success",
          "type_info": "Bool"
        },
        {
          "ordinal": 8,
          "name": "fail_reason",
          "type_info": "Text"
        },
        {
          "ordinal": 9,
          "name": "primary_account_address",
          "type_info": "Bytea"
        },
        {
          "ordinal": 10,
          "name": "nonce",
          "type_info": "Int8"
        },
        {
          "ordinal": 11,
          "name": "created_at",
          "type_info": "Timestamptz"
        },
        {
          "ordinal": 12,
          "name": "eth_sign_data",
          "type_info": "Jsonb"
        },
        {
          "ordinal": 13,
          "name": "batch_id",
          "type_info": "Int8"
        },
        {
          "ordinal": 14,
          "name": "sequence_number",
          "type_info": "Int8"
        }
      ],
      "parameters": {
        "Left": [
          "Bytea"
        ]
      },
      "nullable": [
        false,
        true,
        false,
        false,
        false,
        false,
        true,
        false,
        true,
        false,
        false,
        false,
        true,
        true,
        true
      ]
    }
  },
  "28f120a906bc5fd893293d391913ac53ed79855274b85979a0cb38c3307e9ee9": {
    "query": "SELECT * FROM eth_operations WHERE id <= $1 ORDER BY ID DESC LIMIT 1",
    "describe": {
      "columns": [
        {
          "ordinal": 0,
          "name": "id",
          "type_info": "Int8"
        },
        {
          "ordinal": 1,
          "name": "nonce",
          "type_info": "Int8"
        },
        {
          "ordinal": 2,
          "name": "confirmed",
          "type_info": "Bool"
        },
        {
          "ordinal": 3,
          "name": "raw_tx",
          "type_info": "Bytea"
        },
        {
          "ordinal": 4,
          "name": "op_type",
          "type_info": "Text"
        },
        {
          "ordinal": 5,
          "name": "final_hash",
          "type_info": "Bytea"
        },
        {
          "ordinal": 6,
          "name": "last_deadline_block",
          "type_info": "Int8"
        },
        {
          "ordinal": 7,
          "name": "last_used_gas_price",
          "type_info": "Numeric"
        },
        {
          "ordinal": 8,
          "name": "created_at",
          "type_info": "Timestamptz"
        }
      ],
      "parameters": {
        "Left": [
          "Int8"
        ]
      },
      "nullable": [
        false,
        false,
        false,
        false,
        false,
        true,
        false,
        false,
        true
      ]
    }
  },
  "297ebdc44b376aaa21c953f90172abccbebb65f52c1ffc6b07264de035e0f06f": {
    "query": "\n                SELECT MAX(block_number) as \"max?\" FROM tx_filters\n                INNER JOIN executed_priority_operations\n                ON tx_filters.tx_hash = executed_priority_operations.tx_hash\n            ",
    "describe": {
      "columns": [
        {
          "ordinal": 0,
          "name": "max?",
          "type_info": "Int8"
        }
      ],
      "parameters": {
        "Left": []
      },
      "nullable": [
        null
      ]
    }
  },
  "2bcf6c683a83017bebbf7bb596f33596dbf87710c2410ded2b3ffbbaf6df6552": {
    "query": "\n                WITH transaction AS (\n                    SELECT\n                        tx_hash,\n                        tx as op,\n                        block_number,\n                        created_at,\n                        success,\n                        fail_reason,\n                        Null::bytea as eth_hash,\n                        Null::bigint as priority_op_serialid,\n                        batch_id,\n                        eth_sign_data\n                    FROM executed_transactions\n                    WHERE tx_hash = $1\n                ), priority_op AS (\n                    SELECT\n                        tx_hash,\n                        operation as op,\n                        block_number,\n                        created_at,\n                        true as success,\n                        Null as fail_reason,\n                        eth_hash,\n                        priority_op_serialid,\n                        Null::bigint as batch_id,\n                        Null::jsonb as eth_sign_data\n                    FROM executed_priority_operations\n                    WHERE tx_hash = $1 OR eth_hash = $1\n                ), mempool_tx AS (\n                    SELECT\n                        decode(tx_hash, 'hex'),\n                        tx as op,\n                        Null::bigint as block_number,\n                        created_at,\n                        Null::boolean as success,\n                        Null as fail_reason,\n                        Null::bytea as eth_hash,\n                        Null::bigint as priority_op_serialid,\n                        batch_id,\n                        eth_sign_data\n                    FROM mempool_txs\n                    WHERE tx_hash = $2\n                ),\n                everything AS (\n                    SELECT * FROM transaction\n                    UNION ALL\n                    SELECT * FROM priority_op\n                    UNION ALL\n                    SELECT * FROM mempool_tx\n                )\n                SELECT\n                    tx_hash as \"tx_hash!\",\n                    op as \"op!\",\n                    block_number as \"block_number?\",\n                    created_at as \"created_at!\",\n                    success as \"success?\",\n                    fail_reason as \"fail_reason?\",\n                    eth_hash as \"eth_hash?\",\n                    priority_op_serialid as \"priority_op_serialid?\",\n                    batch_id as \"batch_id?\",\n                    eth_sign_data as \"eth_sign_data?\"\n                FROM everything\n            ",
    "describe": {
      "columns": [
        {
          "ordinal": 0,
          "name": "tx_hash!",
          "type_info": "Bytea"
        },
        {
          "ordinal": 1,
          "name": "op!",
          "type_info": "Jsonb"
        },
        {
          "ordinal": 2,
          "name": "block_number?",
          "type_info": "Int8"
        },
        {
          "ordinal": 3,
          "name": "created_at!",
          "type_info": "Timestamptz"
        },
        {
          "ordinal": 4,
          "name": "success?",
          "type_info": "Bool"
        },
        {
          "ordinal": 5,
          "name": "fail_reason?",
          "type_info": "Text"
        },
        {
          "ordinal": 6,
          "name": "eth_hash?",
          "type_info": "Bytea"
        },
        {
          "ordinal": 7,
          "name": "priority_op_serialid?",
          "type_info": "Int8"
        },
        {
          "ordinal": 8,
          "name": "batch_id?",
          "type_info": "Int8"
        },
        {
          "ordinal": 9,
          "name": "eth_sign_data?",
          "type_info": "Jsonb"
        }
      ],
      "parameters": {
        "Left": [
          "Bytea",
          "Text"
        ]
      },
      "nullable": [
        null,
        null,
        null,
        null,
        null,
        null,
        null,
        null,
        null,
        null
      ]
    }
  },
  "2e92926816053cda2de6d571867a625fab5bb9668840db94bd18c411f96dc39b": {
    "query": "SELECT * FROM blocks WHERE number = $1",
    "describe": {
      "columns": [
        {
          "ordinal": 0,
          "name": "number",
          "type_info": "Int8"
        },
        {
          "ordinal": 1,
          "name": "root_hash",
          "type_info": "Bytea"
        },
        {
          "ordinal": 2,
          "name": "fee_account_id",
          "type_info": "Int8"
        },
        {
          "ordinal": 3,
          "name": "unprocessed_prior_op_before",
          "type_info": "Int8"
        },
        {
          "ordinal": 4,
          "name": "unprocessed_prior_op_after",
          "type_info": "Int8"
        },
        {
          "ordinal": 5,
          "name": "block_size",
          "type_info": "Int8"
        },
        {
          "ordinal": 6,
          "name": "commit_gas_limit",
          "type_info": "Int8"
        },
        {
          "ordinal": 7,
          "name": "verify_gas_limit",
          "type_info": "Int8"
        },
        {
          "ordinal": 8,
          "name": "timestamp",
          "type_info": "Int8"
        },
        {
          "ordinal": 9,
          "name": "commitment",
          "type_info": "Bytea"
        }
      ],
      "parameters": {
        "Left": [
          "Int8"
        ]
      },
      "nullable": [
        false,
        false,
        false,
        false,
        false,
        false,
        false,
        false,
        true,
        false
      ]
    }
  },
  "2f260906b05f4d37fcc1396ded15aee2ea2f8298682e4b19bb8c234e0a66ad66": {
    "query": "SELECT * FROM data_restore_priority_op_data",
    "describe": {
      "columns": [
        {
          "ordinal": 0,
          "name": "serial_id",
          "type_info": "Int8"
        },
        {
          "ordinal": 1,
          "name": "op",
          "type_info": "Jsonb"
        }
      ],
      "parameters": {
        "Left": []
      },
      "nullable": [
        false,
        false
      ]
    }
  },
  "2fbf34144638328f53e4e96f0f044edc6af2724a2b5e846d2346b78d0cc7634e": {
    "query": "\n                SELECT nft.*, tokens.symbol FROM nft\n                INNER JOIN tokens\n                ON tokens.id = nft.token_id\n                WHERE token_id = $1\n                LIMIT 1\n            ",
    "describe": {
      "columns": [
        {
          "ordinal": 0,
          "name": "token_id",
          "type_info": "Int4"
        },
        {
          "ordinal": 1,
          "name": "creator_account_id",
          "type_info": "Int4"
        },
        {
          "ordinal": 2,
          "name": "creator_address",
          "type_info": "Bytea"
        },
        {
          "ordinal": 3,
          "name": "serial_id",
          "type_info": "Int4"
        },
        {
          "ordinal": 4,
          "name": "address",
          "type_info": "Bytea"
        },
        {
          "ordinal": 5,
          "name": "content_hash",
          "type_info": "Bytea"
        },
        {
          "ordinal": 6,
          "name": "symbol",
          "type_info": "Text"
        }
      ],
      "parameters": {
        "Left": [
          "Int4"
        ]
      },
      "nullable": [
        false,
        false,
        false,
        false,
        false,
        false,
        false
      ]
    }
  },
  "30ef0469f0125289ac955a30e1fab1cc8f06511ba9d4907ae8a3678482f8a0a2": {
    "query": "\n            INSERT INTO incomplete_blocks (number, fee_account_id, unprocessed_prior_op_before, unprocessed_prior_op_after, block_size, commit_gas_limit, verify_gas_limit,  timestamp)\n            VALUES ($1, $2, $3, $4, $5, $6, $7, $8)\n            ",
    "describe": {
      "columns": [],
      "parameters": {
        "Left": [
          "Int8",
          "Int8",
          "Int8",
          "Int8",
          "Int8",
          "Int8",
          "Int8",
          "Int8"
        ]
      },
      "nullable": []
    }
  },
  "3186e2d96b7f1e1339ac9f09221ae15aba8dff112083079fc6ef5f3acbfc1553": {
    "query": "\n            INSERT INTO tokens ( id, address, symbol, decimals, kind )\n            VALUES ( $1, $2, $3, $4, $5 )\n            ON CONFLICT (id)\n            DO\n              UPDATE SET address = $2, symbol = $3, decimals = $4, kind = $5\n            ",
    "describe": {
      "columns": [],
      "parameters": {
        "Left": [
          "Int4",
          "Text",
          "Text",
          "Int2",
          {
            "Custom": {
              "name": "token_kind",
              "kind": {
                "Enum": [
                  "ERC20",
                  "NFT",
                  "None"
                ]
              }
            }
          }
        ]
      },
      "nullable": []
    }
  },
  "32534621f625f4eb72d416e0a35e01d32b322a7efe0c1b6f477e545a1ce25f9e": {
    "query": "SELECT root_hash FROM blocks WHERE number = $1",
    "describe": {
      "columns": [
        {
          "ordinal": 0,
          "name": "root_hash",
          "type_info": "Bytea"
        }
      ],
      "parameters": {
        "Left": [
          "Int8"
        ]
      },
      "nullable": [
        false
      ]
    }
  },
  "3538961dd16f0eb374b50b33cae9a656426720c7fdf5d26ac406f44f47692e01": {
    "query": "SELECT COUNT(*) FROM executed_transactions WHERE success = true",
    "describe": {
      "columns": [
        {
          "ordinal": 0,
          "name": "count",
          "type_info": "Int8"
        }
      ],
      "parameters": {
        "Left": []
      },
      "nullable": [
        null
      ]
    }
  },
  "357d6ead6603c088c16ca1257981f85d316a31d6aee3f867f3646f0783f6fb43": {
    "query": "INSERT INTO data_restore_events_state (block_type, transaction_hash, block_num, contract_version) VALUES ($1, $2, $3, $4)",
    "describe": {
      "columns": [],
      "parameters": {
        "Left": [
          "Text",
          "Bytea",
          "Int8",
          "Int4"
        ]
      },
      "nullable": []
    }
  },
  "357ebeff6558884f8b8337eee4e0e0e5bd19a0673959f914a79785de0b5f549a": {
    "query": "INSERT INTO data_restore_rollup_blocks\n                VALUES ($1, $2, $3, $4)",
    "describe": {
      "columns": [],
      "parameters": {
        "Left": [
          "Int8",
          "Int8",
          "Int8",
          "Bytea"
        ]
      },
      "nullable": []
    }
  },
  "35e0fd96463a3f958241fd62ef8bd6536f3f084908fa299f2efb09459be6b38c": {
    "query": "\n                    INSERT INTO balances ( account_id, coin_id, balance )\n                    VALUES ( $1, $2, $3 )\n                    ON CONFLICT (account_id, coin_id)\n                    DO UPDATE\n                      SET balance = $3\n                    ",
    "describe": {
      "columns": [],
      "parameters": {
        "Left": [
          "Int8",
          "Int4",
          "Numeric"
        ]
      },
      "nullable": []
    }
  },
<<<<<<< HEAD
  "362fd44171d332181078c5b7d2856df3ec60b370adde3b8af2c482abca02445f": {
    "query": "\n                WITH tx_hashes AS (\n                    SELECT DISTINCT tx_hash FROM tx_filters\n                    WHERE address = $1\n                ), transactions AS (\n                    SELECT executed_transactions.tx_hash, created_at, block_index\n                    FROM tx_hashes\n                    INNER JOIN executed_transactions\n                        ON tx_hashes.tx_hash = executed_transactions.tx_hash\n                ORDER BY created_at DESC, block_index DESC\n                LIMIT 1\n                ), priority_ops AS (\n                    SELECT executed_priority_operations.tx_hash, created_at, block_index\n                    FROM tx_hashes\n                    INNER JOIN executed_priority_operations\n                        ON tx_hashes.tx_hash = executed_priority_operations.tx_hash\n                ORDER BY created_at DESC, block_index DESC\n                LIMIT 1\n                ), everything AS (\n                    SELECT * FROM transactions\n                    UNION ALL\n                    SELECT * FROM priority_ops\n                )\n                SELECT\n                    tx_hash as \"tx_hash!\"\n                FROM everything\n                ORDER BY created_at DESC, block_index DESC\n                LIMIT 1\n            ",
=======
  "38e7464ba17d495fe87cf1412ffe10af8dc4b44f99dc2df1ec580f20f609b650": {
    "query": "SELECT max(number) FROM incomplete_blocks",
>>>>>>> 2dfb4dd8
    "describe": {
      "columns": [
        {
          "ordinal": 0,
<<<<<<< HEAD
          "name": "tx_hash!",
          "type_info": "Bytea"
        }
      ],
      "parameters": {
        "Left": [
          "Bytea"
        ]
=======
          "name": "max",
          "type_info": "Int8"
        }
      ],
      "parameters": {
        "Left": []
>>>>>>> 2dfb4dd8
      },
      "nullable": [
        null
      ]
    }
  },
<<<<<<< HEAD
  "38a95c4e1356fb51dfb58fc880aea90b6ffb514520150e2c9b7bfe38fdeb0d80": {
    "query": "SELECT * FROM executed_priority_operations WHERE block_number > $1",
=======
  "393fa462bb0a3b247c99946e569f06fc7fa1f742d564adce560ac69e1729fece": {
    "query": "SELECT * FROM balances WHERE account_id = ANY($1)",
>>>>>>> 2dfb4dd8
    "describe": {
      "columns": [
        {
          "ordinal": 0,
          "name": "block_number",
          "type_info": "Int8"
        },
        {
          "ordinal": 1,
          "name": "block_index",
          "type_info": "Int4"
        },
        {
          "ordinal": 2,
          "name": "operation",
          "type_info": "Jsonb"
        },
        {
          "ordinal": 3,
          "name": "from_account",
          "type_info": "Bytea"
        },
        {
          "ordinal": 4,
          "name": "to_account",
          "type_info": "Bytea"
        },
        {
          "ordinal": 5,
          "name": "priority_op_serialid",
          "type_info": "Int8"
        },
        {
          "ordinal": 6,
          "name": "deadline_block",
          "type_info": "Int8"
        },
        {
          "ordinal": 7,
          "name": "eth_hash",
          "type_info": "Bytea"
        },
        {
          "ordinal": 8,
          "name": "eth_block",
          "type_info": "Int8"
        },
        {
          "ordinal": 9,
          "name": "created_at",
          "type_info": "Timestamptz"
        },
        {
          "ordinal": 10,
          "name": "eth_block_index",
          "type_info": "Int8"
        },
        {
          "ordinal": 11,
          "name": "tx_hash",
          "type_info": "Bytea"
        },
        {
          "ordinal": 12,
          "name": "sequence_number",
          "type_info": "Int8"
        }
      ],
      "parameters": {
        "Left": [
          "Int8"
        ]
      },
      "nullable": [
        false,
        false,
        false,
        false,
        false,
        false,
        false,
        false,
        false,
        false,
        true,
        false,
        true
      ]
    }
  },
  "38e7464ba17d495fe87cf1412ffe10af8dc4b44f99dc2df1ec580f20f609b650": {
    "query": "SELECT max(number) FROM incomplete_blocks",
    "describe": {
      "columns": [
        {
          "ordinal": 0,
          "name": "max",
          "type_info": "Int8"
        }
      ],
      "parameters": {
        "Left": []
      },
      "nullable": [
        null
      ]
    }
  },
  "393fa462bb0a3b247c99946e569f06fc7fa1f742d564adce560ac69e1729fece": {
    "query": "SELECT * FROM balances WHERE account_id = ANY($1)",
    "describe": {
      "columns": [
        {
          "ordinal": 0,
          "name": "account_id",
          "type_info": "Int8"
        },
        {
          "ordinal": 1,
          "name": "coin_id",
          "type_info": "Int4"
        },
        {
          "ordinal": 2,
          "name": "balance",
          "type_info": "Numeric"
        }
      ],
      "parameters": {
        "Left": [
          "Int8Array"
        ]
      },
      "nullable": [
        false,
        false,
        false
      ]
    }
  },
  "3970cf9992bebde3cab6c3f5cd8dc4ee3d9b7f49093327f00075dd96f5ef3623": {
    "query": "UPDATE eth_parameters\n            SET gas_price_limit = $1, average_gas_price = $2\n            WHERE id = true",
    "describe": {
      "columns": [],
      "parameters": {
        "Left": [
          "Int8",
          "Int8"
        ]
      },
      "nullable": []
    }
  },
  "3a61f335dc699e6126346c77cea44995e48efb57d39624c63c55d342ca2ea1b1": {
    "query": "DELETE FROM tx_filters\n                WHERE tx_hash = $1",
    "describe": {
      "columns": [],
      "parameters": {
        "Left": [
          "Bytea"
        ]
      },
      "nullable": []
    }
  },
  "3e63555f8c8d341b2536bec02e1c60755888686fab50cad8dde060c3aca96f9b": {
    "query": "SELECT sequence_number FROM executed_transactions\n            WHERE tx_hash = $1",
    "describe": {
      "columns": [
        {
          "ordinal": 0,
          "name": "sequence_number",
          "type_info": "Int8"
        }
      ],
      "parameters": {
        "Left": [
          "Bytea"
        ]
      },
      "nullable": [
        true
      ]
    }
  },
  "3ed6f62aea4b0901e56abf35be76cf1f4f64d14dc0ef63de8b205fc472c4de97": {
    "query": "INSERT INTO data_restore_last_watched_eth_block (block_number) VALUES ($1)",
    "describe": {
      "columns": [],
      "parameters": {
        "Left": [
          "Text"
        ]
      },
      "nullable": []
    }
  },
  "411ae4152496dfa80c3ba50ad99c5ad72cce7d072d47a9a9a2c88587bf021952": {
    "query": "LOCK TABLE prover_job_queue IN EXCLUSIVE MODE",
    "describe": {
      "columns": [],
      "parameters": {
        "Left": []
      },
      "nullable": []
    }
  },
  "4140bf1837df20c2d8ea67b0316ac4ef30ff7da2a24ccdb522a5ab08a54f91d2": {
    "query": "\n            SELECT account_id, account_type as \"account_type!: DbAccountType\" \n            FROM eth_account_types WHERE account_id = $1\n            ",
    "describe": {
      "columns": [
        {
          "ordinal": 0,
          "name": "account_id",
          "type_info": "Int8"
        },
        {
          "ordinal": 1,
          "name": "account_type!: DbAccountType",
          "type_info": {
            "Custom": {
              "name": "eth_account_type",
              "kind": {
                "Enum": [
                  "Owned",
                  "CREATE2",
                  "No2FA"
                ]
              }
            }
          }
        }
      ],
      "parameters": {
        "Left": [
          "Int8"
        ]
      },
      "nullable": [
        false,
        false
      ]
    }
  },
  "41658b41160ecd5bc97cf22c82b63448f05bf1f8bd4c0b9dd64f6b16c830c093": {
    "query": "\n                WITH tx_hashes AS (\n                    SELECT DISTINCT tx_hash FROM tx_filters \n                    WHERE address = $1 AND ($2::boolean OR token = $3)\n                )\n                SELECT COUNT(*) as \"count!\"\n                FROM tx_hashes\n                ",
    "describe": {
      "columns": [
        {
          "ordinal": 0,
          "name": "count!",
          "type_info": "Int8"
        }
      ],
      "parameters": {
        "Left": [
          "Bytea",
          "Bool",
          "Int4"
        ]
      },
      "nullable": [
        null
      ]
    }
  },
  "41a4d1c9fa9953cd94714a408afd892962f9eea9a9f1674b8dddfa72e2eb9ec2": {
    "query": "INSERT INTO eth_tx_hashes (eth_op_id, tx_hash) VALUES ($1, $2)",
    "describe": {
      "columns": [],
      "parameters": {
        "Left": [
          "Int8",
          "Bytea"
        ]
      },
      "nullable": []
    }
  },
  "43469652ff4f68b9990157c9eefb0cce5347db70e6c00df12d9fb23f701bbafd": {
    "query": "\n                SELECT MAX(block_number)\n                FROM(\n                    SELECT block_number FROM account_balance_updates\n                    WHERE account_id = $1\n                    UNION ALL\n                    SELECT block_number FROM account_creates\n                    WHERE account_id = $1\n                    UNION ALL\n                    SELECT block_number FROM account_pubkey_updates\n                    WHERE account_id = $1\n                ) as subquery\n            ",
    "describe": {
      "columns": [
        {
          "ordinal": 0,
          "name": "max",
          "type_info": "Int8"
        }
      ],
      "parameters": {
        "Left": [
          "Int8"
        ]
      },
      "nullable": [
        null
      ]
    }
  },
  "439d0083a3b98066071cde5909969b4e9ce744bc1bfa761116c6fb5bcc356075": {
    "query": "DELETE FROM account_balance_updates WHERE block_number > $1",
    "describe": {
      "columns": [],
      "parameters": {
        "Left": [
          "Int8"
        ]
      },
      "nullable": []
    }
  },
  "4469f85caafd8e489247f5a16d567910a113975fb5911622e40440b09eac7e4f": {
    "query": "DELETE FROM account_pubkey_updates WHERE block_number > $1",
    "describe": {
      "columns": [],
      "parameters": {
        "Left": [
          "Int8"
        ]
      },
      "nullable": []
    }
  },
  "44b276fda62734e9c9d9853f493340265116ab7f13599674d27aafe3d3887391": {
    "query": "UPDATE eth_operations \n            SET last_used_gas_price = $1, last_deadline_block = $2\n            WHERE id = $3",
    "describe": {
      "columns": [],
      "parameters": {
        "Left": [
          "Numeric",
          "Int8",
          "Int8"
        ]
      },
      "nullable": []
    }
  },
  "44e5ba11f839c21a12e1cee81b31e848f0e87e23cc9e16e136a88a6ae7c84303": {
    "query": "INSERT INTO proofs (block_number, proof)\n            VALUES ($1, $2)",
    "describe": {
      "columns": [],
      "parameters": {
        "Left": [
          "Int8",
          "Jsonb"
        ]
      },
      "nullable": []
    }
  },
  "457b4a87812ac9dcad6fbfc356952f05481a5729074ce305c3dedb33f99672f6": {
    "query": "\n            DELETE FROM pending_block WHERE number = $1\n            ",
    "describe": {
      "columns": [],
      "parameters": {
        "Left": [
          "Int8"
        ]
      },
      "nullable": []
    }
  },
  "45dc23ee9e4fd0bf52e2a82f3ed83210ec3a49c01b70a82bd6fac566da1a0f3b": {
    "query": "SELECT max(last_block) from prover_job_queue\n            WHERE job_type = $1",
    "describe": {
      "columns": [
        {
          "ordinal": 0,
          "name": "max",
          "type_info": "Int8"
        }
      ],
      "parameters": {
        "Left": [
          "Text"
        ]
      },
      "nullable": [
        null
      ]
    }
  },
  "47dd80567908f3b37161e4f92a97654e7af4a5e921145bdedbc446a653926b88": {
    "query": "SELECT * FROM block_metadata WHERE block_number = $1",
    "describe": {
      "columns": [
        {
          "ordinal": 0,
          "name": "block_number",
          "type_info": "Int8"
        },
        {
          "ordinal": 1,
          "name": "fast_processing",
          "type_info": "Bool"
        }
      ],
      "parameters": {
        "Left": [
          "Int8"
        ]
      },
      "nullable": [
        false,
        false
      ]
    }
  },
  "4a0bc713a57201aa894b96acdb462c03d3ad63cf4fbc8a14b9ac5e2e02121207": {
    "query": "\n            SELECT * FROM ticker_market_volume\n            WHERE token_id = $1\n            LIMIT 1\n            ",
    "describe": {
      "columns": [
        {
          "ordinal": 0,
          "name": "token_id",
          "type_info": "Int4"
        },
        {
          "ordinal": 1,
          "name": "market_volume",
          "type_info": "Numeric"
        },
        {
          "ordinal": 2,
          "name": "last_updated",
          "type_info": "Timestamptz"
        }
      ],
      "parameters": {
        "Left": [
          "Int4"
        ]
      },
      "nullable": [
        false,
        false,
        false
      ]
    }
  },
  "4bb598fad1aedbf9cd6886f502399881c2772bae7171455ae1ec6a0e9a2629a0": {
    "query": "\n            SELECT * FROM account_tree_cache\n            ORDER BY block DESC\n            LIMIT 1\n            ",
    "describe": {
      "columns": [
        {
          "ordinal": 0,
          "name": "block",
          "type_info": "Int8"
        },
        {
          "ordinal": 1,
          "name": "tree_cache",
          "type_info": "Text"
        }
      ],
      "parameters": {
        "Left": []
      },
      "nullable": [
        false,
        false
      ]
    }
  },
  "4c7dfa70b28b0d2faba94e33de2580c980f4d1159924686a6b72a06f3084fe82": {
    "query": "SELECT COUNT(*) FROM executed_transactions WHERE block_number > $1",
    "describe": {
      "columns": [
        {
          "ordinal": 0,
          "name": "count",
          "type_info": "Int8"
        }
      ],
      "parameters": {
        "Left": [
          "Int8"
        ]
      },
      "nullable": [
        null
      ]
    }
  },
  "4ca5d858315a7460429f6a442f1d3eb2f66bc79284056018e1ebb8ff33c49b2e": {
    "query": "DELETE FROM reverted_block WHERE number = $1",
    "describe": {
      "columns": [],
      "parameters": {
        "Left": [
          "Int8"
        ]
      },
      "nullable": []
    }
  },
  "4d9627c05c67f50b8cf9927923e3d8a1be86cdd23e55b1ada791ebb2cc3942ca": {
    "query": "DELETE FROM eth_aggregated_ops_binding WHERE op_id = ANY($1)",
    "describe": {
      "columns": [],
      "parameters": {
        "Left": [
          "Int8Array"
        ]
      },
      "nullable": []
    }
  },
  "4de513de380df55d42b5e799020c9dbe46a94671b53d5d4d822fec7c83accf56": {
    "query": "\n                WITH transaction AS (\n                    SELECT\n                        tx_hash,\n                        block_number,\n                        success,\n                        fail_reason,\n                        Null::bigint as eth_block,\n                        Null::bigint as priority_op_serialid\n                    FROM executed_transactions\n                    WHERE tx_hash = $1\n                ), priority_op AS (\n                    SELECT\n                        tx_hash,\n                        block_number,\n                        true as success,\n                        Null as fail_reason,\n                        eth_block,\n                        priority_op_serialid\n                    FROM executed_priority_operations\n                    WHERE tx_hash = $1 OR eth_hash = $1\n                ), mempool_tx AS (\n                    SELECT\n                        decode(tx_hash, 'hex'),\n                        Null::bigint as block_number,\n                        Null::boolean as success,\n                        Null as fail_reason,\n                        Null::bigint as eth_block,\n                        Null::bigint as priority_op_serialid\n                    FROM mempool_txs\n                    WHERE tx_hash = $2\n                ),\n                everything AS (\n                    SELECT * FROM transaction\n                    UNION ALL\n                    SELECT * FROM priority_op\n                    UNION ALL\n                    SELECT * FROM mempool_tx\n                )\n                SELECT\n                    tx_hash as \"tx_hash!\",\n                    block_number as \"block_number?\",\n                    success as \"success?\",\n                    fail_reason as \"fail_reason?\",\n                    eth_block as \"eth_block?\",\n                    priority_op_serialid as \"priority_op_serialid?\"\n                FROM everything\n            ",
    "describe": {
      "columns": [
        {
          "ordinal": 0,
          "name": "tx_hash!",
          "type_info": "Bytea"
        },
        {
          "ordinal": 1,
          "name": "block_number?",
          "type_info": "Int8"
        },
        {
          "ordinal": 2,
          "name": "success?",
          "type_info": "Bool"
        },
        {
          "ordinal": 3,
          "name": "fail_reason?",
          "type_info": "Text"
        },
        {
          "ordinal": 4,
          "name": "eth_block?",
          "type_info": "Int8"
        },
        {
          "ordinal": 5,
          "name": "priority_op_serialid?",
          "type_info": "Int8"
        }
      ],
      "parameters": {
        "Left": [
          "Bytea",
          "Text"
        ]
      },
      "nullable": [
        null,
        null,
        null,
        null,
        null,
        null
      ]
    }
  },
  "4fc97e18f8e63d63d3a52db84ddd38243a865011e69a60061af37ebc2a8f1566": {
    "query": "SELECT * FROM complete_withdrawals_transactions\n                        WHERE pending_withdrawals_queue_start_index <= $1\n                            AND $1 < pending_withdrawals_queue_end_index\n                    LIMIT 1\n                    ",
    "describe": {
      "columns": [
        {
          "ordinal": 0,
          "name": "tx_hash",
          "type_info": "Bytea"
        },
        {
          "ordinal": 1,
          "name": "pending_withdrawals_queue_start_index",
          "type_info": "Int8"
        },
        {
          "ordinal": 2,
          "name": "pending_withdrawals_queue_end_index",
          "type_info": "Int8"
        }
      ],
      "parameters": {
        "Left": [
          "Int8"
        ]
      },
      "nullable": [
        false,
        false,
        false
      ]
    }
  },
  "50007e206cca6a31ce868c1f626c601b548c236823b47bdf4b0399c5084973a0": {
    "query": "SELECT count(*) as \"count!\" FROM executed_transactions WHERE block_number = $1",
    "describe": {
      "columns": [
        {
          "ordinal": 0,
          "name": "count!",
          "type_info": "Int8"
        }
      ],
      "parameters": {
        "Left": [
          "Int8"
        ]
      },
      "nullable": [
        null
      ]
    }
  },
  "502e94a5b03c686539721f133998c66fa53f50a620167666d2e1b6084d3832b9": {
    "query": "\n            SELECT * FROM forced_exit_requests\n            WHERE fulfilled_at IS NULL AND created_at = (\n                SELECT MIN(created_at) FROM forced_exit_requests\n                WHERE fulfilled_at IS NULL\n            )\n            LIMIT 1\n            ",
    "describe": {
      "columns": [
        {
          "ordinal": 0,
          "name": "id",
          "type_info": "Int8"
        },
        {
          "ordinal": 1,
          "name": "target",
          "type_info": "Text"
        },
        {
          "ordinal": 2,
          "name": "tokens",
          "type_info": "Text"
        },
        {
          "ordinal": 3,
          "name": "price_in_wei",
          "type_info": "Numeric"
        },
        {
          "ordinal": 4,
          "name": "valid_until",
          "type_info": "Timestamptz"
        },
        {
          "ordinal": 5,
          "name": "created_at",
          "type_info": "Timestamptz"
        },
        {
          "ordinal": 6,
          "name": "fulfilled_by",
          "type_info": "Text"
        },
        {
          "ordinal": 7,
          "name": "fulfilled_at",
          "type_info": "Timestamptz"
        }
      ],
      "parameters": {
        "Left": []
      },
      "nullable": [
        false,
        false,
        false,
        false,
        false,
        false,
        true,
        true
      ]
    }
  },
  "51edc4a74becb050ee8727c6fd24e6793254386e3403f36509fffc11ceff40a1": {
    "query": "\n                WITH tx_hashes AS (\n                    SELECT DISTINCT tx_hash FROM tx_filters\n                    WHERE address = $1 AND ($2::boolean OR token = $3)\n                    INTERSECT\n                    SELECT DISTINCT tx_hash FROM tx_filters\n                    WHERE address = $4 AND ($2::boolean OR token = $3)\n                )\n                SELECT COUNT(*) as \"count!\" FROM tx_hashes\n                ",
    "describe": {
      "columns": [
        {
          "ordinal": 0,
          "name": "count!",
          "type_info": "Int8"
        }
      ],
      "parameters": {
        "Left": [
          "Bytea",
          "Bool",
          "Int4",
          "Bytea"
        ]
      },
      "nullable": [
        null
      ]
    }
  },
  "51f7701a34610b1661c5f21b6dd31ddb9fbc3efea4397096eed7ccb42ed21071": {
    "query": "SELECT COUNT(*) FROM executed_priority_operations",
    "describe": {
      "columns": [
        {
          "ordinal": 0,
          "name": "count",
          "type_info": "Int8"
        }
      ],
      "parameters": {
        "Left": []
      },
      "nullable": [
        null
      ]
    }
  },
  "53eeaa19ee5ffdc8c3f28c142cf9c4f22783c40c5cceff6b8030276e9d29bc9b": {
    "query": "DELETE FROM mempool_reverted_txs_meta WHERE block_number = $1",
    "describe": {
      "columns": [],
      "parameters": {
        "Left": [
          "Int8"
        ]
      },
      "nullable": []
    }
  },
  "55f394e48eca655ba989d46093cbb36c40398446fa6d7aa776a4f57a3ecac300": {
    "query": "\n            SELECT id, address, decimals, kind as \"kind: _\", symbol\n            FROM tokens\n            INNER JOIN ticker_market_volume\n            ON tokens.id = ticker_market_volume.token_id\n            WHERE ticker_market_volume.market_volume >= $1\n            AND kind = 'ERC20'::token_kind\n            ORDER BY id ASC\n            ",
    "describe": {
      "columns": [
        {
          "ordinal": 0,
          "name": "id",
          "type_info": "Int4"
        },
        {
          "ordinal": 1,
          "name": "address",
          "type_info": "Text"
        },
        {
          "ordinal": 2,
          "name": "decimals",
          "type_info": "Int2"
        },
        {
          "ordinal": 3,
          "name": "kind: _",
          "type_info": {
            "Custom": {
              "name": "token_kind",
              "kind": {
                "Enum": [
                  "ERC20",
                  "NFT",
                  "None"
                ]
              }
            }
          }
        },
        {
          "ordinal": 4,
          "name": "symbol",
          "type_info": "Text"
        }
      ],
      "parameters": {
        "Left": [
          "Numeric"
        ]
      },
      "nullable": [
        false,
        false,
        false,
        false,
        false
      ]
    }
  },
<<<<<<< HEAD
  "56b9c06acc08f1468fd9c9e9c077cc8380dd7615dd75f4412d25364785bd8fa0": {
    "query": "\n                WITH transactions AS (\n                    SELECT block_number, created_at, Null::bigint as priority_op_serialid, tx_hash, block_index\n                    FROM executed_transactions\n                    WHERE block_number BETWEEN $1 AND $2\n                ), priority_ops AS (\n                    SELECT block_number, created_at, priority_op_serialid, tx_hash, block_index\n                    FROM executed_priority_operations\n                    WHERE block_number BETWEEN $1 AND $2\n                ), everything AS (\n                    SELECT * FROM transactions\n                    UNION ALL\n                    SELECT * FROM priority_ops\n                )\n                SELECT\n                    block_number, priority_op_serialid, tx_hash, block_index\n                FROM everything\n                ORDER BY created_at, block_index\n            ",
    "describe": {
      "columns": [
        {
          "ordinal": 0,
          "name": "block_number",
          "type_info": "Int8"
        },
        {
          "ordinal": 1,
          "name": "priority_op_serialid",
          "type_info": "Int8"
        },
        {
          "ordinal": 2,
          "name": "tx_hash",
          "type_info": "Bytea"
        },
        {
          "ordinal": 3,
          "name": "block_index",
          "type_info": "Int4"
        }
      ],
      "parameters": {
        "Left": [
          "Int8",
          "Int8"
        ]
      },
      "nullable": [
        null,
        null,
        null,
        null
      ]
    }
  },
  "589c0f457a199cbe519fcdff8ba2d1d688f2a05ac68683b4043e5ca828f01ba2": {
    "query": "DELETE FROM mempool_priority_operations WHERE serial_id=ANY($1)",
    "describe": {
      "columns": [],
      "parameters": {
        "Left": [
          "Int8Array"
        ]
      },
      "nullable": []
    }
  },
=======
>>>>>>> 2dfb4dd8
  "58b251c3fbdf9be9b62f669f8cdc2d98940026c831e02a53337474d36a5224f0": {
    "query": "UPDATE aggregate_operations\n                SET confirmed = $1\n                WHERE from_block >= $2 AND to_block <= $3 AND action_type = $4",
    "describe": {
      "columns": [],
      "parameters": {
        "Left": [
          "Bool",
          "Int8",
          "Int8",
          "Text"
        ]
      },
      "nullable": []
    }
  },
  "58d4d06fc0d3bc68286c7ec33f5e080a150461479dd08361bfe0e650a0015f0d": {
    "query": "\n            SELECT token_id\n            FROM ticker_market_volume\n            WHERE token_id = ANY($1) AND market_volume >= $2\n            ",
    "describe": {
      "columns": [
        {
          "ordinal": 0,
          "name": "token_id",
          "type_info": "Int4"
        }
      ],
      "parameters": {
        "Left": [
          "Int4Array",
          "Numeric"
        ]
      },
      "nullable": [
        false
      ]
    }
  },
  "592cd3fa2a50f8f889323fd5b9e1962b009c1abfe2c2b8f504cdf27a3c06a5d4": {
    "query": "\n                SELECT pub_key_hash \n                FROM no_2fa_pub_key_hash WHERE account_id = $1\n                ",
    "describe": {
      "columns": [
        {
          "ordinal": 0,
          "name": "pub_key_hash",
          "type_info": "Text"
        }
      ],
      "parameters": {
        "Left": [
          "Int8"
        ]
      },
      "nullable": [
        false
      ]
    }
  },
  "59c4e0d8255c2e4dd6eece1b24245daf3414d4f15b6cba7b369dc1ac32bed018": {
    "query": "\n                SELECT * FROM accounts\n                WHERE id = $1\n            ",
    "describe": {
      "columns": [
        {
          "ordinal": 0,
          "name": "id",
          "type_info": "Int8"
        },
        {
          "ordinal": 1,
          "name": "last_block",
          "type_info": "Int8"
        },
        {
          "ordinal": 2,
          "name": "nonce",
          "type_info": "Int8"
        },
        {
          "ordinal": 3,
          "name": "address",
          "type_info": "Bytea"
        },
        {
          "ordinal": 4,
          "name": "pubkey_hash",
          "type_info": "Bytea"
        }
      ],
      "parameters": {
        "Left": [
          "Int8"
        ]
      },
      "nullable": [
        false,
        false,
        false,
        false,
        false
      ]
    }
  },
  "5b92ff5c1c97c0d870e75902d4f89b0725075b8a2f3f41cc4a4e443f792d1b5c": {
    "query": "DELETE FROM eth_unprocessed_aggregated_ops WHERE op_id = ANY($1)",
    "describe": {
      "columns": [],
      "parameters": {
        "Left": [
          "Int8Array"
        ]
      },
      "nullable": []
    }
  },
  "5c7fddda5592e9d84648e4e52e8e6cbb8c98d390e00ca7298a4cd6e5ef9367f2": {
    "query": "\n            SELECT SUM(usd_amount_scale6) as total FROM subsidies \n            WHERE subsidy_type = $1\n            ",
    "describe": {
      "columns": [
        {
          "ordinal": 0,
          "name": "total",
          "type_info": "Numeric"
        }
      ],
      "parameters": {
        "Left": [
          "Text"
        ]
      },
      "nullable": [
        null
      ]
    }
  },
  "5d114595ec0f4fb9c49b846b4f245e454b02a47e88fa3b800d90c50564db74f0": {
    "query": "UPDATE eth_parameters SET last_committed_block = $1 WHERE id = true",
    "describe": {
      "columns": [],
      "parameters": {
        "Left": [
          "Int8"
        ]
      },
      "nullable": []
    }
  },
  "5e5becde03270ceb82f605ea94c70dac192e9a0f7dd2c918d8dc26d1902d2067": {
    "query": "DELETE FROM tx_filters WHERE tx_hash = ANY ($1)",
    "describe": {
      "columns": [],
      "parameters": {
        "Left": [
          "ByteaArray"
        ]
      },
      "nullable": []
    }
  },
  "5fac3f8e9ad91897751e7f14c56723f24d1c85ed146679296525e667b55b3947": {
    "query": "\n            SELECT id, address, decimals, kind as \"kind: _\", symbol FROM tokens\n            WHERE id >= $1 AND kind = 'ERC20'::token_kind\n            ORDER BY id ASC\n            LIMIT $2\n            ",
    "describe": {
      "columns": [
        {
          "ordinal": 0,
          "name": "id",
          "type_info": "Int4"
        },
        {
          "ordinal": 1,
          "name": "address",
          "type_info": "Text"
        },
        {
          "ordinal": 2,
          "name": "decimals",
          "type_info": "Int2"
        },
        {
          "ordinal": 3,
          "name": "kind: _",
          "type_info": {
            "Custom": {
              "name": "token_kind",
              "kind": {
                "Enum": [
                  "ERC20",
                  "NFT",
                  "None"
                ]
              }
            }
          }
        },
        {
          "ordinal": 4,
          "name": "symbol",
          "type_info": "Text"
        }
      ],
      "parameters": {
        "Left": [
          "Int4",
          "Int8"
        ]
      },
      "nullable": [
        false,
        false,
        false,
        false,
        false
      ]
    }
  },
  "6103793af701f7f80ffbdcc4bca194732add8f6ba41049d534f8a821287734f0": {
    "query": "\n                                WITH transactions AS (\n                                    SELECT\n                                        sequence_number,\n                                        tx_hash,\n                                        tx as op,\n                                        block_number,\n                                        created_at,\n                                        success,\n                                        fail_reason,\n                                        Null::bytea as eth_hash,\n                                        Null::bigint as priority_op_serialid,\n                                        block_index,\n                                        batch_id\n                                    FROM executed_transactions\n                                    WHERE block_number = $1 AND sequence_number >= $2\n                                ), priority_ops AS (\n                                    SELECT\n                                        sequence_number,\n                                        tx_hash,\n                                        operation as op,\n                                        block_number,\n                                        created_at,\n                                        true as success,\n                                        Null as fail_reason,\n                                        eth_hash,\n                                        priority_op_serialid,\n                                        block_index,\n                                        Null::bigint as batch_id\n                                    FROM executed_priority_operations\n                                    WHERE block_number = $1 AND sequence_number >= $2\n                                ), everything AS (\n                                    SELECT * FROM transactions\n                                    UNION ALL\n                                    SELECT * FROM priority_ops\n                                )\n                                SELECT\n                                    sequence_number,\n                                    tx_hash as \"tx_hash!\",\n                                    block_number as \"block_number!\",\n                                    op as \"op!\",\n                                    created_at as \"created_at!\",\n                                    success as \"success!\",\n                                    fail_reason as \"fail_reason?\",\n                                    eth_hash as \"eth_hash?\",\n                                    priority_op_serialid as \"priority_op_serialid?\",\n                                    batch_id as \"batch_id?\"\n                                FROM everything\n                                ORDER BY sequence_number ASC\n                                LIMIT $3\n                            ",
    "describe": {
      "columns": [
        {
          "ordinal": 0,
          "name": "sequence_number",
          "type_info": "Int8"
        },
        {
          "ordinal": 1,
          "name": "tx_hash!",
          "type_info": "Bytea"
        },
        {
          "ordinal": 2,
          "name": "block_number!",
          "type_info": "Int8"
        },
        {
          "ordinal": 3,
          "name": "op!",
          "type_info": "Jsonb"
        },
        {
          "ordinal": 4,
          "name": "created_at!",
          "type_info": "Timestamptz"
        },
        {
          "ordinal": 5,
          "name": "success!",
          "type_info": "Bool"
        },
        {
          "ordinal": 6,
          "name": "fail_reason?",
          "type_info": "Text"
        },
        {
          "ordinal": 7,
          "name": "eth_hash?",
          "type_info": "Bytea"
        },
        {
          "ordinal": 8,
          "name": "priority_op_serialid?",
          "type_info": "Int8"
        },
        {
          "ordinal": 9,
          "name": "batch_id?",
          "type_info": "Int8"
        }
      ],
      "parameters": {
        "Left": [
          "Int8",
          "Int8",
          "Int8"
        ]
      },
      "nullable": [
        null,
        null,
        null,
        null,
        null,
        null,
        null,
        null,
        null,
        null
      ]
    }
  },
  "62304acbc93efab5117766689c6413d152dc0104c49c6f305e26b245b6ff7cde": {
    "query": "SELECT * FROM executed_priority_operations WHERE eth_hash = $1",
    "describe": {
      "columns": [
        {
          "ordinal": 0,
          "name": "block_number",
          "type_info": "Int8"
        },
        {
          "ordinal": 1,
          "name": "block_index",
          "type_info": "Int4"
        },
        {
          "ordinal": 2,
          "name": "operation",
          "type_info": "Jsonb"
        },
        {
          "ordinal": 3,
          "name": "from_account",
          "type_info": "Bytea"
        },
        {
          "ordinal": 4,
          "name": "to_account",
          "type_info": "Bytea"
        },
        {
          "ordinal": 5,
          "name": "priority_op_serialid",
          "type_info": "Int8"
        },
        {
          "ordinal": 6,
          "name": "deadline_block",
          "type_info": "Int8"
        },
        {
          "ordinal": 7,
          "name": "eth_hash",
          "type_info": "Bytea"
        },
        {
          "ordinal": 8,
          "name": "eth_block",
          "type_info": "Int8"
        },
        {
          "ordinal": 9,
          "name": "created_at",
          "type_info": "Timestamptz"
        },
        {
          "ordinal": 10,
          "name": "eth_block_index",
          "type_info": "Int8"
        },
        {
          "ordinal": 11,
          "name": "tx_hash",
          "type_info": "Bytea"
        },
        {
          "ordinal": 12,
          "name": "sequence_number",
          "type_info": "Int8"
        }
      ],
      "parameters": {
        "Left": [
          "Bytea"
        ]
      },
      "nullable": [
        false,
        false,
        false,
        false,
        false,
        false,
        false,
        false,
        false,
        false,
        true,
        false,
        true
      ]
    }
  },
  "63ff781f056f9456d2099f489dce26c6c5ab0b1b128f5cfc10298fab30b70a3f": {
    "query": "DELETE FROM data_restore_last_watched_eth_block",
    "describe": {
      "columns": [],
      "parameters": {
        "Left": []
      },
      "nullable": []
    }
  },
  "6419de705f4419e12e7ea79d9fb10622c6e79c72bc7858e3d4d21aec74b49574": {
    "query": "SELECT count(*) as \"count!\" FROM executed_transactions WHERE success = false",
    "describe": {
      "columns": [
        {
          "ordinal": 0,
          "name": "count!",
          "type_info": "Int8"
        }
      ],
      "parameters": {
        "Left": []
      },
      "nullable": [
        null
      ]
    }
  },
  "67cad4f873f4a8b41b5574aae3c64a88795fe69b7ef353a785f9b12357f12913": {
    "query": "\n                WITH tx_hashes AS (\n                    SELECT DISTINCT tx_hash FROM tx_filters\n                    WHERE address = $1\n                ), transactions AS (\n                    SELECT executed_transactions.tx_hash, sequence_number\n                    FROM tx_hashes\n                    INNER JOIN executed_transactions\n                        ON tx_hashes.tx_hash = executed_transactions.tx_hash\n                ORDER BY sequence_number DESC\n                LIMIT 1\n                ), priority_ops AS (\n                    SELECT executed_priority_operations.tx_hash, executed_priority_operations.sequence_number\n                    FROM tx_hashes\n                    INNER JOIN executed_priority_operations\n                        ON tx_hashes.tx_hash = executed_priority_operations.tx_hash\n                ORDER BY sequence_number DESC\n                LIMIT 1\n                ), everything AS (\n                    SELECT * FROM transactions\n                    UNION ALL\n                    SELECT * FROM priority_ops\n                )\n                SELECT\n                    tx_hash as \"tx_hash!\"\n                FROM everything\n                ORDER BY sequence_number DESC\n                LIMIT 1\n            ",
    "describe": {
      "columns": [
        {
          "ordinal": 0,
          "name": "tx_hash!",
          "type_info": "Bytea"
        }
      ],
      "parameters": {
        "Left": [
          "Bytea"
        ]
      },
      "nullable": [
        null
      ]
    }
  },
  "681359f99d0e4bafdd3109f67c7af4d235dc1197ba88cd0d6148f632ae0cdf8f": {
    "query": "SELECT * FROM aggregated_proofs WHERE first_block = $1 and last_block = $2",
    "describe": {
      "columns": [
        {
          "ordinal": 0,
          "name": "first_block",
          "type_info": "Int8"
        },
        {
          "ordinal": 1,
          "name": "last_block",
          "type_info": "Int8"
        },
        {
          "ordinal": 2,
          "name": "created_at",
          "type_info": "Timestamptz"
        },
        {
          "ordinal": 3,
          "name": "proof",
          "type_info": "Jsonb"
        }
      ],
      "parameters": {
        "Left": [
          "Int8",
          "Int8"
        ]
      },
      "nullable": [
        false,
        false,
        false,
        false
      ]
    }
  },
<<<<<<< HEAD
  "6b247b0317557d281b886dd3bbf32414d67582d350780ba940d110ac9964b9a1": {
    "query": "SELECT COUNT(*) as \"count!\" FROM executed_transactions WHERE block_number < $1",
    "describe": {
      "columns": [
        {
          "ordinal": 0,
          "name": "count!",
          "type_info": "Int8"
        }
      ],
      "parameters": {
        "Left": [
          "Int8"
        ]
      },
      "nullable": [
        null
      ]
    }
  },
  "6b7f7d188590b0f727f81e1b15c1ec0a883c30ee5e3cab515b8ca5929b140a18": {
    "query": "INSERT INTO mempool_reverted_txs_meta (\n                 tx_hash, operation, block_number, block_index, tx_hash_bytes, \n                 from_account, to_account, primary_account_address, \n                 success, tx_type\n                )\n                VALUES ($1, $2, $3, $4, $5, $6, $7, $8, true, 'L1')",
    "describe": {
      "columns": [],
      "parameters": {
        "Left": [
          "Text",
          "Jsonb",
          "Int8",
          "Int4",
          "Bytea",
          "Bytea",
          "Bytea",
          "Bytea"
        ]
      },
      "nullable": []
    }
  },
=======
>>>>>>> 2dfb4dd8
  "6d676581f14d0935983aca496bc37b58206b90320058290809020a2604b11df3": {
    "query": "SELECT max(number) FROM blocks",
    "describe": {
      "columns": [
        {
          "ordinal": 0,
          "name": "max",
          "type_info": "Int8"
        }
      ],
      "parameters": {
        "Left": []
      },
      "nullable": [
        null
      ]
    }
  },
  "6dc607f308901fe61aff418005ec906b1e2defc5d61d88299400c4ffb4f25bb1": {
    "query": "SELECT max(serial_id) FROM mempool_priority_operations WHERE l2_address = $1",
    "describe": {
      "columns": [
        {
          "ordinal": 0,
          "name": "max",
          "type_info": "Int8"
        }
      ],
      "parameters": {
        "Left": [
          "Bytea"
        ]
      },
      "nullable": [
        null
      ]
    }
  },
  "6dfbe5878cdb5d4d7050ee282a3552e20af4f9d676feb2256f351d59f39bbf63": {
    "query": "\n                INSERT INTO no_2fa_pub_key_hash VALUES ( $1, $2 )\n                ON CONFLICT (account_id) DO UPDATE SET pub_key_hash = $2\n                ",
    "describe": {
      "columns": [],
      "parameters": {
        "Left": [
          "Int8",
          "Text"
        ]
      },
      "nullable": []
    }
  },
  "7102023319626d8894376477c6681184464f79c2b588bdb227d22cf032f3e8b7": {
    "query": "\n                SELECT account_id FROM balances\n                WHERE coin_id = $1 AND balance = 1 AND account_id != $2\n            ",
    "describe": {
      "columns": [
        {
          "ordinal": 0,
          "name": "account_id",
          "type_info": "Int8"
        }
      ],
      "parameters": {
        "Left": [
          "Int4",
          "Int8"
        ]
      },
      "nullable": [
        false
      ]
    }
  },
  "712e8cd4000a84a0ac7d518f4ea32fe986fa90224371a3bf86e95548d9936c3f": {
    "query": "INSERT INTO server_config (contract_addr, gov_contract_addr, nft_factory_addr) VALUES ($1, $2, $3) ON CONFLICT DO NOTHING",
    "describe": {
      "columns": [],
      "parameters": {
        "Left": [
          "Text",
          "Text",
          "Text"
        ]
      },
      "nullable": []
    }
  },
  "714d10cb76076a8c10d147a14bfda609e7d809186b602406b671d4dd79a0ca8e": {
    "query": "SELECT * FROM accounts",
    "describe": {
      "columns": [
        {
          "ordinal": 0,
          "name": "id",
          "type_info": "Int8"
        },
        {
          "ordinal": 1,
          "name": "last_block",
          "type_info": "Int8"
        },
        {
          "ordinal": 2,
          "name": "nonce",
          "type_info": "Int8"
        },
        {
          "ordinal": 3,
          "name": "address",
          "type_info": "Bytea"
        },
        {
          "ordinal": 4,
          "name": "pubkey_hash",
          "type_info": "Bytea"
        }
      ],
      "parameters": {
        "Left": []
      },
      "nullable": [
        false,
        false,
        false,
        false,
        false
      ]
    }
  },
  "725d371ede030384949fa02f2d8f727f5cb441f4642f07033103fc037e6214c3": {
    "query": "UPDATE aggregate_operations SET to_block = $1 WHERE to_block > $1",
    "describe": {
      "columns": [],
      "parameters": {
        "Left": [
          "Int8"
        ]
      },
      "nullable": []
    }
  },
  "73eedd4444ef5bfbfd526c319f97d75609a65517d63e88add0a864a9f7141a02": {
    "query": "\n            INSERT INTO block_metadata (block_number, fast_processing)\n            VALUES ($1, $2)\n            ",
    "describe": {
      "columns": [],
      "parameters": {
        "Left": [
          "Int8",
          "Bool"
        ]
      },
      "nullable": []
    }
  },
  "74a5cc4affa23433b5b7834df6dfa1a7a2c5a65f23289de3de5a4f1b93f89c06": {
    "query": "SELECT address FROM account_creates WHERE account_id = $1",
    "describe": {
      "columns": [
        {
          "ordinal": 0,
          "name": "address",
          "type_info": "Bytea"
        }
      ],
      "parameters": {
        "Left": [
          "Int8"
        ]
      },
      "nullable": [
        false
      ]
    }
  },
  "76ac37f173ae27687dbb0eb261a5ab9920fd2185e50a476c00315a874dd6b75c": {
    "query": "UPDATE prover_job_queue\n            SET (updated_at, job_status, updated_by) = (now(), $1, 'server_finish_job')\n            WHERE id = $2 AND job_type = $3",
    "describe": {
      "columns": [],
      "parameters": {
        "Left": [
          "Int4",
          "Int4",
          "Text"
        ]
      },
      "nullable": []
    }
  },
  "775393191c0f793a8431df81cdd8e5ec3121a22110d90974c903ae370366aa33": {
    "query": "UPDATE prover_job_queue\n            SET (updated_at, job_status) = (now(), $1)\n            WHERE updated_by = $2 and job_status = $3",
    "describe": {
      "columns": [],
      "parameters": {
        "Left": [
          "Int4",
          "Text",
          "Int4"
        ]
      },
      "nullable": []
    }
  },
  "779e2a1295e602dbc3d13bd1961769509f653a01cfbccfc3a5913e13a2c964df": {
    "query": "\n          WITH job_values as (\n            SELECT $1::int4, $2::int4, $3::text, 'server_add_job', $4::int8, $5::int8, $6::jsonb\n            WHERE NOT EXISTS (SELECT * FROM prover_job_queue WHERE first_block = $4 and last_block = $5 and job_type = $3 LIMIT 1)\n          )\n          INSERT INTO prover_job_queue (job_status, job_priority, job_type, updated_by, first_block, last_block, job_data)\n          SELECT * from job_values\n        ",
    "describe": {
      "columns": [],
      "parameters": {
        "Left": [
          "Int4",
          "Int4",
          "Text",
          "Int8",
          "Int8",
          "Jsonb"
        ]
      },
      "nullable": []
    }
  },
  "77a35660d36e4b67dafa930ea4cce469b73e3f6d14a67aeda89233c7aa82206a": {
    "query": "\n                    SELECT nft.*, tokens.symbol FROM nft\n                    INNER JOIN tokens\n                    ON tokens.id = nft.token_id\n                    WHERE creator_account_id = $1\n                ",
    "describe": {
      "columns": [
        {
          "ordinal": 0,
          "name": "token_id",
          "type_info": "Int4"
        },
        {
          "ordinal": 1,
          "name": "creator_account_id",
          "type_info": "Int4"
        },
        {
          "ordinal": 2,
          "name": "creator_address",
          "type_info": "Bytea"
        },
        {
          "ordinal": 3,
          "name": "serial_id",
          "type_info": "Int4"
        },
        {
          "ordinal": 4,
          "name": "address",
          "type_info": "Bytea"
        },
        {
          "ordinal": 5,
          "name": "content_hash",
          "type_info": "Bytea"
        },
        {
          "ordinal": 6,
          "name": "symbol",
          "type_info": "Text"
        }
      ],
      "parameters": {
        "Left": [
          "Int4"
        ]
      },
      "nullable": [
        false,
        false,
        false,
        false,
        false,
        false,
        false
      ]
    }
  },
  "786c418fd011ff4f7be35ac33e8b495f18ecb34adeb4585bfd3beebdf1939ccf": {
    "query": "\n            INSERT INTO tx_filters (address, token, tx_hash)\n            SELECT u.address, u.token, $3\n                FROM UNNEST ($1::bytea[], $2::integer[])\n                AS u(address, token)\n            ON CONFLICT ON CONSTRAINT tx_filters_pkey DO NOTHING\n            ",
    "describe": {
      "columns": [],
      "parameters": {
        "Left": [
          "ByteaArray",
          "Int4Array",
          "Bytea"
        ]
      },
      "nullable": []
    }
  },
  "790d46519ceaa7fbd152f1edf29b85c97ab491488b7302d8df3f57e5fc3eff55": {
    "query": "\n                SELECT account_id FROM account_creates\n                WHERE address = $1 AND is_create = $2\n                ORDER BY block_number desc\n                LIMIT 1\n            ",
    "describe": {
      "columns": [
        {
          "ordinal": 0,
          "name": "account_id",
          "type_info": "Int8"
        }
      ],
      "parameters": {
        "Left": [
          "Bytea",
          "Bool"
        ]
      },
      "nullable": [
        false
      ]
    }
  },
  "79117ff48eeebec2c4a80c403c8870705285420fa707e1474c2604490bfa778e": {
    "query": "SELECT * FROM proofs WHERE block_number = $1",
    "describe": {
      "columns": [
        {
          "ordinal": 0,
          "name": "block_number",
          "type_info": "Int8"
        },
        {
          "ordinal": 1,
          "name": "proof",
          "type_info": "Jsonb"
        },
        {
          "ordinal": 2,
          "name": "created_at",
          "type_info": "Timestamptz"
        }
      ],
      "parameters": {
        "Left": [
          "Int8"
        ]
      },
      "nullable": [
        false,
        false,
        false
      ]
    }
  },
  "79ddd8e2392143e04fc8f9eafea8fbb0c7982d190467ef803045b0d5db78ee51": {
    "query": "SELECT blocks.block_num AS block_num, ops, fee_account,\n            timestamp, previous_block_root_hash, contract_version\n            FROM data_restore_rollup_blocks AS blocks\n            JOIN (\n                SELECT block_num, array_agg(operation ORDER BY id) as ops\n                FROM data_restore_rollup_block_ops\n                GROUP BY block_num\n            ) ops\n                ON blocks.block_num = ops.block_num\n            JOIN (\n                SELECT DISTINCT block_num, contract_version\n                FROM data_restore_events_state\n            ) events\n                ON blocks.block_num = events.block_num\n            ORDER BY blocks.block_num ASC",
    "describe": {
      "columns": [
        {
          "ordinal": 0,
          "name": "block_num",
          "type_info": "Int8"
        },
        {
          "ordinal": 1,
          "name": "ops",
          "type_info": "JsonbArray"
        },
        {
          "ordinal": 2,
          "name": "fee_account",
          "type_info": "Int8"
        },
        {
          "ordinal": 3,
          "name": "timestamp",
          "type_info": "Int8"
        },
        {
          "ordinal": 4,
          "name": "previous_block_root_hash",
          "type_info": "Bytea"
        },
        {
          "ordinal": 5,
          "name": "contract_version",
          "type_info": "Int4"
        }
      ],
      "parameters": {
        "Left": []
      },
      "nullable": [
        false,
        null,
        false,
        true,
        true,
        false
      ]
    }
  },
  "7bc4a6d9e909dce159213d0826726c10c7ec4008db2a4f05cbe613aa849e8a40": {
    "query": "\n            UPDATE forced_exit_requests\n                SET fulfilled_by = $1\n                WHERE id = $2\n            ",
    "describe": {
      "columns": [],
      "parameters": {
        "Left": [
          "Text",
          "Int8"
        ]
      },
      "nullable": []
    }
  },
  "7c51337430beeb0ed6e1f244da727797194ab44b5049b15cd2bcba4fc4642fb9": {
    "query": "SELECT * FROM server_config",
    "describe": {
      "columns": [
        {
          "ordinal": 0,
          "name": "id",
          "type_info": "Bool"
        },
        {
          "ordinal": 1,
          "name": "contract_addr",
          "type_info": "Text"
        },
        {
          "ordinal": 2,
          "name": "gov_contract_addr",
          "type_info": "Text"
        },
        {
          "ordinal": 3,
          "name": "nft_factory_addr",
          "type_info": "Text"
        }
      ],
      "parameters": {
        "Left": []
      },
      "nullable": [
        false,
        true,
        true,
        true
      ]
    }
  },
  "7c897b16e4a3ae8c80c3d165d010c0698d0256ebadcfac6ca1a173bf820a1c5e": {
    "query": "SELECT eth_signature FROM txs_batches_signatures\n                    WHERE batch_id = $1",
    "describe": {
      "columns": [
        {
          "ordinal": 0,
          "name": "eth_signature",
          "type_info": "Jsonb"
        }
      ],
      "parameters": {
        "Left": [
          "Int8"
        ]
      },
      "nullable": [
        false
      ]
    }
  },
  "7c90aaae688509c8dfd07789587b99bb276ca7938818293b6a27c06b2e9a3657": {
    "query": "UPDATE eth_operations\n                SET confirmed = $1, final_hash = $2\n                WHERE id = $3",
    "describe": {
      "columns": [],
      "parameters": {
        "Left": [
          "Bool",
          "Bytea",
          "Int8"
        ]
      },
      "nullable": []
    }
  },
  "7dfa76c3e12c301dc3d7fbf820ecf0be45e0b1c5f01ce13f7cdc1a82880804c1": {
    "query": "\n            SELECT * FROM forced_exit_requests\n            WHERE id = $1\n            LIMIT 1\n            ",
    "describe": {
      "columns": [
        {
          "ordinal": 0,
          "name": "id",
          "type_info": "Int8"
        },
        {
          "ordinal": 1,
          "name": "target",
          "type_info": "Text"
        },
        {
          "ordinal": 2,
          "name": "tokens",
          "type_info": "Text"
        },
        {
          "ordinal": 3,
          "name": "price_in_wei",
          "type_info": "Numeric"
        },
        {
          "ordinal": 4,
          "name": "valid_until",
          "type_info": "Timestamptz"
        },
        {
          "ordinal": 5,
          "name": "created_at",
          "type_info": "Timestamptz"
        },
        {
          "ordinal": 6,
          "name": "fulfilled_by",
          "type_info": "Text"
        },
        {
          "ordinal": 7,
          "name": "fulfilled_at",
          "type_info": "Timestamptz"
        }
      ],
      "parameters": {
        "Left": [
          "Int8"
        ]
      },
      "nullable": [
        false,
        false,
        false,
        false,
        false,
        false,
        true,
        true
      ]
    }
  },
  "7dfcc103c8c297bd1a8c30130e065cd8f3a82d187b66f041c713236a62690d23": {
    "query": "\n            SELECT * FROM mint_nft_updates\n            WHERE creator_address = $1 AND nonce = $2\n            ",
    "describe": {
      "columns": [
        {
          "ordinal": 0,
          "name": "token_id",
          "type_info": "Int4"
        },
        {
          "ordinal": 1,
          "name": "block_number",
          "type_info": "Int8"
        },
        {
          "ordinal": 2,
          "name": "creator_account_id",
          "type_info": "Int4"
        },
        {
          "ordinal": 3,
          "name": "creator_address",
          "type_info": "Bytea"
        },
        {
          "ordinal": 4,
          "name": "update_order_id",
          "type_info": "Int4"
        },
        {
          "ordinal": 5,
          "name": "serial_id",
          "type_info": "Int4"
        },
        {
          "ordinal": 6,
          "name": "address",
          "type_info": "Bytea"
        },
        {
          "ordinal": 7,
          "name": "content_hash",
          "type_info": "Bytea"
        },
        {
          "ordinal": 8,
          "name": "symbol",
          "type_info": "Text"
        },
        {
          "ordinal": 9,
          "name": "nonce",
          "type_info": "Int8"
        }
      ],
      "parameters": {
        "Left": [
          "Bytea",
          "Int8"
        ]
      },
      "nullable": [
        false,
        false,
        false,
        false,
        false,
        false,
        false,
        false,
        false,
        false
      ]
    }
  },
  "7ff98a4fddc441ea83f72a4a75a7caf53b9661c37f26a90984a349bfa5aeab70": {
    "query": "INSERT INTO eth_aggregated_ops_binding (op_id, eth_op_id) VALUES ($1, $2)",
    "describe": {
      "columns": [],
      "parameters": {
        "Left": [
          "Int8",
          "Int8"
        ]
      },
      "nullable": []
    }
  },
  "7ffe90960741dbd6cba1bb6784bfb2f91e54b153fb652e61edaee3a73c40b43c": {
    "query": "DELETE FROM eth_operations WHERE id = ANY($1)",
    "describe": {
      "columns": [],
      "parameters": {
        "Left": [
          "Int8Array"
        ]
      },
      "nullable": []
    }
  },
  "80c2eb3abd0f05fb464113ca06dc2a7f1fe860bc4fcac0da805f13e980ca75a5": {
    "query": "SELECT * FROM pending_withdrawals WHERE withdrawal_hash = $1\n            LIMIT 1",
    "describe": {
      "columns": [
        {
          "ordinal": 0,
          "name": "id",
          "type_info": "Int8"
        },
        {
          "ordinal": 1,
          "name": "withdrawal_hash",
          "type_info": "Bytea"
        }
      ],
      "parameters": {
        "Left": [
          "Bytea"
        ]
      },
      "nullable": [
        false,
        false
      ]
    }
  },
  "82486779f7f76a4a50c2a3d5cbc460dae08a2296ffcb9744dfde5c44e70d2a5d": {
    "query": "TRUNCATE eth_unprocessed_aggregated_ops",
    "describe": {
      "columns": [],
      "parameters": {
        "Left": []
      },
      "nullable": []
    }
  },
  "8271f6c777f2b4ebdbe313af873ff6e223fce9ea47cf7f5df076fe5da7633902": {
    "query": "\n            WITH aggr_comm AS (\n                SELECT \n                   aggregate_operations.confirmed, \n                   commit_aggregated_blocks_binding.block_number \n               FROM aggregate_operations\n                   INNER JOIN commit_aggregated_blocks_binding ON aggregate_operations.id = commit_aggregated_blocks_binding.op_id\n               WHERE aggregate_operations.confirmed = true \n            ), aggr_exec AS (\n                SELECT \n                   aggregate_operations.confirmed, \n                   execute_aggregated_blocks_binding.block_number \n               FROM aggregate_operations\n                   INNER JOIN execute_aggregated_blocks_binding ON aggregate_operations.id = execute_aggregated_blocks_binding.op_id\n               WHERE aggregate_operations.confirmed = true \n            ), tx_hashes AS (\n                SELECT DISTINCT tx_hash FROM tx_filters\n                WHERE address = $1\n            ), transactions as (\n                select\n                    *\n                from (\n                    select\n                        concat_ws(',', block_number, block_index) as tx_id,\n                        tx,\n                        'sync-tx:' || encode(executed_transactions.tx_hash, 'hex') as hash,\n                        null as pq_id,\n                        null as eth_block,\n                        success,\n                        fail_reason,\n                        block_number,\n                        created_at,\n                        sequence_number,\n                        batch_id\n                    from tx_hashes\n                    inner join executed_transactions\n                        on tx_hashes.tx_hash = executed_transactions.tx_hash\n                    where\n                        block_number BETWEEN $3 AND $4 or (block_number = $2 and block_index BETWEEN $5 AND $6)\n                    union all\n                    select\n                        concat_ws(',', block_number, block_index) as tx_id,\n                        operation as tx,\n                        '0x' || encode(eth_hash, 'hex') as hash,\n                        priority_op_serialid as pq_id,\n                        eth_block,\n                        true as success,\n                        null as fail_reason,\n                        block_number,\n                        created_at,\n                        sequence_number,\n                        Null::bigint as batch_id\n                    from \n                        executed_priority_operations\n                    where \n                        (\n                            from_account = $1\n                            or\n                            to_account = $1\n                        )\n                        and\n                        (block_number BETWEEN $3 AND $4 or (block_number = $2 and block_index BETWEEN $5 AND $6))\n                    ) t\n                order by\n                    sequence_number desc\n                limit \n                    $7\n            )\n            select\n                tx_id as \"tx_id!\",\n                hash as \"hash?\",\n                eth_block as \"eth_block?\",\n                pq_id as \"pq_id?\",\n                tx as \"tx!\",\n                success as \"success?\",\n                fail_reason as \"fail_reason?\",\n                true as \"commited!\",\n                coalesce(verified.confirmed, false) as \"verified!\",\n                created_at as \"created_at!\",\n                batch_id as \"batch_id?\"\n            from transactions\n            left join aggr_comm committed on\n                committed.block_number = transactions.block_number AND committed.confirmed = true\n            left join aggr_exec verified on\n                verified.block_number = transactions.block_number AND verified.confirmed = true\n            order by transactions.sequence_number desc\n            ",
    "describe": {
      "columns": [
        {
          "ordinal": 0,
          "name": "tx_id!",
          "type_info": "Text"
        },
        {
          "ordinal": 1,
          "name": "hash?",
          "type_info": "Text"
        },
        {
          "ordinal": 2,
          "name": "eth_block?",
          "type_info": "Int8"
        },
        {
          "ordinal": 3,
          "name": "pq_id?",
          "type_info": "Int8"
        },
        {
          "ordinal": 4,
          "name": "tx!",
          "type_info": "Jsonb"
        },
        {
          "ordinal": 5,
          "name": "success?",
          "type_info": "Bool"
        },
        {
          "ordinal": 6,
          "name": "fail_reason?",
          "type_info": "Text"
        },
        {
          "ordinal": 7,
          "name": "commited!",
          "type_info": "Bool"
        },
        {
          "ordinal": 8,
          "name": "verified!",
          "type_info": "Bool"
        },
        {
          "ordinal": 9,
          "name": "created_at!",
          "type_info": "Timestamptz"
        },
        {
          "ordinal": 10,
          "name": "batch_id?",
          "type_info": "Int8"
        }
      ],
      "parameters": {
        "Left": [
          "Bytea",
          "Int8",
          "Int8",
          "Int8",
          "Int4",
          "Int4",
          "Int8"
        ]
      },
      "nullable": [
        null,
        null,
        null,
        null,
        null,
        null,
        null,
        null,
        null,
        null,
        null
      ]
    }
  },
  "839caf265f3e87a43a788d8fc321ec8d3ada6987d46ce1179683aefb0bb1e789": {
    "query": "SELECT COUNT(*) from mempool_txs\n            WHERE tx_hash = $1",
    "describe": {
      "columns": [
        {
          "ordinal": 0,
          "name": "count",
          "type_info": "Int8"
        }
      ],
      "parameters": {
        "Left": [
          "Text"
        ]
      },
      "nullable": [
        null
      ]
    }
  },
  "83cc9ff843c9dd1c974b651f5ed1e0c6bea94454db1d6f01b8fdf556cdd77d81": {
    "query": "DELETE FROM mempool_txs\n            WHERE tx_hash = $1",
    "describe": {
      "columns": [],
      "parameters": {
        "Left": [
          "Text"
        ]
      },
      "nullable": []
    }
  },
  "84d82fa461d36cf340903d16ac7c3191bb557a9c35e886146328dcc33fed25c0": {
    "query": "SELECT * FROM eth_tx_hashes WHERE tx_hash = $1",
    "describe": {
      "columns": [
        {
          "ordinal": 0,
          "name": "id",
          "type_info": "Int8"
        },
        {
          "ordinal": 1,
          "name": "eth_op_id",
          "type_info": "Int8"
        },
        {
          "ordinal": 2,
          "name": "tx_hash",
          "type_info": "Bytea"
        }
      ],
      "parameters": {
        "Left": [
          "Bytea"
        ]
      },
      "nullable": [
        false,
        false,
        false
      ]
    }
  },
  "860cebd02464f314a5d2f7f9708beff689cce8891d8727189318732765f60a88": {
    "query": "\n            WITH aggr_comm AS (\n                SELECT \n                    aggregate_operations.created_at, \n                    eth_operations.final_hash, \n                    commit_aggregated_blocks_binding.block_number \n                FROM aggregate_operations\n                    INNER JOIN commit_aggregated_blocks_binding ON aggregate_operations.id = commit_aggregated_blocks_binding.op_id\n                    INNER JOIN eth_aggregated_ops_binding ON aggregate_operations.id = eth_aggregated_ops_binding.op_id\n                    INNER JOIN eth_operations ON eth_operations.id = eth_aggregated_ops_binding.eth_op_id\n                WHERE aggregate_operations.confirmed = true \n            ),\n            aggr_exec as (\n                 SELECT \n                    aggregate_operations.created_at, \n                    eth_operations.final_hash, \n                    execute_aggregated_blocks_binding.block_number \n                FROM aggregate_operations\n                    INNER JOIN execute_aggregated_blocks_binding ON aggregate_operations.id = execute_aggregated_blocks_binding.op_id\n                    INNER JOIN eth_aggregated_ops_binding ON aggregate_operations.id = eth_aggregated_ops_binding.op_id\n                    INNER JOIN eth_operations ON eth_operations.id = eth_aggregated_ops_binding.eth_op_id\n                WHERE aggregate_operations.confirmed = true \n            )\n            SELECT\n                blocks.number AS \"block_number!\",\n                blocks.root_hash AS \"new_state_root!\",\n                blocks.block_size AS \"block_size!\",\n                committed.final_hash AS \"commit_tx_hash?\",\n                verified.final_hash AS \"verify_tx_hash?\",\n                committed.created_at AS \"committed_at!\",\n                verified.created_at AS \"verified_at?\"\n            FROM blocks\n                     INNER JOIN aggr_comm committed ON blocks.number = committed.block_number\n                     LEFT JOIN aggr_exec verified ON blocks.number = verified.block_number\n            WHERE false\n                OR committed.final_hash = $1\n                OR verified.final_hash = $1\n                OR blocks.root_hash = $1\n                OR blocks.number = $2\n            ORDER BY blocks.number DESC\n            LIMIT 1;\n            ",
    "describe": {
      "columns": [
        {
          "ordinal": 0,
          "name": "block_number!",
          "type_info": "Int8"
        },
        {
          "ordinal": 1,
          "name": "new_state_root!",
          "type_info": "Bytea"
        },
        {
          "ordinal": 2,
          "name": "block_size!",
          "type_info": "Int8"
        },
        {
          "ordinal": 3,
          "name": "commit_tx_hash?",
          "type_info": "Bytea"
        },
        {
          "ordinal": 4,
          "name": "verify_tx_hash?",
          "type_info": "Bytea"
        },
        {
          "ordinal": 5,
          "name": "committed_at!",
          "type_info": "Timestamptz"
        },
        {
          "ordinal": 6,
          "name": "verified_at?",
          "type_info": "Timestamptz"
        }
      ],
      "parameters": {
        "Left": [
          "Bytea",
          "Int8"
        ]
      },
      "nullable": [
        false,
        false,
        false,
        true,
        true,
        false,
        false
      ]
    }
  },
  "86a1592862553cfb07b950a5f4547a650ee40ba774ddb367d8e84b5e8166cbea": {
    "query": "UPDATE prover_job_queue SET last_block = $1 WHERE last_block > $1",
    "describe": {
      "columns": [],
      "parameters": {
        "Left": [
          "Int8"
        ]
      },
      "nullable": []
    }
  },
  "8a039b0bae78afb5d106d84f7d136be17670909814f92a8e8070ba99a9aea21c": {
    "query": "SELECT * FROM data_restore_last_watched_eth_block LIMIT 1",
    "describe": {
      "columns": [
        {
          "ordinal": 0,
          "name": "id",
          "type_info": "Int4"
        },
        {
          "ordinal": 1,
          "name": "block_number",
          "type_info": "Text"
        }
      ],
      "parameters": {
        "Left": []
      },
      "nullable": [
        false,
        false
      ]
    }
  },
  "8a3e948a644c7d8bc415209c16dc4f2d4a5fdc06318c94391d5150d83b9ef52c": {
    "query": "INSERT INTO executed_transactions (block_number, block_index, tx, operation, tx_hash, from_account, to_account, success, fail_reason, primary_account_address, nonce, created_at, eth_sign_data, batch_id)\n                VALUES ($1, $2, $3, $4, $5, $6, $7, $8, $9, $10, $11, $12, $13, $14)\n                ON CONFLICT (tx_hash)\n                DO UPDATE\n                SET block_number = $1, block_index = $2, tx = $3, operation = $4, tx_hash = $5, from_account = $6, to_account = $7, success = $8, fail_reason = $9, primary_account_address = $10, nonce = $11, created_at = $12, eth_sign_data = $13, batch_id = $14",
    "describe": {
      "columns": [],
      "parameters": {
        "Left": [
          "Int8",
          "Int4",
          "Jsonb",
          "Jsonb",
          "Bytea",
          "Bytea",
          "Bytea",
          "Bool",
          "Text",
          "Bytea",
          "Int8",
          "Timestamptz",
          "Jsonb",
          "Int8"
        ]
      },
      "nullable": []
    }
  },
  "8aa384bd2d145e1b7a8a6e18b560af991da3ef0d41ee5cae8f0c0573287acf04": {
    "query": "\n                    SELECT * FROM balances\n                    WHERE account_id = $1\n                ",
    "describe": {
      "columns": [
        {
          "ordinal": 0,
          "name": "account_id",
          "type_info": "Int8"
        },
        {
          "ordinal": 1,
          "name": "coin_id",
          "type_info": "Int4"
        },
        {
          "ordinal": 2,
          "name": "balance",
          "type_info": "Numeric"
        }
      ],
      "parameters": {
        "Left": [
          "Int8"
        ]
      },
      "nullable": [
        false,
        false,
        false
      ]
    }
  },
  "8c2b6d94cb84616a33ecfb94be7153b3d760b456fa24af058076a69a6f4f204c": {
    "query": "\n            SELECT * FROM mint_nft_updates \n            WHERE token_id = $1\n            ",
    "describe": {
      "columns": [
        {
          "ordinal": 0,
          "name": "token_id",
          "type_info": "Int4"
        },
        {
          "ordinal": 1,
          "name": "block_number",
          "type_info": "Int8"
        },
        {
          "ordinal": 2,
          "name": "creator_account_id",
          "type_info": "Int4"
        },
        {
          "ordinal": 3,
          "name": "creator_address",
          "type_info": "Bytea"
        },
        {
          "ordinal": 4,
          "name": "update_order_id",
          "type_info": "Int4"
        },
        {
          "ordinal": 5,
          "name": "serial_id",
          "type_info": "Int4"
        },
        {
          "ordinal": 6,
          "name": "address",
          "type_info": "Bytea"
        },
        {
          "ordinal": 7,
          "name": "content_hash",
          "type_info": "Bytea"
        },
        {
          "ordinal": 8,
          "name": "symbol",
          "type_info": "Text"
        },
        {
          "ordinal": 9,
          "name": "nonce",
          "type_info": "Int8"
        }
      ],
      "parameters": {
        "Left": [
          "Int4"
        ]
      },
      "nullable": [
        false,
        false,
        false,
        false,
        false,
        false,
        false,
        false,
        false,
        false
      ]
    }
  },
  "8cb055b53a74f063c8ddb8769bff22fa8c9782d28f7c0b4438cf7e67e8cf4c6a": {
    "query": "\n                WITH transaction AS (\n                    SELECT\n                        tx_hash,\n                        block_number,\n                        operation,\n                        block_index,\n                        from_account,\n                        to_account,\n                        success\n                    FROM executed_transactions\n                    WHERE tx_hash = $1\n                ), priority_op AS (\n                    SELECT\n                        tx_hash,\n                        block_number,\n                        operation,\n                        block_index,\n                        from_account,\n                        to_account,\n                        true as success\n                    FROM executed_priority_operations\n                    WHERE tx_hash = $1 OR eth_hash = $1\n                ),\n                everything AS (\n                    SELECT * FROM transaction\n                    UNION ALL\n                    SELECT * FROM priority_op\n                )\n                SELECT\n                    tx_hash as \"tx_hash!\",\n                    block_number as \"block_number!\",\n                    operation as \"operation!\",\n                    block_index as \"block_index?\",\n                    from_account as \"from_account!\",\n                    to_account as \"to_account?\",\n                    success as \"success!\",\n                    root_hash as \"block_hash!\"\n                FROM everything\n                LEFT JOIN blocks\n                    ON everything.block_number = blocks.number\n                LEFT JOIN aggregate_operations\n                    ON (blocks.number BETWEEN aggregate_operations.from_block AND aggregate_operations.to_block)\n                    AND aggregate_operations.action_type = 'CommitBlocks'\n                WHERE confirmed = true\n            ",
    "describe": {
      "columns": [
        {
          "ordinal": 0,
          "name": "tx_hash!",
          "type_info": "Bytea"
        },
        {
          "ordinal": 1,
          "name": "block_number!",
          "type_info": "Int8"
        },
        {
          "ordinal": 2,
          "name": "operation!",
          "type_info": "Jsonb"
        },
        {
          "ordinal": 3,
          "name": "block_index?",
          "type_info": "Int4"
        },
        {
          "ordinal": 4,
          "name": "from_account!",
          "type_info": "Bytea"
        },
        {
          "ordinal": 5,
          "name": "to_account?",
          "type_info": "Bytea"
        },
        {
          "ordinal": 6,
          "name": "success!",
          "type_info": "Bool"
        },
        {
          "ordinal": 7,
          "name": "block_hash!",
          "type_info": "Bytea"
        }
      ],
      "parameters": {
        "Left": [
          "Bytea"
        ]
      },
      "nullable": [
        null,
        null,
        null,
        null,
        null,
        null,
        null,
        false
      ]
    }
  },
  "8cc434d8801cbe1f957e54a29b0aa49182bd5b693d24b5c74c34290ed5768389": {
    "query": "INSERT INTO txs_batches_hashes VALUES($1, $2)",
    "describe": {
      "columns": [],
      "parameters": {
        "Left": [
          "Int8",
          "Bytea"
        ]
      },
      "nullable": []
    }
  },
  "8ead89cb48612f9415b7904aa1579be0eed225f14ee2628d55f56602cf3e4acc": {
    "query": "\n            INSERT INTO tokens ( id, address, symbol, decimals, kind )\n            VALUES ( $1, $2, $3, $4, $5 )\n            ",
    "describe": {
      "columns": [],
      "parameters": {
        "Left": [
          "Int4",
          "Text",
          "Text",
          "Int2",
          {
            "Custom": {
              "name": "token_kind",
              "kind": {
                "Enum": [
                  "ERC20",
                  "NFT",
                  "None"
                ]
              }
            }
          }
        ]
      },
      "nullable": []
    }
  },
  "8eb8865ba9f727bf86cbb3713903241b60e61b02b200fcf60483c99ff7cdc57c": {
    "query": "INSERT INTO data_restore_rollup_block_ops (block_num, operation)\n                SELECT $1, u.operation\n                    FROM UNNEST ($2::jsonb[])\n                    AS u(operation)",
    "describe": {
      "columns": [],
      "parameters": {
        "Left": [
          "Int8",
          "JsonbArray"
        ]
      },
      "nullable": []
    }
  },
  "8f703c1371cfad6b11cb022ef8edcd1e3068ce3d7c82251a92a4dd1797fe299f": {
    "query": "\n                        INSERT INTO account_pubkey_updates ( update_order_id, account_id, block_number, old_pubkey_hash, new_pubkey_hash, old_nonce, new_nonce )\n                        VALUES ( $1, $2, $3, $4, $5, $6, $7 )\n                        ",
    "describe": {
      "columns": [],
      "parameters": {
        "Left": [
          "Int4",
          "Int8",
          "Int8",
          "Bytea",
          "Bytea",
          "Int8",
          "Int8"
        ]
      },
      "nullable": []
    }
  },
  "8f829092d361a063ad41c04b018b084c7d39318fa5b20beb02d43f3dff487357": {
    "query": "INSERT INTO aggregated_proofs (first_block, last_block, proof)\n            VALUES ($1, $2, $3)",
    "describe": {
      "columns": [],
      "parameters": {
        "Left": [
          "Int8",
          "Int8",
          "Jsonb"
        ]
      },
      "nullable": []
    }
  },
  "924c04e90c91241f25e8ad84e6d274ff7769fbf11fa5ca54b0f848e701aaa03e": {
    "query": "\n            SELECT token_id FROM executed_transactions\n            LEFT JOIN mint_nft_updates\n            ON executed_transactions.from_account = mint_nft_updates.creator_address\n                AND executed_transactions.nonce = mint_nft_updates.nonce\n            WHERE executed_transactions.tx_hash = $1\n            ",
    "describe": {
      "columns": [
        {
          "ordinal": 0,
          "name": "token_id",
          "type_info": "Int4"
        }
      ],
      "parameters": {
        "Left": [
          "Bytea"
        ]
      },
      "nullable": [
        false
      ]
    }
  },
  "92663f125319988e4b5d80d3d58286ca90a29ec2fa97d87750942c9e0615d1bc": {
    "query": "SELECT COUNT(*) FROM prover_job_queue WHERE job_status != $1",
    "describe": {
      "columns": [
        {
          "ordinal": 0,
          "name": "count",
          "type_info": "Int8"
        }
      ],
      "parameters": {
        "Left": [
          "Int4"
        ]
      },
      "nullable": [
        null
      ]
    }
  },
  "931b39aa534358963d02950c0821a1b28c4354db0d0dfc90a110a546549ef690": {
    "query": "SELECT count(*) as \"count!\" FROM executed_priority_operations WHERE block_number = $1",
    "describe": {
      "columns": [
        {
          "ordinal": 0,
          "name": "count!",
          "type_info": "Int8"
        }
      ],
      "parameters": {
        "Left": [
          "Int8"
        ]
      },
      "nullable": [
        null
      ]
    }
  },
  "93415047b37d0a042a64fead136d30821f952cf9360831429edc74c41861d12d": {
    "query": "DELETE FROM data_restore_priority_op_data",
    "describe": {
      "columns": [],
      "parameters": {
        "Left": []
      },
      "nullable": []
    }
  },
  "93fe4dceacf4e052ad807068272dc768eab33513e6c1e1ac62d2f989b1a26eee": {
    "query": "\n                INSERT INTO eth_operations (op_type, nonce, last_deadline_block, last_used_gas_price, raw_tx)\n                VALUES ($1, $2, $3, $4, $5)\n                RETURNING id\n            ",
    "describe": {
      "columns": [
        {
          "ordinal": 0,
          "name": "id",
          "type_info": "Int8"
        }
      ],
      "parameters": {
        "Left": [
          "Text",
          "Int8",
          "Int8",
          "Numeric",
          "Bytea"
        ]
      },
      "nullable": [
        false
      ]
    }
  },
  "9455d98f317f5718201a318cf488dd94b6370871d3bb0007ccd1a609612fd19a": {
    "query": "\n                SELECT MAX(block_number) as \"max?\" FROM tx_filters\n                INNER JOIN executed_transactions\n                ON tx_filters.tx_hash = executed_transactions.tx_hash\n            ",
    "describe": {
      "columns": [
        {
          "ordinal": 0,
          "name": "max?",
          "type_info": "Int8"
        }
      ],
      "parameters": {
        "Left": []
      },
      "nullable": [
        null
      ]
    }
  },
  "94a736f1c27584b85131beec2013ebbfbfd05e75388f37374a509eee5c9cd1df": {
    "query": "DELETE FROM data_restore_storage_state_update",
    "describe": {
      "columns": [],
      "parameters": {
        "Left": []
      },
      "nullable": []
    }
  },
  "963cad1979935b50bc5c2bbe174f5d94fbd5c38ea752d304f987229c89e6070a": {
    "query": "\n            DELETE FROM forced_exit_requests\n            WHERE fulfilled_by IS NULL AND valid_until < $1\n            ",
    "describe": {
      "columns": [],
      "parameters": {
        "Left": [
          "Timestamptz"
        ]
      },
      "nullable": []
    }
  },
  "9769da2510ae81c961c64ba2ffa70e5117db9153ab66870935bd389b989153cf": {
    "query": "SELECT \n                -- We don't use sequence number here, so we can just skip it.\n                Null::bigint as sequence_number,\n                mempool_reverted_txs_meta.block_number, \n                mempool_reverted_txs_meta.block_index as \"block_index!\", \n                mempool_reverted_txs_meta.operation, \n                mempool_reverted_txs_meta.from_account,\n                mempool_reverted_txs_meta.to_account as \"to_account!\",\n                mempool_priority_operations.serial_id as priority_op_serialid,\n                mempool_priority_operations.deadline_block,\n                mempool_priority_operations.eth_hash,\n                mempool_priority_operations.eth_block,\n                mempool_priority_operations.created_at,\n                cast(mempool_priority_operations.eth_block_index as bigint) as \"eth_block_index?\",\n                mempool_reverted_txs_meta.tx_hash_bytes as tx_hash\n                 FROM mempool_priority_operations INNER JOIN mempool_reverted_txs_meta \n                ON mempool_priority_operations.tx_hash = mempool_reverted_txs_meta.tx_hash \n                WHERE mempool_reverted_txs_meta.block_number=$1 AND mempool_reverted_txs_meta.tx_type='L1'",
    "describe": {
      "columns": [
        {
          "ordinal": 0,
          "name": "sequence_number",
          "type_info": "Int8"
        },
        {
          "ordinal": 1,
          "name": "block_number",
          "type_info": "Int8"
        },
        {
          "ordinal": 2,
          "name": "block_index!",
          "type_info": "Int4"
        },
        {
          "ordinal": 3,
          "name": "operation",
          "type_info": "Jsonb"
        },
        {
          "ordinal": 4,
          "name": "from_account",
          "type_info": "Bytea"
        },
        {
          "ordinal": 5,
          "name": "to_account!",
          "type_info": "Bytea"
        },
        {
          "ordinal": 6,
          "name": "priority_op_serialid",
          "type_info": "Int8"
        },
        {
          "ordinal": 7,
          "name": "deadline_block",
          "type_info": "Int8"
        },
        {
          "ordinal": 8,
          "name": "eth_hash",
          "type_info": "Bytea"
        },
        {
          "ordinal": 9,
          "name": "eth_block",
          "type_info": "Int8"
        },
        {
          "ordinal": 10,
          "name": "created_at",
          "type_info": "Timestamptz"
        },
        {
          "ordinal": 11,
          "name": "eth_block_index?",
          "type_info": "Int8"
        },
        {
          "ordinal": 12,
          "name": "tx_hash",
          "type_info": "Bytea"
        }
      ],
      "parameters": {
        "Left": [
          "Int8"
        ]
      },
      "nullable": [
        null,
        false,
        true,
        false,
        false,
        true,
        false,
        false,
        false,
        false,
        false,
        null,
        false
      ]
    }
  },
  "98f87793202531586603307eab53987f75f4e07614af8706e6180413f808a1b4": {
    "query": "INSERT INTO txs_batches_signatures VALUES($1, $2)",
    "describe": {
      "columns": [],
      "parameters": {
        "Left": [
          "Int8",
          "Jsonb"
        ]
      },
      "nullable": []
    }
  },
  "99345d28e9aa3a325a7b8027ccd73f1dcea835cdf80e4432404337b2bf62a64e": {
    "query": "DELETE FROM pending_block",
    "describe": {
      "columns": [],
      "parameters": {
        "Left": []
      },
      "nullable": []
    }
  },
  "99794f1741803c18fa0c0f447f4a85ca644d8f5038040e097afb9a0d527d4e41": {
    "query": "INSERT INTO mempool_priority_operations (\n                    serial_id, data, deadline_block, eth_hash, tx_hash,\n                    eth_block, eth_block_index, l1_address, \n                    l2_address, type, created_at, confirmed\n                 )\n                VALUES ($1, $2, $3, $4, $5, $6, $7, $8, $9, $10, now(), $11)\n                ON CONFLICT (serial_id) DO UPDATE SET\n                data=$2, deadline_block=$3, eth_hash=$4, tx_hash=$5,\n                eth_block=$6, eth_block_index=$7, l1_address=$8,\n                l2_address=$9, type=$10, confirmed=$11\n                ",
    "describe": {
      "columns": [],
      "parameters": {
        "Left": [
          "Int8",
          "Jsonb",
          "Int8",
          "Bytea",
          "Text",
          "Int8",
          "Int4",
          "Bytea",
          "Bytea",
          "Text",
          "Bool"
        ]
      },
      "nullable": []
    }
  },
  "99b1aad6f25729e9189706d99c87b8487788b2de0a4ed7915d4f49daf37b62dc": {
    "query": "SELECT COUNT(*) from mempool_txs",
    "describe": {
      "columns": [
        {
          "ordinal": 0,
          "name": "count",
          "type_info": "Int8"
        }
      ],
      "parameters": {
        "Left": []
      },
      "nullable": [
        null
      ]
    }
  },
  "9a9be3fe7408795114cae98e7e95563b15da2345a1391e41b2d754b1d19c52c6": {
    "query": "INSERT INTO mempool_reverted_txs_meta (\n                 tx_hash, operation, block_number, block_index, tx_hash_bytes, nonce, from_account, \n                 to_account, success, fail_reason, primary_account_address, tx_type\n                )\n                VALUES ($1, $2, $3, $4, $5, $6, $7, $8, $9, $10, $11, 'L2')",
    "describe": {
      "columns": [],
      "parameters": {
        "Left": [
          "Text",
          "Jsonb",
          "Int8",
          "Int4",
          "Bytea",
          "Int8",
          "Bytea",
          "Bytea",
          "Bool",
          "Text",
          "Bytea"
        ]
      },
      "nullable": []
    }
  },
  "9aeeb5e20f4f34d4b4e1987f1bf0a23ee931f12da071b134225069d32c1896de": {
    "query": "SELECT * FROM pending_block\n            ORDER BY number DESC\n            LIMIT 1",
    "describe": {
      "columns": [
        {
          "ordinal": 0,
          "name": "number",
          "type_info": "Int8"
        },
        {
          "ordinal": 1,
          "name": "chunks_left",
          "type_info": "Int8"
        },
        {
          "ordinal": 2,
          "name": "unprocessed_priority_op_before",
          "type_info": "Int8"
        },
        {
          "ordinal": 3,
          "name": "pending_block_iteration",
          "type_info": "Int8"
        },
        {
          "ordinal": 4,
          "name": "timestamp",
          "type_info": "Int8"
        },
        {
          "ordinal": 5,
          "name": "previous_root_hash",
          "type_info": "Bytea"
        }
      ],
      "parameters": {
        "Left": []
      },
      "nullable": [
        false,
        false,
        false,
        false,
        true,
        false
      ]
    }
  },
  "9b56392b97b79d99c83f86e21a4d2f4616c11ff2ff283c31b6a340d2353e7202": {
    "query": "\n            INSERT INTO pending_block (number, chunks_left, unprocessed_priority_op_before, pending_block_iteration, timestamp)\n            VALUES ($1, $2, $3, $4, $5)\n            ON CONFLICT (number)\n            DO UPDATE\n              SET chunks_left = $2, unprocessed_priority_op_before = $3, pending_block_iteration = $4, timestamp = $5\n            ",
    "describe": {
      "columns": [],
      "parameters": {
        "Left": [
          "Int8",
          "Int8",
          "Int8",
          "Int8",
          "Int8"
        ]
      },
      "nullable": []
    }
  },
  "9c0a30a24bb6c2481323effc74b01db6163f9e9a368da85ceda727b6e547f087": {
    "query": "DELETE FROM data_restore_rollup_blocks",
    "describe": {
      "columns": [],
      "parameters": {
        "Left": []
      },
      "nullable": []
    }
  },
<<<<<<< HEAD
  "9db7145a44000272a06621a150d4c362fea0a960b93597d9d2bfb588b51d0f0a": {
    "query": "DELETE FROM mempool_priority_operations WHERE serial_id=$1",
    "describe": {
      "columns": [],
      "parameters": {
        "Left": [
          "Int8"
        ]
      },
      "nullable": []
    }
  },
  "9f7d6ba7d22b619ca57063ce01af6ec4b96cc72f6ef8185402085392ee52a16f": {
    "query": "UPDATE executed_priority_operations SET sequence_number = u.sequence_number FROM UNNEST ($1::bigint[], $2::bigint[])\n            AS u(serial_id, sequence_number)\n            WHERE executed_priority_operations.priority_op_serialid= u.serial_id",
    "describe": {
      "columns": [],
      "parameters": {
        "Left": [
          "Int8Array",
          "Int8Array"
        ]
      },
      "nullable": []
    }
  },
=======
>>>>>>> 2dfb4dd8
  "9fbf3d0ae8610fb464ac74ff989860eb913f4bfb14790373021ef456b671ed96": {
    "query": "SELECT * FROM eth_tx_hashes\n                WHERE eth_op_id = $1\n                ORDER BY id ASC",
    "describe": {
      "columns": [
        {
          "ordinal": 0,
          "name": "id",
          "type_info": "Int8"
        },
        {
          "ordinal": 1,
          "name": "eth_op_id",
          "type_info": "Int8"
        },
        {
          "ordinal": 2,
          "name": "tx_hash",
          "type_info": "Bytea"
        }
      ],
      "parameters": {
        "Left": [
          "Int8"
        ]
      },
      "nullable": [
        false,
        false,
        false
      ]
    }
  },
  "a0f1e59021d8b8d2c57dad3796db0979e7dbef1d0ab009026c0a45b40eef3dec": {
    "query": "\n            SELECT COUNT(*) as \"count!\" FROM tokens WHERE kind = 'ERC20'::token_kind\n            ",
    "describe": {
      "columns": [
        {
          "ordinal": 0,
          "name": "count!",
          "type_info": "Int8"
        }
      ],
      "parameters": {
        "Left": []
      },
      "nullable": [
        null
      ]
    }
  },
  "a154c713c54d22beec24fd99856956ab851fc6daf5692ffc6e0255c7dc6f16c1": {
    "query": "\n                SELECT * FROM account_pubkey_updates\n                WHERE account_id = $1 AND block_number > $2\n            ",
    "describe": {
      "columns": [
        {
          "ordinal": 0,
          "name": "pubkey_update_id",
          "type_info": "Int4"
        },
        {
          "ordinal": 1,
          "name": "update_order_id",
          "type_info": "Int4"
        },
        {
          "ordinal": 2,
          "name": "account_id",
          "type_info": "Int8"
        },
        {
          "ordinal": 3,
          "name": "block_number",
          "type_info": "Int8"
        },
        {
          "ordinal": 4,
          "name": "old_pubkey_hash",
          "type_info": "Bytea"
        },
        {
          "ordinal": 5,
          "name": "new_pubkey_hash",
          "type_info": "Bytea"
        },
        {
          "ordinal": 6,
          "name": "old_nonce",
          "type_info": "Int8"
        },
        {
          "ordinal": 7,
          "name": "new_nonce",
          "type_info": "Int8"
        }
      ],
      "parameters": {
        "Left": [
          "Int8",
          "Int8"
        ]
      },
      "nullable": [
        false,
        false,
        false,
        false,
        false,
        false,
        false,
        false
      ]
    }
  },
  "a2136dbcda0662f6010efd6d52a67aef28c103d0bfd83c7bba384a305b41e9ca": {
    "query": "SELECT id FROM aggregate_operations WHERE from_block > $1",
    "describe": {
      "columns": [
        {
          "ordinal": 0,
          "name": "id",
          "type_info": "Int8"
        }
      ],
      "parameters": {
        "Left": [
          "Int8"
        ]
      },
      "nullable": [
        false
      ]
    }
  },
  "a2da93cd95ba78f23b8e7df776892a32a2228957881389d5a59803e9de38623f": {
    "query": "\n            INSERT INTO ticker_price ( token_id, usd_price, last_updated )\n            VALUES ( $1, $2, $3 )\n            ON CONFLICT (token_id)\n            DO\n              UPDATE SET usd_price = $2, last_updated = $3\n            ",
    "describe": {
      "columns": [],
      "parameters": {
        "Left": [
          "Int4",
          "Numeric",
          "Timestamptz"
        ]
      },
      "nullable": []
    }
  },
  "a35474b8ed25c6265defe4e7621f11eae0deedc08a9cbc9780773c5be5697fcc": {
    "query": "\n                INSERT INTO withdrawn_nfts_factories (token_id, factory_address)\n                SELECT token_id, \n                    COALESCE(nft_factory.factory_address, server_config.nft_factory_addr) as factory_address\n                FROM nft\n                INNER JOIN server_config ON server_config.id = true\n                LEFT JOIN nft_factory ON nft_factory.creator_id = nft.creator_account_id\n                WHERE nft.token_id = ANY($1)\n            ",
    "describe": {
      "columns": [],
      "parameters": {
        "Left": [
          "Int4Array"
        ]
      },
      "nullable": []
    }
  },
  "a46775cb3cebe4a12937b3ec34ec0fc5917a69b0880006227e3b34481a26d92f": {
    "query": "\n                        UPDATE mint_nft_updates\n                        SET nonce = $1\n                        WHERE creator_address = $2 AND serial_id = $3\n                    ",
    "describe": {
      "columns": [],
      "parameters": {
        "Left": [
          "Int8",
          "Bytea",
          "Int4"
        ]
      },
      "nullable": []
    }
  },
  "a4969ac155106f1d8dd9b305e71ce36b3ee39adf75574d40e123a617a502ffe4": {
    "query": "INSERT INTO executed_transactions (block_number, block_index, tx, operation, tx_hash, from_account, to_account, success, fail_reason, primary_account_address, nonce, created_at, eth_sign_data, batch_id)\n                VALUES ($1, $2, $3, $4, $5, $6, $7, $8, $9, $10, $11, $12, $13, $14)\n                ON CONFLICT (tx_hash)\n                DO NOTHING",
    "describe": {
      "columns": [],
      "parameters": {
        "Left": [
          "Int8",
          "Int4",
          "Jsonb",
          "Jsonb",
          "Bytea",
          "Bytea",
          "Bytea",
          "Bool",
          "Text",
          "Bytea",
          "Int8",
          "Timestamptz",
          "Jsonb",
          "Int8"
        ]
      },
      "nullable": []
    }
  },
  "a665923ec57382f357f6bb65f6e35876fbfedbf1661b3ce34f2458b63eebc68e": {
    "query": "\n            INSERT INTO subsidies ( tx_hash, usd_amount_scale6, full_cost_usd_scale6, token_id, token_amount, full_cost_token, subsidy_type )\n            VALUES ( $1, $2, $3, $4, $5, $6, $7 )\n            ",
    "describe": {
      "columns": [],
      "parameters": {
        "Left": [
          "Bytea",
          "Int8",
          "Int8",
          "Int4",
          "Numeric",
          "Numeric",
          "Varchar"
        ]
      },
      "nullable": []
    }
  },
  "a7281db353eff1024db3fdedeeffe6b5ecbcd09a65e86dcb01998d8bd4425697": {
    "query": "\n                SELECT \n                -- We don't use sequence number here, so we can just skip it.\n                Null::bigint as sequence_number,\n                mempool_reverted_txs_meta.block_number, \n                mempool_reverted_txs_meta.block_index, \n                mempool_txs.tx, \n                mempool_reverted_txs_meta.nonce as \"nonce!\", \n                mempool_reverted_txs_meta.operation, \n                mempool_reverted_txs_meta.tx_hash_bytes as tx_hash,\n                mempool_reverted_txs_meta.from_account,\n                mempool_reverted_txs_meta.to_account,\n                mempool_reverted_txs_meta.success,\n                mempool_reverted_txs_meta.fail_reason,\n                mempool_reverted_txs_meta.primary_account_address,\n                mempool_txs.created_at,\n                mempool_txs.eth_sign_data,\n                mempool_txs.batch_id as \"batch_id?\"\n                FROM mempool_txs INNER JOIN mempool_reverted_txs_meta \n                ON mempool_txs.tx_hash = mempool_reverted_txs_meta.tx_hash \n                WHERE mempool_reverted_txs_meta.block_number=$1 AND mempool_reverted_txs_meta.tx_type='L2'",
    "describe": {
      "columns": [
        {
          "ordinal": 0,
          "name": "sequence_number",
          "type_info": "Int8"
        },
        {
          "ordinal": 1,
          "name": "block_number",
          "type_info": "Int8"
        },
        {
          "ordinal": 2,
          "name": "block_index",
          "type_info": "Int4"
        },
        {
          "ordinal": 3,
          "name": "tx",
          "type_info": "Jsonb"
        },
        {
          "ordinal": 4,
          "name": "nonce!",
          "type_info": "Int8"
        },
        {
          "ordinal": 5,
          "name": "operation",
          "type_info": "Jsonb"
        },
        {
          "ordinal": 6,
          "name": "tx_hash",
          "type_info": "Bytea"
        },
        {
          "ordinal": 7,
          "name": "from_account",
          "type_info": "Bytea"
        },
        {
          "ordinal": 8,
          "name": "to_account",
          "type_info": "Bytea"
        },
        {
          "ordinal": 9,
          "name": "success",
          "type_info": "Bool"
        },
        {
          "ordinal": 10,
          "name": "fail_reason",
          "type_info": "Text"
        },
        {
          "ordinal": 11,
          "name": "primary_account_address",
          "type_info": "Bytea"
        },
        {
          "ordinal": 12,
          "name": "created_at",
          "type_info": "Timestamptz"
        },
        {
          "ordinal": 13,
          "name": "eth_sign_data",
          "type_info": "Jsonb"
        },
        {
          "ordinal": 14,
          "name": "batch_id?",
          "type_info": "Int8"
        }
      ],
      "parameters": {
        "Left": [
          "Int8"
        ]
      },
      "nullable": [
        null,
        false,
        true,
        false,
        true,
        false,
        false,
        false,
        true,
        false,
        true,
        false,
        false,
        true,
        false
      ]
    }
  },
  "a7c77ca1eaea92f29494328c6652246732e50e2c989ed87676e333c295e0c251": {
    "query": "UPDATE eth_parameters\n            SET last_committed_block = $1, last_verified_block = $2, last_executed_block = $3\n            WHERE id = true",
    "describe": {
      "columns": [],
      "parameters": {
        "Left": [
          "Int8",
          "Int8",
          "Int8"
        ]
      },
      "nullable": []
    }
  },
  "a80a6fbc454119fbb9532ad3f5f10d62236e62fead0f0ae05357874247c851d1": {
    "query": "DELETE FROM incomplete_blocks WHERE number = $1",
    "describe": {
      "columns": [],
      "parameters": {
        "Left": [
          "Int8"
        ]
      },
      "nullable": []
    }
  },
  "a8e1cb7ab3d1716f5f2c9d348815011313dcbb90555f38b62f8f8e8d439370e9": {
    "query": "INSERT INTO mempool_txs (tx_hash, tx, created_at, eth_sign_data, batch_id, next_priority_op_serial_id, reverted)\n                VALUES ($1, $2, $3, $4, $5, $6, true)",
    "describe": {
      "columns": [],
      "parameters": {
        "Left": [
          "Text",
          "Jsonb",
          "Timestamptz",
          "Jsonb",
          "Int8",
          "Int8"
        ]
      },
      "nullable": []
    }
  },
  "aaaf2bcea738151db11f6152772516a46ef7d23ae885936094226b837369ee3c": {
    "query": "DELETE FROM mempool_txs\n            WHERE tx_hash = ANY($1)",
    "describe": {
      "columns": [],
      "parameters": {
        "Left": [
          "TextArray"
        ]
      },
      "nullable": []
    }
  },
  "aafe4eaa64fd1b3ab1205f64329460b9a5f354e41c4ddc8a1f39f4661e7f9040": {
    "query": "\n                SELECT nft.*, tokens.symbol, withdrawn_nfts_factories.factory_address as \"withdrawn_factory?\",\n                    COALESCE(nft_factory.factory_address, server_config.nft_factory_addr) as \"current_factory!\"\n                FROM nft\n                INNER JOIN server_config\n                    ON server_config.id = true\n                INNER JOIN tokens\n                    ON tokens.id = nft.token_id\n                LEFT JOIN nft_factory\n                    ON nft_factory.creator_id = nft.creator_account_id\n                LEFT JOIN withdrawn_nfts_factories\n                    ON withdrawn_nfts_factories.token_id = nft.token_id\n                WHERE nft.token_id = $1\n                LIMIT 1\n            ",
    "describe": {
      "columns": [
        {
          "ordinal": 0,
          "name": "token_id",
          "type_info": "Int4"
        },
        {
          "ordinal": 1,
          "name": "creator_account_id",
          "type_info": "Int4"
        },
        {
          "ordinal": 2,
          "name": "creator_address",
          "type_info": "Bytea"
        },
        {
          "ordinal": 3,
          "name": "serial_id",
          "type_info": "Int4"
        },
        {
          "ordinal": 4,
          "name": "address",
          "type_info": "Bytea"
        },
        {
          "ordinal": 5,
          "name": "content_hash",
          "type_info": "Bytea"
        },
        {
          "ordinal": 6,
          "name": "symbol",
          "type_info": "Text"
        },
        {
          "ordinal": 7,
          "name": "withdrawn_factory?",
          "type_info": "Text"
        },
        {
          "ordinal": 8,
          "name": "current_factory!",
          "type_info": "Text"
        }
      ],
      "parameters": {
        "Left": [
          "Int4"
        ]
      },
      "nullable": [
        false,
        false,
        false,
        false,
        false,
        false,
        false,
        false,
        null
      ]
    }
  },
  "abbdfc0983adb46d2051a4f6f2c0c46d17196bf312e1bb4747bf5b07f73d53d1": {
    "query": "INSERT INTO executed_priority_operations (block_number, block_index, operation, from_account, to_account,\n                priority_op_serialid, deadline_block, eth_hash, eth_block, created_at, eth_block_index, tx_hash)\n            VALUES ($1, $2, $3, $4, $5, $6, $7, $8, $9, $10, $11, $12)\n            ON CONFLICT (priority_op_serialid)\n            DO NOTHING",
    "describe": {
      "columns": [],
      "parameters": {
        "Left": [
          "Int8",
          "Int4",
          "Jsonb",
          "Bytea",
          "Bytea",
          "Int8",
          "Int8",
          "Bytea",
          "Int8",
          "Timestamptz",
          "Int8",
          "Bytea"
        ]
      },
      "nullable": []
    }
  },
  "ae418808fd5a6b6662198ed63934415a46dfada56cbd72a869e81946b1ad2ea4": {
    "query": "\n            SELECT\n                id as \"id!\", action_type as \"action_type!\",\n                arguments as \"arguments!\", from_block as \"from_block!\",\n                to_block as \"to_block!\", created_at as \"created_at!\",\n                confirmed as \"confirmed!\"\n            FROM aggregate_operations\n            WHERE EXISTS (SELECT * FROM eth_unprocessed_aggregated_ops WHERE op_id = aggregate_operations.id)\n            ORDER BY id ASC\n            ",
    "describe": {
      "columns": [
        {
          "ordinal": 0,
          "name": "id!",
          "type_info": "Int8"
        },
        {
          "ordinal": 1,
          "name": "action_type!",
          "type_info": "Text"
        },
        {
          "ordinal": 2,
          "name": "arguments!",
          "type_info": "Jsonb"
        },
        {
          "ordinal": 3,
          "name": "from_block!",
          "type_info": "Int8"
        },
        {
          "ordinal": 4,
          "name": "to_block!",
          "type_info": "Int8"
        },
        {
          "ordinal": 5,
          "name": "created_at!",
          "type_info": "Timestamptz"
        },
        {
          "ordinal": 6,
          "name": "confirmed!",
          "type_info": "Bool"
        }
      ],
      "parameters": {
        "Left": []
      },
      "nullable": [
        true,
        true,
        true,
        true,
        true,
        true,
        true
      ]
    }
  },
  "b1c528c67d3c2ecea86e3ba1b2407cb4ee72149d66be0498be1c1162917c065d": {
    "query": "INSERT INTO block_witness (block, witness)\n            VALUES ($1, $2)\n            ON CONFLICT (block)\n            DO NOTHING",
    "describe": {
      "columns": [],
      "parameters": {
        "Left": [
          "Int8",
          "Text"
        ]
      },
      "nullable": []
    }
  },
  "b2236625d3128295e0e712c0d66eb6655fcd528897d7154a891946b14b15de46": {
    "query": "\n                    INSERT INTO tokens ( id, address, symbol, decimals, kind )\n                    VALUES ( $1, $2, $3, $4, 'NFT'::token_kind )\n                    ",
    "describe": {
      "columns": [],
      "parameters": {
        "Left": [
          "Int4",
          "Text",
          "Text",
          "Int2"
        ]
      },
      "nullable": []
    }
  },
  "b4a6d5568ac2e4d27689277c120f1ca960cb210682bdb3f050cba82bc0168f53": {
    "query": "\n                WITH transactions AS (\n                    SELECT\n                        '0x' || encode(tx_hash, 'hex') as tx_hash,\n                        tx as op,\n                        block_number,\n                        success,\n                        fail_reason,\n                        created_at,\n                        batch_id,\n                        sequence_number\n                    FROM executed_transactions\n                    WHERE block_number = $1\n                ), priority_ops AS (\n                    SELECT\n                        '0x' || encode(eth_hash, 'hex') as tx_hash,\n                        operation as op,\n                        block_number,\n                        true as success,\n                        Null as fail_reason,\n                        created_at,\n                        Null::bigint as batch_id,\n                        sequence_number\n                    FROM executed_priority_operations\n                    WHERE block_number = $1\n                ), everything AS (\n                    SELECT * FROM transactions\n                    UNION ALL\n                    SELECT * FROM priority_ops\n                )\n                SELECT\n                    tx_hash as \"tx_hash!\",\n                    block_number as \"block_number!\",\n                    op as \"op!\",\n                    success as \"success!\",\n                    fail_reason as \"fail_reason?\",\n                    created_at as \"created_at!\",\n                    batch_id as \"batch_id?\"\n                FROM everything\n                ORDER BY sequence_number DESC\n            ",
    "describe": {
      "columns": [
        {
          "ordinal": 0,
          "name": "tx_hash!",
          "type_info": "Text"
        },
        {
          "ordinal": 1,
          "name": "block_number!",
          "type_info": "Int8"
        },
        {
          "ordinal": 2,
          "name": "op!",
          "type_info": "Jsonb"
        },
        {
          "ordinal": 3,
          "name": "success!",
          "type_info": "Bool"
        },
        {
          "ordinal": 4,
          "name": "fail_reason?",
          "type_info": "Text"
        },
        {
          "ordinal": 5,
          "name": "created_at!",
          "type_info": "Timestamptz"
        },
        {
          "ordinal": 6,
          "name": "batch_id?",
          "type_info": "Int8"
        }
      ],
      "parameters": {
        "Left": [
          "Int8"
        ]
      },
      "nullable": [
        null,
        null,
        null,
        null,
        null,
        null,
        null
      ]
    }
  },
  "b63daeea7fab180b5eba3721d26ad0a8f89193b9e459339e76e1a1bd87d9f37b": {
    "query": "SELECT * FROM mempool_txs\n                ORDER BY batch_id DESC\n                LIMIT 1",
    "describe": {
      "columns": [
        {
          "ordinal": 0,
          "name": "id",
          "type_info": "Int8"
        },
        {
          "ordinal": 1,
          "name": "tx_hash",
          "type_info": "Text"
        },
        {
          "ordinal": 2,
          "name": "tx",
          "type_info": "Jsonb"
        },
        {
          "ordinal": 3,
          "name": "created_at",
          "type_info": "Timestamptz"
        },
        {
          "ordinal": 4,
          "name": "eth_sign_data",
          "type_info": "Jsonb"
        },
        {
          "ordinal": 5,
          "name": "batch_id",
          "type_info": "Int8"
        },
        {
          "ordinal": 6,
          "name": "next_priority_op_serial_id",
          "type_info": "Int8"
        },
        {
          "ordinal": 7,
          "name": "reverted",
          "type_info": "Bool"
        }
      ],
      "parameters": {
        "Left": []
      },
      "nullable": [
        false,
        false,
        false,
        false,
        true,
        false,
        true,
        false
      ]
    }
  },
  "b89088c6516e2db2e01bfdf0afa5a8fdd7e20fde80183884a9769eae9b635010": {
    "query": "DELETE FROM executed_priority_operations WHERE block_number > $1",
    "describe": {
      "columns": [],
      "parameters": {
        "Left": [
          "Int8"
        ]
      },
      "nullable": []
    }
  },
  "baaaff359564c5d1094fcf2650d53cf9dcac5d50fc3a549c6cff53dd472350f7": {
    "query": "\n            SELECT * FROM ticker_price\n            WHERE token_id = $1\n            LIMIT 1\n            ",
    "describe": {
      "columns": [
        {
          "ordinal": 0,
          "name": "token_id",
          "type_info": "Int4"
        },
        {
          "ordinal": 1,
          "name": "usd_price",
          "type_info": "Numeric"
        },
        {
          "ordinal": 2,
          "name": "last_updated",
          "type_info": "Timestamptz"
        }
      ],
      "parameters": {
        "Left": [
          "Int4"
        ]
      },
      "nullable": [
        false,
        false,
        false
      ]
    }
  },
  "bbf6839d81439b9760bea580b95a044cfb2b418aa385e051295252ea7a0d60dd": {
    "query": "SELECT * FROM data_restore_storage_state_update\n            LIMIT 1",
    "describe": {
      "columns": [
        {
          "ordinal": 0,
          "name": "id",
          "type_info": "Int4"
        },
        {
          "ordinal": 1,
          "name": "storage_state",
          "type_info": "Text"
        }
      ],
      "parameters": {
        "Left": []
      },
      "nullable": [
        false,
        false
      ]
    }
  },
  "bcb77615d5418437f8ef3a4b035ee320c2fb3f15467e8c7a89ecc1d743e24c18": {
    "query": "DELETE FROM aggregate_operations WHERE from_block > $1",
    "describe": {
      "columns": [],
      "parameters": {
        "Left": [
          "Int8"
        ]
      },
      "nullable": []
    }
  },
  "bcf5bfff77df23fb5e8ff35e9ad37ee02e141dfc0bdbbdec8983b656c9569dea": {
    "query": "\n                SELECT new_balance FROM account_balance_updates\n                WHERE account_id = $1 AND block_number <= $2 AND coin_id = $3\n                ORDER BY block_number DESC, update_order_id DESC\n                LIMIT 1\n            ",
    "describe": {
      "columns": [
        {
          "ordinal": 0,
          "name": "new_balance",
          "type_info": "Numeric"
        }
      ],
      "parameters": {
        "Left": [
          "Int8",
          "Int8",
          "Int4"
        ]
      },
      "nullable": [
        false
      ]
    }
  },
  "be360542d293e3f3f46e41731773271bf720c9020db776115515abe066894107": {
    "query": "INSERT INTO mempool_priority_operations (\n                    serial_id, data, l1_address, l2_address, \n                    type, deadline_block, eth_hash, tx_hash, eth_block, \n                    eth_block_index, created_at, confirmed, reverted\n                )\n                VALUES ($1, $2, $3, $4, $5, $6, $7, $8, $9, $10, $11, true, true)",
    "describe": {
      "columns": [],
      "parameters": {
        "Left": [
          "Int8",
          "Jsonb",
          "Bytea",
          "Bytea",
          "Text",
          "Int8",
          "Bytea",
          "Text",
          "Int8",
          "Int4",
          "Timestamptz"
        ]
      },
      "nullable": []
    }
  },
  "be82b2b8b41c8515d8066fef075f9c553d96127ae7bf3b0459c9f5a29b3bd985": {
    "query": "SELECT serial_id,data,deadline_block,eth_hash,tx_hash,eth_block,eth_block_index,created_at FROM mempool_priority_operations WHERE confirmed AND reverted = false ORDER BY serial_id",
    "describe": {
      "columns": [
        {
          "ordinal": 0,
          "name": "serial_id",
          "type_info": "Int8"
        },
        {
          "ordinal": 1,
          "name": "data",
          "type_info": "Jsonb"
        },
        {
          "ordinal": 2,
          "name": "deadline_block",
          "type_info": "Int8"
        },
        {
          "ordinal": 3,
          "name": "eth_hash",
          "type_info": "Bytea"
        },
        {
          "ordinal": 4,
          "name": "tx_hash",
          "type_info": "Text"
        },
        {
          "ordinal": 5,
          "name": "eth_block",
          "type_info": "Int8"
        },
        {
          "ordinal": 6,
          "name": "eth_block_index",
          "type_info": "Int4"
        },
        {
          "ordinal": 7,
          "name": "created_at",
          "type_info": "Timestamptz"
        }
      ],
      "parameters": {
        "Left": []
      },
      "nullable": [
        false,
        false,
        false,
        false,
        false,
        false,
        true,
        false
      ]
    }
  },
  "bec05747dcfbf729bfd6e5d6aedf8da39f6d0d4ab5f0eae8dfed6c07adac1ba8": {
    "query": "SELECT eth_operations.* FROM aggregate_operations\n                LEFT JOIN eth_aggregated_ops_binding ON eth_aggregated_ops_binding.op_id = aggregate_operations.id\n                LEFT JOIN eth_operations ON eth_aggregated_ops_binding.eth_op_id = eth_operations.id\n            WHERE\n                ($1 BETWEEN from_block AND to_block) AND action_type = $2 AND eth_operations.confirmed = true \n            LIMIT 1",
    "describe": {
      "columns": [
        {
          "ordinal": 0,
          "name": "id",
          "type_info": "Int8"
        },
        {
          "ordinal": 1,
          "name": "nonce",
          "type_info": "Int8"
        },
        {
          "ordinal": 2,
          "name": "confirmed",
          "type_info": "Bool"
        },
        {
          "ordinal": 3,
          "name": "raw_tx",
          "type_info": "Bytea"
        },
        {
          "ordinal": 4,
          "name": "op_type",
          "type_info": "Text"
        },
        {
          "ordinal": 5,
          "name": "final_hash",
          "type_info": "Bytea"
        },
        {
          "ordinal": 6,
          "name": "last_deadline_block",
          "type_info": "Int8"
        },
        {
          "ordinal": 7,
          "name": "last_used_gas_price",
          "type_info": "Numeric"
        },
        {
          "ordinal": 8,
          "name": "created_at",
          "type_info": "Timestamptz"
        }
      ],
      "parameters": {
        "Left": [
          "Int8",
          "Text"
        ]
      },
      "nullable": [
        false,
        false,
        false,
        false,
        false,
        true,
        false,
        false,
        true
      ]
    }
  },
  "bf002ea8011c653cebce62d2c49f4a5e7415e45fb7db5f7f68ae86c43b60b393": {
    "query": "SELECT * FROM eth_parameters WHERE id = true",
    "describe": {
      "columns": [
        {
          "ordinal": 0,
          "name": "id",
          "type_info": "Bool"
        },
        {
          "ordinal": 1,
          "name": "nonce",
          "type_info": "Int8"
        },
        {
          "ordinal": 2,
          "name": "gas_price_limit",
          "type_info": "Int8"
        },
        {
          "ordinal": 3,
          "name": "last_committed_block",
          "type_info": "Int8"
        },
        {
          "ordinal": 4,
          "name": "last_verified_block",
          "type_info": "Int8"
        },
        {
          "ordinal": 5,
          "name": "last_executed_block",
          "type_info": "Int8"
        },
        {
          "ordinal": 6,
          "name": "average_gas_price",
          "type_info": "Int8"
        }
      ],
      "parameters": {
        "Left": []
      },
      "nullable": [
        false,
        false,
        false,
        false,
        false,
        false,
        true
      ]
    }
  },
  "bf88992c521353535925401702028307ba3d79dfa2e60d939a117e7aae5a6403": {
    "query": "SELECT MAX(number) FROM blocks",
    "describe": {
      "columns": [
        {
          "ordinal": 0,
          "name": "max",
          "type_info": "Int8"
        }
      ],
      "parameters": {
        "Left": []
      },
      "nullable": [
        null
      ]
    }
  },
  "c08f5c773d9475d06ae0a0e0771de9b004e1a3c9811a8a165acf079c198a9cb5": {
    "query": "\n                    SELECT id, address, decimals, kind as \"kind: _\", symbol FROM tokens\n                    WHERE id = $1\n                    LIMIT 1\n                    ",
    "describe": {
      "columns": [
        {
          "ordinal": 0,
          "name": "id",
          "type_info": "Int4"
        },
        {
          "ordinal": 1,
          "name": "address",
          "type_info": "Text"
        },
        {
          "ordinal": 2,
          "name": "decimals",
          "type_info": "Int2"
        },
        {
          "ordinal": 3,
          "name": "kind: _",
          "type_info": {
            "Custom": {
              "name": "token_kind",
              "kind": {
                "Enum": [
                  "ERC20",
                  "NFT",
                  "None"
                ]
              }
            }
          }
        },
        {
          "ordinal": 4,
          "name": "symbol",
          "type_info": "Text"
        }
      ],
      "parameters": {
        "Left": [
          "Int4"
        ]
      },
      "nullable": [
        false,
        false,
        false,
        false,
        false
      ]
    }
  },
  "c0bc09d944da0d6a2eb2108185c757ff16440ed9c3d1fb2835cf3d4f552078f2": {
    "query": "SELECT * FROM executed_priority_operations WHERE block_number = $1",
    "describe": {
      "columns": [
        {
          "ordinal": 0,
          "name": "block_number",
          "type_info": "Int8"
        },
        {
          "ordinal": 1,
          "name": "block_index",
          "type_info": "Int4"
        },
        {
          "ordinal": 2,
          "name": "operation",
          "type_info": "Jsonb"
        },
        {
          "ordinal": 3,
          "name": "from_account",
          "type_info": "Bytea"
        },
        {
          "ordinal": 4,
          "name": "to_account",
          "type_info": "Bytea"
        },
        {
          "ordinal": 5,
          "name": "priority_op_serialid",
          "type_info": "Int8"
        },
        {
          "ordinal": 6,
          "name": "deadline_block",
          "type_info": "Int8"
        },
        {
          "ordinal": 7,
          "name": "eth_hash",
          "type_info": "Bytea"
        },
        {
          "ordinal": 8,
          "name": "eth_block",
          "type_info": "Int8"
        },
        {
          "ordinal": 9,
          "name": "created_at",
          "type_info": "Timestamptz"
        },
        {
          "ordinal": 10,
          "name": "eth_block_index",
          "type_info": "Int8"
        },
        {
          "ordinal": 11,
          "name": "tx_hash",
          "type_info": "Bytea"
        },
        {
          "ordinal": 12,
          "name": "sequence_number",
          "type_info": "Int8"
        }
      ],
      "parameters": {
        "Left": [
          "Int8"
        ]
      },
      "nullable": [
        false,
        false,
        false,
        false,
        false,
        false,
        false,
        false,
        false,
        false,
        true,
        false,
        true
      ]
    }
  },
  "c16cb52de684232faf3ddf3bc5e4b90388e9b413e690aa5cf891fc4fad293edd": {
    "query": "DELETE FROM data_restore_events_state",
    "describe": {
      "columns": [],
      "parameters": {
        "Left": []
      },
      "nullable": []
    }
  },
  "c211a979754c36f0bf03fe7d1d51351eca9e67651c15786904521ae78edc6193": {
    "query": "SELECT * FROM account_pubkey_updates WHERE block_number > $1 AND block_number <= $2 ",
    "describe": {
      "columns": [
        {
          "ordinal": 0,
          "name": "pubkey_update_id",
          "type_info": "Int4"
        },
        {
          "ordinal": 1,
          "name": "update_order_id",
          "type_info": "Int4"
        },
        {
          "ordinal": 2,
          "name": "account_id",
          "type_info": "Int8"
        },
        {
          "ordinal": 3,
          "name": "block_number",
          "type_info": "Int8"
        },
        {
          "ordinal": 4,
          "name": "old_pubkey_hash",
          "type_info": "Bytea"
        },
        {
          "ordinal": 5,
          "name": "new_pubkey_hash",
          "type_info": "Bytea"
        },
        {
          "ordinal": 6,
          "name": "old_nonce",
          "type_info": "Int8"
        },
        {
          "ordinal": 7,
          "name": "new_nonce",
          "type_info": "Int8"
        }
      ],
      "parameters": {
        "Left": [
          "Int8",
          "Int8"
        ]
      },
      "nullable": [
        false,
        false,
        false,
        false,
        false,
        false,
        false,
        false
      ]
    }
  },
  "c23bc5ab7c6f6148d1e12d408d4c8842d80cca11e3eb539fd9153ae808a11f28": {
    "query": "\n                    UPDATE accounts \n                    SET last_block = $1, nonce = $2, pubkey_hash = $3\n                    WHERE id = $4\n                    ",
    "describe": {
      "columns": [],
      "parameters": {
        "Left": [
          "Int8",
          "Int8",
          "Bytea",
          "Int8"
        ]
      },
      "nullable": []
    }
  },
  "c2b72cb3aeb4b448b240edef3988a1026577a82fb4ae1c416fcaf4622afa4ac0": {
    "query": "INSERT INTO aggregate_operations (action_type, arguments, from_block, to_block)\n            VALUES ($1, $2, $3, $4)\n            ON CONFLICT (id)\n            DO NOTHING\n            RETURNING id",
    "describe": {
      "columns": [
        {
          "ordinal": 0,
          "name": "id",
          "type_info": "Int8"
        }
      ],
      "parameters": {
        "Left": [
          "Text",
          "Jsonb",
          "Int8",
          "Int8"
        ]
      },
      "nullable": [
        false
      ]
    }
  },
  "c31936ecaa097fc0711fa24e79ee415bfc3da855f29b2138ecbaced1341d5e7f": {
    "query": "DELETE FROM executed_transactions WHERE tx_hash = ANY ($1)",
    "describe": {
      "columns": [],
      "parameters": {
        "Left": [
          "ByteaArray"
        ]
      },
      "nullable": []
    }
  },
  "c3632674ee6614b83e258c75447dc986507481a56fbdd5e05dedd0775f21fb79": {
    "query": "\n            SELECT\n                token_id as \"token_id!\", creator_account_id as \"creator_account_id!\",\n                creator_address as \"creator_address!\", serial_id as \"serial_id!\",\n                nft.address as \"address!\", content_hash as \"content_hash!\",\n                tokens.symbol as \"symbol!\"\n            FROM nft\n            INNER JOIN tokens\n            ON tokens.id = nft.token_id\n            ",
    "describe": {
      "columns": [
        {
          "ordinal": 0,
          "name": "token_id!",
          "type_info": "Int4"
        },
        {
          "ordinal": 1,
          "name": "creator_account_id!",
          "type_info": "Int4"
        },
        {
          "ordinal": 2,
          "name": "creator_address!",
          "type_info": "Bytea"
        },
        {
          "ordinal": 3,
          "name": "serial_id!",
          "type_info": "Int4"
        },
        {
          "ordinal": 4,
          "name": "address!",
          "type_info": "Bytea"
        },
        {
          "ordinal": 5,
          "name": "content_hash!",
          "type_info": "Bytea"
        },
        {
          "ordinal": 6,
          "name": "symbol!",
          "type_info": "Text"
        }
      ],
      "parameters": {
        "Left": []
      },
      "nullable": [
        true,
        true,
        true,
        true,
        true,
        true,
        true
      ]
    }
  },
  "c55231e06a5969f1531b98a925fd1575ee60967b7c546ed5650a9d42a738abee": {
    "query": "\n                SELECT * FROM account_pubkey_updates\n                WHERE block_number = $1\n            ",
    "describe": {
      "columns": [
        {
          "ordinal": 0,
          "name": "pubkey_update_id",
          "type_info": "Int4"
        },
        {
          "ordinal": 1,
          "name": "update_order_id",
          "type_info": "Int4"
        },
        {
          "ordinal": 2,
          "name": "account_id",
          "type_info": "Int8"
        },
        {
          "ordinal": 3,
          "name": "block_number",
          "type_info": "Int8"
        },
        {
          "ordinal": 4,
          "name": "old_pubkey_hash",
          "type_info": "Bytea"
        },
        {
          "ordinal": 5,
          "name": "new_pubkey_hash",
          "type_info": "Bytea"
        },
        {
          "ordinal": 6,
          "name": "old_nonce",
          "type_info": "Int8"
        },
        {
          "ordinal": 7,
          "name": "new_nonce",
          "type_info": "Int8"
        }
      ],
      "parameters": {
        "Left": [
          "Int8"
        ]
      },
      "nullable": [
        false,
        false,
        false,
        false,
        false,
        false,
        false,
        false
      ]
    }
  },
  "c55673eb654deef9816a03d81ac34767003f366ef28a6be49ad3a9509f21aa1a": {
    "query": "\n                    SELECT id, address, decimals, kind as \"kind: _\", symbol FROM tokens\n                    WHERE symbol = $1\n                    LIMIT 1\n                    ",
    "describe": {
      "columns": [
        {
          "ordinal": 0,
          "name": "id",
          "type_info": "Int4"
        },
        {
          "ordinal": 1,
          "name": "address",
          "type_info": "Text"
        },
        {
          "ordinal": 2,
          "name": "decimals",
          "type_info": "Int2"
        },
        {
          "ordinal": 3,
          "name": "kind: _",
          "type_info": {
            "Custom": {
              "name": "token_kind",
              "kind": {
                "Enum": [
                  "ERC20",
                  "NFT",
                  "None"
                ]
              }
            }
          }
        },
        {
          "ordinal": 4,
          "name": "symbol",
          "type_info": "Text"
        }
      ],
      "parameters": {
        "Left": [
          "Text"
        ]
      },
      "nullable": [
        false,
        false,
        false,
        false,
        false
      ]
    }
  },
  "c7459e7624c46417d3a91fc39b05128cf3e88097ae114d8aad6e22b9b2cd84e9": {
    "query": "\n                    INSERT INTO accounts ( id, last_block, nonce, address, pubkey_hash )\n                    VALUES ( $1, $2, $3, $4, $5 )\n                    ",
    "describe": {
      "columns": [],
      "parameters": {
        "Left": [
          "Int8",
          "Int8",
          "Int8",
          "Bytea",
          "Bytea"
        ]
      },
      "nullable": []
    }
  },
  "c76bdef17043c7f22c968ae7a27b861ef5967d0e30d9e6c298e741c203eadd2e": {
    "query": "\n            WITH aggr_comm AS (\n                SELECT \n                    aggregate_operations.created_at, \n                    eth_operations.final_hash, \n                    commit_aggregated_blocks_binding.block_number \n                FROM aggregate_operations\n                    INNER JOIN commit_aggregated_blocks_binding ON aggregate_operations.id = commit_aggregated_blocks_binding.op_id\n                    INNER JOIN eth_aggregated_ops_binding ON aggregate_operations.id = eth_aggregated_ops_binding.op_id\n                    INNER JOIN eth_operations ON eth_operations.id = eth_aggregated_ops_binding.eth_op_id\n                WHERE aggregate_operations.confirmed = true \n            ),\n            aggr_exec as (\n                 SELECT \n                    aggregate_operations.created_at, \n                    eth_operations.final_hash, \n                    execute_aggregated_blocks_binding.block_number \n                FROM aggregate_operations\n                    INNER JOIN execute_aggregated_blocks_binding ON aggregate_operations.id = execute_aggregated_blocks_binding.op_id\n                    INNER JOIN eth_aggregated_ops_binding ON aggregate_operations.id = eth_aggregated_ops_binding.op_id\n                    INNER JOIN eth_operations ON eth_operations.id = eth_aggregated_ops_binding.eth_op_id\n                WHERE aggregate_operations.confirmed = true \n            )\n            SELECT\n                blocks.number AS \"block_number!\",\n                blocks.root_hash AS \"new_state_root!\",\n                blocks.block_size AS \"block_size!\",\n                committed.final_hash AS \"commit_tx_hash?\",\n                verified.final_hash AS \"verify_tx_hash?\",\n                committed.created_at AS \"committed_at!\",\n                verified.created_at AS \"verified_at?\"\n            FROM blocks\n                     INNER JOIN aggr_comm committed ON blocks.number = committed.block_number\n                     LEFT JOIN aggr_exec verified ON blocks.number = verified.block_number\n            WHERE\n                blocks.number >= $1\n            ORDER BY blocks.number ASC\n            LIMIT $2;\n            ",
    "describe": {
      "columns": [
        {
          "ordinal": 0,
          "name": "block_number!",
          "type_info": "Int8"
        },
        {
          "ordinal": 1,
          "name": "new_state_root!",
          "type_info": "Bytea"
        },
        {
          "ordinal": 2,
          "name": "block_size!",
          "type_info": "Int8"
        },
        {
          "ordinal": 3,
          "name": "commit_tx_hash?",
          "type_info": "Bytea"
        },
        {
          "ordinal": 4,
          "name": "verify_tx_hash?",
          "type_info": "Bytea"
        },
        {
          "ordinal": 5,
          "name": "committed_at!",
          "type_info": "Timestamptz"
        },
        {
          "ordinal": 6,
          "name": "verified_at?",
          "type_info": "Timestamptz"
        }
      ],
      "parameters": {
        "Left": [
          "Int8",
          "Int8"
        ]
      },
      "nullable": [
        false,
        false,
        false,
        true,
        true,
        false,
        false
      ]
    }
  },
  "c7bc91425f35b3a77be36fe8ba80030445051a0bc2536fa4a0def7ac498fc5c2": {
    "query": "INSERT INTO mempool_txs (tx_hash, tx, created_at, eth_sign_data)\n                VALUES ($1, $2, $3, $4)",
    "describe": {
      "columns": [],
      "parameters": {
        "Left": [
          "Text",
          "Jsonb",
          "Timestamptz",
          "Jsonb"
        ]
      },
      "nullable": []
    }
  },
  "c7d334b71d4b70daf8e2d09c1d938fdcdd22e8800939ef6e58c44a125dc48d37": {
    "query": "\n                SELECT account_id \n                FROM account_creates WHERE address = $1\n                ",
    "describe": {
      "columns": [
        {
          "ordinal": 0,
          "name": "account_id",
          "type_info": "Int8"
        }
      ],
      "parameters": {
        "Left": [
          "Bytea"
        ]
      },
      "nullable": [
        false
      ]
    }
  },
  "cb492484bab6e66f89a4d80649d3559566a681db153152a52449acf931a1d039": {
    "query": "SELECT * FROM block_witness WHERE block = $1",
    "describe": {
      "columns": [
        {
          "ordinal": 0,
          "name": "block",
          "type_info": "Int8"
        },
        {
          "ordinal": 1,
          "name": "witness",
          "type_info": "Text"
        }
      ],
      "parameters": {
        "Left": [
          "Int8"
        ]
      },
      "nullable": [
        false,
        false
      ]
    }
  },
  "cbedf306b3a2c63be1ca241eb03609907713c8d9bd3eadf3b3fea23969005cd3": {
    "query": "\n                SELECT * FROM account_creates\n                WHERE block_number = $1\n            ",
    "describe": {
      "columns": [
        {
          "ordinal": 0,
          "name": "account_id",
          "type_info": "Int8"
        },
        {
          "ordinal": 1,
          "name": "is_create",
          "type_info": "Bool"
        },
        {
          "ordinal": 2,
          "name": "block_number",
          "type_info": "Int8"
        },
        {
          "ordinal": 3,
          "name": "address",
          "type_info": "Bytea"
        },
        {
          "ordinal": 4,
          "name": "nonce",
          "type_info": "Int8"
        },
        {
          "ordinal": 5,
          "name": "update_order_id",
          "type_info": "Int4"
        }
      ],
      "parameters": {
        "Left": [
          "Int8"
        ]
      },
      "nullable": [
        false,
        false,
        false,
        false,
        false,
        false
      ]
    }
  },
  "cc97b33cc2f24fa09f02c16c048e12060daf39c91845cb35847daa229065560e": {
    "query": "SELECT MAX(block) FROM account_tree_cache",
    "describe": {
      "columns": [
        {
          "ordinal": 0,
          "name": "max",
          "type_info": "Int8"
        }
      ],
      "parameters": {
        "Left": []
      },
      "nullable": [
        null
      ]
    }
  },
  "cd0e1f11fb56662010b4ec2e0eb9a0e877f1eab4157f8ac57db9b18cca666cbe": {
    "query": "\n            SELECT max(id) as \"id!\" FROM tokens WHERE kind != 'NFT'::token_kind\n            ",
    "describe": {
      "columns": [
        {
          "ordinal": 0,
          "name": "id!",
          "type_info": "Int4"
        }
      ],
      "parameters": {
        "Left": []
      },
      "nullable": [
        null
      ]
    }
  },
  "cd155debc525d539341b88e30a9ba9d3f130c4934883d945fa4abcb528ffc80f": {
    "query": "INSERT INTO mempool_txs (tx_hash, tx, created_at, eth_sign_data, batch_id)\n                VALUES ($1, $2, $3, $4, $5)",
    "describe": {
      "columns": [],
      "parameters": {
        "Left": [
          "Text",
          "Jsonb",
          "Timestamptz",
          "Jsonb",
          "Int8"
        ]
      },
      "nullable": []
    }
  },
  "ceb8e4656aa76e1918a03707a1f047aed19ffcb3c70dbde61a6353b26b5a2493": {
    "query": "\n            INSERT INTO ticker_market_volume ( token_id, market_volume, last_updated )\n            VALUES ( $1, $2, $3 )\n            ON CONFLICT (token_id)\n            DO\n              UPDATE SET market_volume = $2, last_updated = $3\n            ",
    "describe": {
      "columns": [],
      "parameters": {
        "Left": [
          "Int4",
          "Numeric",
          "Timestamptz"
        ]
      },
      "nullable": []
    }
  },
  "ceddeadf425bad4196cfc489a3ff56a4ea14a1e44872bc3d0e8c1795646ee89a": {
    "query": "\n                SELECT min(number), max(number)\n                FROM incomplete_blocks\n            ",
    "describe": {
      "columns": [
        {
          "ordinal": 0,
          "name": "min",
          "type_info": "Int8"
        },
        {
          "ordinal": 1,
          "name": "max",
          "type_info": "Int8"
        }
      ],
      "parameters": {
        "Left": []
      },
      "nullable": [
        null,
        null
      ]
    }
  },
  "d106212871e6b0266259fa0f819ab51c1e58ec799a45b618a4ec4d67d00f49be": {
    "query": "\n                INSERT INTO tx_filters (address, token, tx_hash)\n                SELECT u.address, u.token, u.tx_hash\n                FROM UNNEST ($1::bytea[], $2::integer[], $3::bytea[])\n                AS u(address, token, tx_hash)\n                ON CONFLICT ON CONSTRAINT tx_filters_pkey DO NOTHING\n            ",
    "describe": {
      "columns": [],
      "parameters": {
        "Left": [
          "ByteaArray",
          "Int4Array",
          "ByteaArray"
        ]
      },
      "nullable": []
    }
  },
  "d18525d8bf10383d307bf56110fac63276a82dc8b65b358c098fca7c2991579e": {
    "query": "SELECT MAX(id) as max FROM events",
    "describe": {
      "columns": [
        {
          "ordinal": 0,
          "name": "max",
          "type_info": "Int8"
        }
      ],
      "parameters": {
        "Left": []
      },
      "nullable": [
        null
      ]
    }
  },
  "d32a820014652b70f2035bccb22df070dc98c416813520de6b20157ed670756e": {
    "query": "\n                    UPDATE accounts \n                    SET last_block = $1, nonce = $2\n                    WHERE id = $3\n                    ",
    "describe": {
      "columns": [],
      "parameters": {
        "Left": [
          "Int8",
          "Int8",
          "Int8"
        ]
      },
      "nullable": []
    }
  },
  "d3b822a6639901acd986e82d2779a7318c3805385a7772db83063d9507c049a7": {
    "query": "INSERT INTO eth_parameters (nonce, gas_price_limit, last_committed_block, last_verified_block, last_executed_block)\n                VALUES ($1, $2, $3, $4, $5)",
    "describe": {
      "columns": [],
      "parameters": {
        "Left": [
          "Int8",
          "Int8",
          "Int8",
          "Int8",
          "Int8"
        ]
      },
      "nullable": []
    }
  },
  "d3e53b1048d02ee3d09da9961172861c54fced836e266a9178befeddae3ef51e": {
    "query": "SELECT * FROM aggregate_operations WHERE $1 BETWEEN from_block AND to_block\n                AND action_type = $2",
    "describe": {
      "columns": [
        {
          "ordinal": 0,
          "name": "id",
          "type_info": "Int8"
        },
        {
          "ordinal": 1,
          "name": "action_type",
          "type_info": "Text"
        },
        {
          "ordinal": 2,
          "name": "arguments",
          "type_info": "Jsonb"
        },
        {
          "ordinal": 3,
          "name": "from_block",
          "type_info": "Int8"
        },
        {
          "ordinal": 4,
          "name": "to_block",
          "type_info": "Int8"
        },
        {
          "ordinal": 5,
          "name": "created_at",
          "type_info": "Timestamptz"
        },
        {
          "ordinal": 6,
          "name": "confirmed",
          "type_info": "Bool"
        }
      ],
      "parameters": {
        "Left": [
          "Int8",
          "Text"
        ]
      },
      "nullable": [
        false,
        false,
        false,
        false,
        false,
        false,
        false
      ]
    }
  },
  "d69d26399a17af09b6796f3b8724057988d31c4a3b1a0b63c5bdc59ad1069890": {
    "query": "\n            SELECT serial_id,data,deadline_block,eth_hash,\n                   tx_hash,eth_block,eth_block_index,created_at \n            FROM mempool_priority_operations \n            WHERE type = 'Deposit' AND l2_address = $1  \n            ORDER BY serial_id",
    "describe": {
      "columns": [
        {
          "ordinal": 0,
          "name": "serial_id",
          "type_info": "Int8"
        },
        {
          "ordinal": 1,
          "name": "data",
          "type_info": "Jsonb"
        },
        {
          "ordinal": 2,
          "name": "deadline_block",
          "type_info": "Int8"
        },
        {
          "ordinal": 3,
          "name": "eth_hash",
          "type_info": "Bytea"
        },
        {
          "ordinal": 4,
          "name": "tx_hash",
          "type_info": "Text"
        },
        {
          "ordinal": 5,
          "name": "eth_block",
          "type_info": "Int8"
        },
        {
          "ordinal": 6,
          "name": "eth_block_index",
          "type_info": "Int4"
        },
        {
          "ordinal": 7,
          "name": "created_at",
          "type_info": "Timestamptz"
        }
      ],
      "parameters": {
        "Left": [
          "Bytea"
        ]
      },
      "nullable": [
        false,
        false,
        false,
        false,
        false,
        false,
        true,
        false
      ]
    }
  },
  "d71db9de5e4ec2dc9a511d4a1247d912b15250bbd8f834f11b252de653c73176": {
    "query": "DELETE FROM account_creates WHERE block_number > $1",
    "describe": {
      "columns": [],
      "parameters": {
        "Left": [
          "Int8"
        ]
      },
      "nullable": []
    }
  },
  "d7d7b3963c9da1762b0a533eeb2f331addbf6b874534f66562b0ca6f3356de67": {
    "query": "\n            SELECT\n                id,\n                block_number,\n                event_type as \"event_type!: EventType\",\n                event_data\n            FROM events WHERE id > $1\n            ORDER BY id ASC\n            ",
    "describe": {
      "columns": [
        {
          "ordinal": 0,
          "name": "id",
          "type_info": "Int8"
        },
        {
          "ordinal": 1,
          "name": "block_number",
          "type_info": "Int8"
        },
        {
          "ordinal": 2,
          "name": "event_type!: EventType",
          "type_info": {
            "Custom": {
              "name": "event_type",
              "kind": {
                "Enum": [
                  "Account",
                  "Block",
                  "Transaction"
                ]
              }
            }
          }
        },
        {
          "ordinal": 3,
          "name": "event_data",
          "type_info": "Jsonb"
        }
      ],
      "parameters": {
        "Left": [
          "Int8"
        ]
      },
      "nullable": [
        false,
        false,
        false,
        false
      ]
    }
  },
  "d919ccb745fc350cc9885fe5cda9a5c9fc0b966852a308fbb24c2cc20c4216e2": {
    "query": "\n                SELECT * FROM mint_nft_updates\n                WHERE creator_account_id = $1 AND block_number > $2\n            ",
    "describe": {
      "columns": [
        {
          "ordinal": 0,
          "name": "token_id",
          "type_info": "Int4"
        },
        {
          "ordinal": 1,
          "name": "block_number",
          "type_info": "Int8"
        },
        {
          "ordinal": 2,
          "name": "creator_account_id",
          "type_info": "Int4"
        },
        {
          "ordinal": 3,
          "name": "creator_address",
          "type_info": "Bytea"
        },
        {
          "ordinal": 4,
          "name": "update_order_id",
          "type_info": "Int4"
        },
        {
          "ordinal": 5,
          "name": "serial_id",
          "type_info": "Int4"
        },
        {
          "ordinal": 6,
          "name": "address",
          "type_info": "Bytea"
        },
        {
          "ordinal": 7,
          "name": "content_hash",
          "type_info": "Bytea"
        },
        {
          "ordinal": 8,
          "name": "symbol",
          "type_info": "Text"
        },
        {
          "ordinal": 9,
          "name": "nonce",
          "type_info": "Int8"
        }
      ],
      "parameters": {
        "Left": [
          "Int4",
          "Int8"
        ]
      },
      "nullable": [
        false,
        false,
        false,
        false,
        false,
        false,
        false,
        false,
        false,
        false
      ]
    }
  },
  "db91278dbc648e1c7ebf4775d7927104e887c0bb338ed51c9aff21cfdecb2f27": {
    "query": "\n            INSERT INTO blocks (number, root_hash, fee_account_id, unprocessed_prior_op_before, unprocessed_prior_op_after, block_size, commit_gas_limit, verify_gas_limit, commitment, timestamp)\n            VALUES ($1, $2, $3, $4, $5, $6, $7, $8, $9, $10)\n            ",
    "describe": {
      "columns": [],
      "parameters": {
        "Left": [
          "Int8",
          "Bytea",
          "Int8",
          "Int8",
          "Int8",
          "Int8",
          "Int8",
          "Int8",
          "Bytea",
          "Int8"
        ]
      },
      "nullable": []
    }
  },
  "dbb777245a6c23debbaa22056e814b77edbb06271fcfaa4d40253df8a32c1a9c": {
    "query": "SELECT sequence_number FROM executed_transactions\n            WHERE tx_hash = $1 AND block_number = $2",
    "describe": {
      "columns": [
        {
          "ordinal": 0,
          "name": "sequence_number",
          "type_info": "Int8"
        }
      ],
      "parameters": {
        "Left": [
          "Bytea",
          "Int8"
        ]
      },
      "nullable": [
        true
      ]
    }
  },
  "dbd7cc6b289ab3a15781dac965f9e6f026c8e647b480b5dd0c3820948d6ba4ed": {
    "query": "\n            INSERT INTO forced_exit_requests ( target, tokens, price_in_wei, created_at, valid_until )\n            VALUES ( $1, $2, $3, $4, $5 )\n            RETURNING *\n            ",
    "describe": {
      "columns": [
        {
          "ordinal": 0,
          "name": "id",
          "type_info": "Int8"
        },
        {
          "ordinal": 1,
          "name": "target",
          "type_info": "Text"
        },
        {
          "ordinal": 2,
          "name": "tokens",
          "type_info": "Text"
        },
        {
          "ordinal": 3,
          "name": "price_in_wei",
          "type_info": "Numeric"
        },
        {
          "ordinal": 4,
          "name": "valid_until",
          "type_info": "Timestamptz"
        },
        {
          "ordinal": 5,
          "name": "created_at",
          "type_info": "Timestamptz"
        },
        {
          "ordinal": 6,
          "name": "fulfilled_by",
          "type_info": "Text"
        },
        {
          "ordinal": 7,
          "name": "fulfilled_at",
          "type_info": "Timestamptz"
        }
      ],
      "parameters": {
        "Left": [
          "Text",
          "Text",
          "Numeric",
          "Timestamptz",
          "Timestamptz"
        ]
      },
      "nullable": [
        false,
        false,
        false,
        false,
        false,
        false,
        true,
        true
      ]
    }
  },
  "dc0b69a1138a4ec747b30ec443e3d1a434a68f464ab70c85589daca32d29a77a": {
    "query": "\n            WITH aggr_exec AS (\n                SELECT\n                    aggregate_operations.confirmed,\n                    execute_aggregated_blocks_binding.block_number\n                FROM aggregate_operations\n                    INNER JOIN execute_aggregated_blocks_binding ON aggregate_operations.id = execute_aggregated_blocks_binding.op_id\n                WHERE aggregate_operations.confirmed = true\n            ), tx_hashes AS (\n                SELECT DISTINCT tx_hash FROM tx_filters\n                WHERE address = $1\n            ), transactions AS (\n                SELECT\n                    *\n                FROM (\n                    SELECT\n                        concat_ws(',', block_number, block_index) AS tx_id,\n                        tx,\n                        'sync-tx:' || encode(executed_transactions.tx_hash, 'hex') AS hash,\n                        null as pq_id,\n                        null as eth_block,\n                        success,\n                        fail_reason,\n                        block_number,\n                        created_at,\n                        sequence_number,\n                        batch_id\n                    FROM tx_hashes\n                    INNER JOIN executed_transactions\n                        ON tx_hashes.tx_hash = executed_transactions.tx_hash\n                    union all\n                    select\n                        concat_ws(',', block_number, block_index) as tx_id,\n                        operation as tx,\n                        '0x' || encode(eth_hash, 'hex') as hash,\n                        priority_op_serialid as pq_id,\n                        eth_block,\n                        true as success,\n                        null as fail_reason,\n                        block_number,\n                        created_at,\n                        sequence_number,\n                        Null::bigint as batch_id\n                    from\n                        executed_priority_operations\n                    where\n                        from_account = $1\n                        or\n                        to_account = $1) t\n                order by\n                    block_number desc, created_at desc\n                offset\n                    $2\n                limit\n                    $3\n            )\n            select\n                tx_id as \"tx_id!\",\n                hash as \"hash?\",\n                eth_block as \"eth_block?\",\n                pq_id as \"pq_id?\",\n                tx as \"tx!\",\n                success as \"success?\",\n                fail_reason as \"fail_reason?\",\n                true as \"commited!\",\n                coalesce(verified.confirmed, false) as \"verified!\",\n                created_at as \"created_at!\",\n                batch_id as \"batch_id?\"\n            from transactions\n            LEFT JOIN aggr_exec verified ON transactions.block_number = verified.block_number\n            order by transactions.block_number desc, sequence_number desc\n            ",
    "describe": {
      "columns": [
        {
          "ordinal": 0,
          "name": "tx_id!",
          "type_info": "Text"
        },
        {
          "ordinal": 1,
          "name": "hash?",
          "type_info": "Text"
        },
        {
          "ordinal": 2,
          "name": "eth_block?",
          "type_info": "Int8"
        },
        {
          "ordinal": 3,
          "name": "pq_id?",
          "type_info": "Int8"
        },
        {
          "ordinal": 4,
          "name": "tx!",
          "type_info": "Jsonb"
        },
        {
          "ordinal": 5,
          "name": "success?",
          "type_info": "Bool"
        },
        {
          "ordinal": 6,
          "name": "fail_reason?",
          "type_info": "Text"
        },
        {
          "ordinal": 7,
          "name": "commited!",
          "type_info": "Bool"
        },
        {
          "ordinal": 8,
          "name": "verified!",
          "type_info": "Bool"
        },
        {
          "ordinal": 9,
          "name": "created_at!",
          "type_info": "Timestamptz"
        },
        {
          "ordinal": 10,
          "name": "batch_id?",
          "type_info": "Int8"
        }
      ],
      "parameters": {
        "Left": [
          "Bytea",
          "Int8",
          "Int8"
        ]
      },
      "nullable": [
        null,
        null,
        null,
        null,
        null,
        null,
        null,
        null,
        null,
        null,
        null
      ]
    }
  },
  "dcef2a0727cc074e66d5d5ac5c0d65e7581d0c4d635452950f1704859b06a94b": {
    "query": "DELETE FROM prover_job_queue WHERE first_block > $1",
    "describe": {
      "columns": [],
      "parameters": {
        "Left": [
          "Int8"
        ]
      },
      "nullable": []
    }
  },
  "debbe23f0c730c331482c798387d1739911923edcafc2bd80463464ff98f3b71": {
    "query": "SELECT * from mempool_txs\n            WHERE tx_hash = $1",
    "describe": {
      "columns": [
        {
          "ordinal": 0,
          "name": "id",
          "type_info": "Int8"
        },
        {
          "ordinal": 1,
          "name": "tx_hash",
          "type_info": "Text"
        },
        {
          "ordinal": 2,
          "name": "tx",
          "type_info": "Jsonb"
        },
        {
          "ordinal": 3,
          "name": "created_at",
          "type_info": "Timestamptz"
        },
        {
          "ordinal": 4,
          "name": "eth_sign_data",
          "type_info": "Jsonb"
        },
        {
          "ordinal": 5,
          "name": "batch_id",
          "type_info": "Int8"
        },
        {
          "ordinal": 6,
          "name": "next_priority_op_serial_id",
          "type_info": "Int8"
        },
        {
          "ordinal": 7,
          "name": "reverted",
          "type_info": "Bool"
        }
      ],
      "parameters": {
        "Left": [
          "Text"
        ]
      },
      "nullable": [
        false,
        false,
        false,
        false,
        true,
        false,
        true,
        false
      ]
    }
  },
  "e0462052f6e5688a371b3147ecd9a2bf2a285b3c66fedee8103a3c185b91d9b0": {
    "query": "SELECT max(priority_op_serialid) as \"max\" FROM executed_priority_operations",
    "describe": {
      "columns": [
        {
          "ordinal": 0,
          "name": "max",
          "type_info": "Int8"
        }
      ],
      "parameters": {
        "Left": []
      },
      "nullable": [
        null
      ]
    }
  },
  "e0248634665596e30a0e27eaa4e55327e4141b28f809392adcc6b56903c5575f": {
    "query": "\n                                WITH transactions AS (\n                                    SELECT\n                                        sequence_number,\n                                        tx_hash,\n                                        tx as op,\n                                        block_number,\n                                        created_at,\n                                        success,\n                                        fail_reason,\n                                        Null::bytea as eth_hash,\n                                        Null::bigint as priority_op_serialid,\n                                        block_index,\n                                        batch_id\n                                    FROM executed_transactions\n                                    WHERE block_number = $1 AND sequence_number <= $2\n                                ), priority_ops AS (\n                                    SELECT\n                                        sequence_number,\n                                        tx_hash,\n                                        operation as op,\n                                        block_number,\n                                        created_at,\n                                        true as success,\n                                        Null as fail_reason,\n                                        eth_hash,\n                                        priority_op_serialid,\n                                        block_index,\n                                        Null::bigint as batch_id\n                                    FROM executed_priority_operations\n                                    WHERE block_number = $1 AND sequence_number <= $2\n                                ), everything AS (\n                                    SELECT * FROM transactions\n                                    UNION ALL\n                                    SELECT * FROM priority_ops\n                                )\n                                SELECT\n                                    sequence_number,\n                                    tx_hash as \"tx_hash!\",\n                                    block_number as \"block_number!\",\n                                    op as \"op!\",\n                                    created_at as \"created_at!\",\n                                    success as \"success!\",\n                                    fail_reason as \"fail_reason?\",\n                                    eth_hash as \"eth_hash?\",\n                                    priority_op_serialid as \"priority_op_serialid?\",\n                                    batch_id as \"batch_id?\"\n                                FROM everything\n                                ORDER BY sequence_number DESC \n                                LIMIT $3\n                            ",
    "describe": {
      "columns": [
        {
          "ordinal": 0,
          "name": "sequence_number",
          "type_info": "Int8"
        },
        {
          "ordinal": 1,
          "name": "tx_hash!",
          "type_info": "Bytea"
        },
        {
          "ordinal": 2,
          "name": "block_number!",
          "type_info": "Int8"
        },
        {
          "ordinal": 3,
          "name": "op!",
          "type_info": "Jsonb"
        },
        {
          "ordinal": 4,
          "name": "created_at!",
          "type_info": "Timestamptz"
        },
        {
          "ordinal": 5,
          "name": "success!",
          "type_info": "Bool"
        },
        {
          "ordinal": 6,
          "name": "fail_reason?",
          "type_info": "Text"
        },
        {
          "ordinal": 7,
          "name": "eth_hash?",
          "type_info": "Bytea"
        },
        {
          "ordinal": 8,
          "name": "priority_op_serialid?",
          "type_info": "Int8"
        },
        {
          "ordinal": 9,
          "name": "batch_id?",
          "type_info": "Int8"
        }
      ],
      "parameters": {
        "Left": [
          "Int8",
          "Int8",
          "Int8"
        ]
      },
      "nullable": [
        null,
        null,
        null,
        null,
        null,
        null,
        null,
        null,
        null,
        null
      ]
    }
  },
  "e10f37a3c41cf1446b91605ffdeef37da79d7d3a77d47fb3dfab764831509536": {
    "query": "\n                    DELETE FROM accounts\n                    WHERE id = $1\n                    ",
    "describe": {
      "columns": [],
      "parameters": {
        "Left": [
          "Int8"
        ]
      },
      "nullable": []
    }
  },
  "e188272dd4fd0e228f4fcd7182eff49db1316e061b6d9940da543981f8a179d6": {
    "query": "SELECT created_at FROM eth_operations WHERE id = $1",
    "describe": {
      "columns": [
        {
          "ordinal": 0,
          "name": "created_at",
          "type_info": "Timestamptz"
        }
      ],
      "parameters": {
        "Left": [
          "Int8"
        ]
      },
      "nullable": [
        true
      ]
    }
  },
  "e19061f374f28705d805f4f7eb05fe05f4adafeb80a9ac37a91cc6557f2b470a": {
    "query": "\n                    SELECT serial_id FROM mint_nft_updates\n                    WHERE creator_address = $1\n                    ORDER BY serial_id\n                ",
    "describe": {
      "columns": [
        {
          "ordinal": 0,
          "name": "serial_id",
          "type_info": "Int4"
        }
      ],
      "parameters": {
        "Left": [
          "Bytea"
        ]
      },
      "nullable": [
        false
      ]
    }
  },
  "e1a36acacae100eaa3b2e08fee32fd4040d47816e9ef9e9bc16f158aaa907c5a": {
    "query": "\n            SELECT id, address, decimals, kind as \"kind: _\", symbol FROM tokens\n            WHERE id = $1 OR address = $2 OR symbol = $3\n            LIMIT 1\n            ",
    "describe": {
      "columns": [
        {
          "ordinal": 0,
          "name": "id",
          "type_info": "Int4"
        },
        {
          "ordinal": 1,
          "name": "address",
          "type_info": "Text"
        },
        {
          "ordinal": 2,
          "name": "decimals",
          "type_info": "Int2"
        },
        {
          "ordinal": 3,
          "name": "kind: _",
          "type_info": {
            "Custom": {
              "name": "token_kind",
              "kind": {
                "Enum": [
                  "ERC20",
                  "NFT",
                  "None"
                ]
              }
            }
          }
        },
        {
          "ordinal": 4,
          "name": "symbol",
          "type_info": "Text"
        }
      ],
      "parameters": {
        "Left": [
          "Int4",
          "Text",
          "Text"
        ]
      },
      "nullable": [
        false,
        false,
        false,
        false,
        false
      ]
    }
  },
  "e295fe3cf4138c1dfd76fc7b4f5e72ab981229c036c46fb937cd6fc974af843d": {
    "query": "DELETE FROM blocks WHERE number > $1",
    "describe": {
      "columns": [],
      "parameters": {
        "Left": [
          "Int8"
        ]
      },
      "nullable": []
    }
  },
  "e3ee3cb9cbe8d05a635e71daea301cf6b2310f89f3d9f8fdabc28e7ebf8d3521": {
    "query": "\n            INSERT INTO eth_account_types VALUES ( $1, $2 )\n            ON CONFLICT (account_id) DO UPDATE SET account_type = $2\n            ",
    "describe": {
      "columns": [],
      "parameters": {
        "Left": [
          "Int8",
          {
            "Custom": {
              "name": "eth_account_type",
              "kind": {
                "Enum": [
                  "Owned",
                  "CREATE2",
                  "No2FA"
                ]
              }
            }
          }
        ]
      },
      "nullable": []
    }
  },
  "e42d1180b05adcce696d87de411553e385d36018fe60e0963a348adc00ad874b": {
    "query": "UPDATE eth_parameters\n            SET nonce = $1\n            WHERE id = true",
    "describe": {
      "columns": [],
      "parameters": {
        "Left": [
          "Int8"
        ]
      },
      "nullable": []
    }
  },
  "e467ed3636ed729ba60433573e822ce940b213f1931a404badb35025231fd87b": {
    "query": "SELECT chunks_left FROM pending_block\n            LIMIT 1",
    "describe": {
      "columns": [
        {
          "ordinal": 0,
          "name": "chunks_left",
          "type_info": "Int8"
        }
      ],
      "parameters": {
        "Left": []
      },
      "nullable": [
        false
      ]
    }
  },
  "e515899938d5ced7b83234fcea6ad024184702eca40b1fae1a16467649722a10": {
    "query": "\n                INSERT INTO execute_aggregated_blocks_binding\n                SELECT \n                    aggregate_operations.id, blocks.number\n                FROM aggregate_operations\n                INNER JOIN blocks ON blocks.number BETWEEN aggregate_operations.from_block AND aggregate_operations.to_block\n                WHERE aggregate_operations.action_type = 'ExecuteBlocks' and aggregate_operations.id = $1\n                ",
    "describe": {
      "columns": [],
      "parameters": {
        "Left": [
          "Int8"
        ]
      },
      "nullable": []
    }
  },
  "e5651ad3ff357ee85bc4411bc007db9bb9f61a54a6df0bed294be19e431257b9": {
    "query": "\n                WITH transactions AS (\n                    SELECT tx_hash, sequence_number\n                    FROM executed_transactions\n                    WHERE block_number = $1\n                ), priority_ops AS (\n                    SELECT tx_hash, sequence_number\n                    FROM executed_priority_operations\n                    WHERE block_number = $1\n                ), everything AS (\n                    SELECT * FROM transactions\n                    UNION ALL\n                    SELECT * FROM priority_ops\n                )\n                SELECT\n                    tx_hash as \"tx_hash!\"\n                FROM everything\n                ORDER BY sequence_number DESC\n                LIMIT 1\n            ",
    "describe": {
      "columns": [
        {
          "ordinal": 0,
          "name": "tx_hash!",
          "type_info": "Bytea"
        }
      ],
      "parameters": {
        "Left": [
          "Int8"
        ]
      },
      "nullable": [
        null
      ]
    }
  },
  "e56b7f4f240fe2ad368efb9cd845b0e7bca4a3c8f2f91b00a120a3e6dfc91a6e": {
    "query": "SELECT * FROM executed_transactions WHERE block_number BETWEEN $1 AND $2 AND success = true",
    "describe": {
      "columns": [
        {
          "ordinal": 0,
          "name": "block_number",
          "type_info": "Int8"
        },
        {
          "ordinal": 1,
          "name": "block_index",
          "type_info": "Int4"
        },
        {
          "ordinal": 2,
          "name": "tx",
          "type_info": "Jsonb"
        },
        {
          "ordinal": 3,
          "name": "operation",
          "type_info": "Jsonb"
        },
        {
          "ordinal": 4,
          "name": "tx_hash",
          "type_info": "Bytea"
        },
        {
          "ordinal": 5,
          "name": "from_account",
          "type_info": "Bytea"
        },
        {
          "ordinal": 6,
          "name": "to_account",
          "type_info": "Bytea"
        },
        {
          "ordinal": 7,
          "name": "success",
          "type_info": "Bool"
        },
        {
          "ordinal": 8,
          "name": "fail_reason",
          "type_info": "Text"
        },
        {
          "ordinal": 9,
          "name": "primary_account_address",
          "type_info": "Bytea"
        },
        {
          "ordinal": 10,
          "name": "nonce",
          "type_info": "Int8"
        },
        {
          "ordinal": 11,
          "name": "created_at",
          "type_info": "Timestamptz"
        },
        {
          "ordinal": 12,
          "name": "eth_sign_data",
          "type_info": "Jsonb"
        },
        {
          "ordinal": 13,
          "name": "batch_id",
          "type_info": "Int8"
        },
        {
          "ordinal": 14,
          "name": "sequence_number",
          "type_info": "Int8"
        }
      ],
      "parameters": {
        "Left": [
          "Int8",
          "Int8"
        ]
      },
      "nullable": [
        false,
        true,
        false,
        false,
        false,
        false,
        true,
        false,
        true,
        false,
        false,
        false,
        true,
        true,
        true
      ]
    }
  },
  "e6cd1212f6a5feaa8b51fdd1982086e28d0a4bc5b1d487b9c83658bda1e5c758": {
    "query": "\n            SELECT id, address, decimals, kind as \"kind: _\", symbol FROM tokens\n            WHERE id <= $1 AND kind = 'ERC20'::token_kind\n            ORDER BY id DESC\n            LIMIT $2\n            ",
    "describe": {
      "columns": [
        {
          "ordinal": 0,
          "name": "id",
          "type_info": "Int4"
        },
        {
          "ordinal": 1,
          "name": "address",
          "type_info": "Text"
        },
        {
          "ordinal": 2,
          "name": "decimals",
          "type_info": "Int2"
        },
        {
          "ordinal": 3,
          "name": "kind: _",
          "type_info": {
            "Custom": {
              "name": "token_kind",
              "kind": {
                "Enum": [
                  "ERC20",
                  "NFT",
                  "None"
                ]
              }
            }
          }
        },
        {
          "ordinal": 4,
          "name": "symbol",
          "type_info": "Text"
        }
      ],
      "parameters": {
        "Left": [
          "Int4",
          "Int8"
        ]
      },
      "nullable": [
        false,
        false,
        false,
        false,
        false
      ]
    }
  },
  "e6e6d1de5d9c4989fedeb5738fbf1a6658e7ffb30616b5b23189ae3f87b23836": {
    "query": "\n                SELECT COUNT(*) FROM balances\n                WHERE account_id = $1 AND coin_id >= $2 AND coin_id < $3 AND balance = 1\n            ",
    "describe": {
      "columns": [
        {
          "ordinal": 0,
          "name": "count",
          "type_info": "Int8"
        }
      ],
      "parameters": {
        "Left": [
          "Int8",
          "Int4",
          "Int4"
        ]
      },
      "nullable": [
        null
      ]
    }
  },
  "e7331aed7f3cf1f2b35399065520e7d2f9cbd890ecff973d3c3809b70eb88376": {
    "query": "UPDATE executed_priority_operations \n                SET tx_hash = $1, eth_hash = $2, eth_block = $3, eth_block_index = $4\n                WHERE priority_op_serialid = $5",
    "describe": {
      "columns": [],
      "parameters": {
        "Left": [
          "Bytea",
          "Bytea",
          "Int8",
          "Int8",
          "Int8"
        ]
      },
      "nullable": []
    }
  },
  "e8810aa7bae2def2bb6863eafa2468a070b37cb4428fe1622a32aca2e646cba0": {
    "query": "SELECT * FROM incomplete_blocks WHERE number = $1",
    "describe": {
      "columns": [
        {
          "ordinal": 0,
          "name": "number",
          "type_info": "Int8"
        },
        {
          "ordinal": 1,
          "name": "fee_account_id",
          "type_info": "Int8"
        },
        {
          "ordinal": 2,
          "name": "unprocessed_prior_op_before",
          "type_info": "Int8"
        },
        {
          "ordinal": 3,
          "name": "unprocessed_prior_op_after",
          "type_info": "Int8"
        },
        {
          "ordinal": 4,
          "name": "block_size",
          "type_info": "Int8"
        },
        {
          "ordinal": 5,
          "name": "commit_gas_limit",
          "type_info": "Int8"
        },
        {
          "ordinal": 6,
          "name": "verify_gas_limit",
          "type_info": "Int8"
        },
        {
          "ordinal": 7,
          "name": "timestamp",
          "type_info": "Int8"
        }
      ],
      "parameters": {
        "Left": [
          "Int8"
        ]
      },
      "nullable": [
        false,
        false,
        false,
        false,
        false,
        false,
        false,
        true
      ]
    }
  },
  "e99d990d2d9b1c6068efb623634d6d6cf49a3c7ec33a5a916b7ddaa745e24c9b": {
    "query": "\n                SELECT * FROM prover_job_queue\n                WHERE job_status = $1\n                ORDER BY (job_priority, id, first_block)\n                LIMIT 1\n            ",
    "describe": {
      "columns": [
        {
          "ordinal": 0,
          "name": "id",
          "type_info": "Int4"
        },
        {
          "ordinal": 1,
          "name": "job_status",
          "type_info": "Int4"
        },
        {
          "ordinal": 2,
          "name": "job_priority",
          "type_info": "Int4"
        },
        {
          "ordinal": 3,
          "name": "job_type",
          "type_info": "Text"
        },
        {
          "ordinal": 4,
          "name": "created_at",
          "type_info": "Timestamptz"
        },
        {
          "ordinal": 5,
          "name": "updated_by",
          "type_info": "Text"
        },
        {
          "ordinal": 6,
          "name": "updated_at",
          "type_info": "Timestamptz"
        },
        {
          "ordinal": 7,
          "name": "first_block",
          "type_info": "Int8"
        },
        {
          "ordinal": 8,
          "name": "last_block",
          "type_info": "Int8"
        },
        {
          "ordinal": 9,
          "name": "job_data",
          "type_info": "Jsonb"
        }
      ],
      "parameters": {
        "Left": [
          "Int4"
        ]
      },
      "nullable": [
        false,
        false,
        false,
        false,
        false,
        false,
        false,
        false,
        false,
        false
      ]
    }
  },
  "ea214ad7c20dedf468002803100fe6a3d3f93680d4cfaefece7a782fc787100f": {
    "query": "\n                WITH transaction AS (\n                    SELECT\n                        tx_hash,\n                        block_number,\n                        operation,\n                        block_index,\n                        from_account,\n                        to_account,\n                        success\n                    FROM executed_transactions\n                    WHERE block_number BETWEEN $1 AND $2\n                ), priority_op AS (\n                    SELECT\n                        tx_hash,\n                        block_number,\n                        operation,\n                        block_index,\n                        from_account,\n                        to_account,\n                        true as success\n                    FROM executed_priority_operations\n                    WHERE block_number BETWEEN $1 AND $2\n                ),\n                everything AS (\n                    SELECT * FROM transaction\n                    UNION ALL\n                    SELECT * FROM priority_op\n                )\n                SELECT\n                    tx_hash as \"tx_hash!\",\n                    block_number as \"block_number!\",\n                    operation as \"operation!\",\n                    block_index as \"block_index?\",\n                    from_account as \"from_account!\",\n                    to_account as \"to_account?\",\n                    success as \"success!\",\n                    root_hash as \"block_hash!\"\n                FROM everything\n                LEFT JOIN blocks\n                    ON everything.block_number = blocks.number\n                LEFT JOIN aggregate_operations\n                    ON (blocks.number BETWEEN aggregate_operations.from_block AND aggregate_operations.to_block)\n                    AND aggregate_operations.action_type = 'CommitBlocks'\n                WHERE confirmed = true\n            ",
    "describe": {
      "columns": [
        {
          "ordinal": 0,
          "name": "tx_hash!",
          "type_info": "Bytea"
        },
        {
          "ordinal": 1,
          "name": "block_number!",
          "type_info": "Int8"
        },
        {
          "ordinal": 2,
          "name": "operation!",
          "type_info": "Jsonb"
        },
        {
          "ordinal": 3,
          "name": "block_index?",
          "type_info": "Int4"
        },
        {
          "ordinal": 4,
          "name": "from_account!",
          "type_info": "Bytea"
        },
        {
          "ordinal": 5,
          "name": "to_account?",
          "type_info": "Bytea"
        },
        {
          "ordinal": 6,
          "name": "success!",
          "type_info": "Bool"
        },
        {
          "ordinal": 7,
          "name": "block_hash!",
          "type_info": "Bytea"
        }
      ],
      "parameters": {
        "Left": [
          "Int8",
          "Int8"
        ]
      },
      "nullable": [
        null,
        null,
        null,
        null,
        null,
        null,
        null,
        false
      ]
    }
  },
  "eab13daa273992f1a4ac94095acdb03a4118f66837fc94694853da8687ae8cc2": {
    "query": "DELETE FROM account_tree_cache WHERE block > $1",
    "describe": {
      "columns": [],
      "parameters": {
        "Left": [
          "Int8"
        ]
      },
      "nullable": []
    }
  },
  "eaba990c2cc8e68e9f9f6ae673d63c4ff30475d2e74bb9c8bee1b4341aacaf7c": {
    "query": "\n            SELECT max(id) as \"id!\" FROM tokens WHERE kind = 'ERC20'::token_kind\n            ",
    "describe": {
      "columns": [
        {
          "ordinal": 0,
          "name": "id!",
          "type_info": "Int4"
        }
      ],
      "parameters": {
        "Left": []
      },
      "nullable": [
        null
      ]
    }
  },
  "eac9603e24c96b9675d13f7b2d8b2f9509a0f72a4b058919343d9e49ece8657c": {
    "query": "SELECT number FROM blocks where root_hash = $1",
    "describe": {
      "columns": [
        {
          "ordinal": 0,
          "name": "number",
          "type_info": "Int8"
        }
      ],
      "parameters": {
        "Left": [
          "Bytea"
        ]
      },
      "nullable": [
        false
      ]
    }
  },
  "ed4f6300995e13af62d0263cad9dfce76ae5aa8d2a5bc2be8e2f4b7de32fa2f6": {
    "query": "\n                SELECT * FROM mint_nft_updates\n                WHERE block_number = $1\n            ",
    "describe": {
      "columns": [
        {
          "ordinal": 0,
          "name": "token_id",
          "type_info": "Int4"
        },
        {
          "ordinal": 1,
          "name": "block_number",
          "type_info": "Int8"
        },
        {
          "ordinal": 2,
          "name": "creator_account_id",
          "type_info": "Int4"
        },
        {
          "ordinal": 3,
          "name": "creator_address",
          "type_info": "Bytea"
        },
        {
          "ordinal": 4,
          "name": "update_order_id",
          "type_info": "Int4"
        },
        {
          "ordinal": 5,
          "name": "serial_id",
          "type_info": "Int4"
        },
        {
          "ordinal": 6,
          "name": "address",
          "type_info": "Bytea"
        },
        {
          "ordinal": 7,
          "name": "content_hash",
          "type_info": "Bytea"
        },
        {
          "ordinal": 8,
          "name": "symbol",
          "type_info": "Text"
        },
        {
          "ordinal": 9,
          "name": "nonce",
          "type_info": "Int8"
        }
      ],
      "parameters": {
        "Left": [
          "Int8"
        ]
      },
      "nullable": [
        false,
        false,
        false,
        false,
        false,
        false,
        false,
        false,
        false,
        false
      ]
    }
  },
  "ee0c7b261773695aac26c4c3ca0da12077ab71b8487a04ffc436828a3fcc74d3": {
    "query": "\n                    INSERT INTO nft ( token_id, creator_address, creator_account_id, serial_id, address, content_hash )\n                    VALUES ( $1, $2, $3, $4, $5, $6)\n                    ",
    "describe": {
      "columns": [],
      "parameters": {
        "Left": [
          "Int4",
          "Bytea",
          "Int4",
          "Int4",
          "Bytea",
          "Bytea"
        ]
      },
      "nullable": []
    }
  },
  "ee649d6b4702d3430ece17cfcfeb8a7e1c7bb0e557cd6bc99878083d483680d0": {
    "query": "\n                DELETE FROM no_2fa_pub_key_hash WHERE account_id = $1\n                ",
    "describe": {
      "columns": [],
      "parameters": {
        "Left": [
          "Int8"
        ]
      },
      "nullable": []
    }
  },
  "f057b85811c3991b73c58991fc8dae8bf4cdf9d2238171ca13a3fdf1172f2c91": {
    "query": "SELECT * FROM data_restore_events_state\n            WHERE block_type = $1\n            ORDER BY block_num ASC",
    "describe": {
      "columns": [
        {
          "ordinal": 0,
          "name": "id",
          "type_info": "Int4"
        },
        {
          "ordinal": 1,
          "name": "block_type",
          "type_info": "Text"
        },
        {
          "ordinal": 2,
          "name": "transaction_hash",
          "type_info": "Bytea"
        },
        {
          "ordinal": 3,
          "name": "block_num",
          "type_info": "Int8"
        },
        {
          "ordinal": 4,
          "name": "contract_version",
          "type_info": "Int4"
        }
      ],
      "parameters": {
        "Left": [
          "Text"
        ]
      },
      "nullable": [
        false,
        false,
        false,
        false,
        false
      ]
    }
  },
  "f07c36d2b17389fb73a64a21283193ec3c17ed88ed73847c1bf8f41315ec684f": {
    "query": "SELECT * FROM executed_transactions WHERE block_number = $1",
    "describe": {
      "columns": [
        {
          "ordinal": 0,
          "name": "block_number",
          "type_info": "Int8"
        },
        {
          "ordinal": 1,
          "name": "block_index",
          "type_info": "Int4"
        },
        {
          "ordinal": 2,
          "name": "tx",
          "type_info": "Jsonb"
        },
        {
          "ordinal": 3,
          "name": "operation",
          "type_info": "Jsonb"
        },
        {
          "ordinal": 4,
          "name": "tx_hash",
          "type_info": "Bytea"
        },
        {
          "ordinal": 5,
          "name": "from_account",
          "type_info": "Bytea"
        },
        {
          "ordinal": 6,
          "name": "to_account",
          "type_info": "Bytea"
        },
        {
          "ordinal": 7,
          "name": "success",
          "type_info": "Bool"
        },
        {
          "ordinal": 8,
          "name": "fail_reason",
          "type_info": "Text"
        },
        {
          "ordinal": 9,
          "name": "primary_account_address",
          "type_info": "Bytea"
        },
        {
          "ordinal": 10,
          "name": "nonce",
          "type_info": "Int8"
        },
        {
          "ordinal": 11,
          "name": "created_at",
          "type_info": "Timestamptz"
        },
        {
          "ordinal": 12,
          "name": "eth_sign_data",
          "type_info": "Jsonb"
        },
        {
          "ordinal": 13,
          "name": "batch_id",
          "type_info": "Int8"
        },
        {
          "ordinal": 14,
          "name": "sequence_number",
          "type_info": "Int8"
        }
      ],
      "parameters": {
        "Left": [
          "Int8"
        ]
      },
      "nullable": [
        false,
        true,
        false,
        false,
        false,
        false,
        true,
        false,
        true,
        false,
        false,
        false,
        true,
        true,
        true
      ]
    }
  },
  "f12b936a9a4a23c161c8d807eafd28e77f447802d884022f8dcfb8ed6d7b1826": {
    "query": "SELECT * FROM executed_priority_operations WHERE priority_op_serialid = $1",
    "describe": {
      "columns": [
        {
          "ordinal": 0,
          "name": "block_number",
          "type_info": "Int8"
        },
        {
          "ordinal": 1,
          "name": "block_index",
          "type_info": "Int4"
        },
        {
          "ordinal": 2,
          "name": "operation",
          "type_info": "Jsonb"
        },
        {
          "ordinal": 3,
          "name": "from_account",
          "type_info": "Bytea"
        },
        {
          "ordinal": 4,
          "name": "to_account",
          "type_info": "Bytea"
        },
        {
          "ordinal": 5,
          "name": "priority_op_serialid",
          "type_info": "Int8"
        },
        {
          "ordinal": 6,
          "name": "deadline_block",
          "type_info": "Int8"
        },
        {
          "ordinal": 7,
          "name": "eth_hash",
          "type_info": "Bytea"
        },
        {
          "ordinal": 8,
          "name": "eth_block",
          "type_info": "Int8"
        },
        {
          "ordinal": 9,
          "name": "created_at",
          "type_info": "Timestamptz"
        },
        {
          "ordinal": 10,
          "name": "eth_block_index",
          "type_info": "Int8"
        },
        {
          "ordinal": 11,
          "name": "tx_hash",
          "type_info": "Bytea"
        },
        {
          "ordinal": 12,
          "name": "sequence_number",
          "type_info": "Int8"
        }
      ],
      "parameters": {
        "Left": [
          "Int8"
        ]
      },
      "nullable": [
        false,
        false,
        false,
        false,
        false,
        false,
        false,
        false,
        false,
        false,
        true,
        false,
        true
      ]
    }
  },
  "f1f2c5311487585c29e51db49cac9706d0a48e563aef71381c81a2d0d61da422": {
    "query": "SELECT * FROM aggregate_operations\n                WHERE id = (SELECT op_id FROM eth_aggregated_ops_binding WHERE eth_op_id = $1)",
    "describe": {
      "columns": [
        {
          "ordinal": 0,
          "name": "id",
          "type_info": "Int8"
        },
        {
          "ordinal": 1,
          "name": "action_type",
          "type_info": "Text"
        },
        {
          "ordinal": 2,
          "name": "arguments",
          "type_info": "Jsonb"
        },
        {
          "ordinal": 3,
          "name": "from_block",
          "type_info": "Int8"
        },
        {
          "ordinal": 4,
          "name": "to_block",
          "type_info": "Int8"
        },
        {
          "ordinal": 5,
          "name": "created_at",
          "type_info": "Timestamptz"
        },
        {
          "ordinal": 6,
          "name": "confirmed",
          "type_info": "Bool"
        }
      ],
      "parameters": {
        "Left": [
          "Int8"
        ]
      },
      "nullable": [
        false,
        false,
        false,
        false,
        false,
        false,
        false
      ]
    }
  },
  "f4aaa302a20921ae9ff490ac1a86083c49ee4a9afacf0faeb76aa8e1549f2fe7": {
    "query": "SELECT * FROM account_creates WHERE block_number > $1 AND block_number <= $2 ",
    "describe": {
      "columns": [
        {
          "ordinal": 0,
          "name": "account_id",
          "type_info": "Int8"
        },
        {
          "ordinal": 1,
          "name": "is_create",
          "type_info": "Bool"
        },
        {
          "ordinal": 2,
          "name": "block_number",
          "type_info": "Int8"
        },
        {
          "ordinal": 3,
          "name": "address",
          "type_info": "Bytea"
        },
        {
          "ordinal": 4,
          "name": "nonce",
          "type_info": "Int8"
        },
        {
          "ordinal": 5,
          "name": "update_order_id",
          "type_info": "Int4"
        }
      ],
      "parameters": {
        "Left": [
          "Int8",
          "Int8"
        ]
      },
      "nullable": [
        false,
        false,
        false,
        false,
        false,
        false
      ]
    }
  },
  "f50d90aa1f82e4db1de9c84768d7fce4f20f7abbd8b817b6949730f444efb7a6": {
    "query": "\n                WITH transactions AS (\n                    SELECT tx_hash, sequence_number\n                    FROM executed_transactions\n                    WHERE block_number = $1\n                ), priority_ops AS (\n                    SELECT tx_hash, sequence_number\n                    FROM executed_priority_operations\n                    WHERE block_number = $1\n                ), everything AS (\n                    SELECT * FROM transactions\n                    UNION ALL\n                    SELECT * FROM priority_ops\n                )\n                SELECT tx_hash as \"tx_hash!\"\n                FROM everything\n                ORDER BY sequence_number\n            ",
    "describe": {
      "columns": [
        {
          "ordinal": 0,
          "name": "tx_hash!",
          "type_info": "Bytea"
        }
      ],
      "parameters": {
        "Left": [
          "Int8"
        ]
      },
      "nullable": [
        null
      ]
    }
  },
  "f57d1b54785c52a96afa9a95c4f1a08808732c9aaa850c32ed7d1158fdf541c4": {
    "query": "\n        SELECT tx_hash FROM executed_transactions \n        WHERE success = false AND created_at < $1 LIMIT 1000",
    "describe": {
      "columns": [
        {
          "ordinal": 0,
          "name": "tx_hash",
          "type_info": "Bytea"
        }
      ],
      "parameters": {
        "Left": [
          "Timestamptz"
        ]
      },
      "nullable": [
        false
      ]
    }
  },
  "f5a24f01f525ede5d8e61b97e452a82d372c2bececacf693ab654eef0e453d94": {
    "query": "SELECT max(to_block) from aggregate_operations where action_type = $1",
    "describe": {
      "columns": [
        {
          "ordinal": 0,
          "name": "max",
          "type_info": "Int8"
        }
      ],
      "parameters": {
        "Left": [
          "Text"
        ]
      },
      "nullable": [
        null
      ]
    }
  },
  "f69fe7518ec7ee345724b5c8928549abd1b08d0fe4ff0ecff82eab057b6900ca": {
    "query": "\n                INSERT INTO reverted_block (\n                    number, unprocessed_priority_op_before, \n                    unprocessed_priority_op_after, timestamp\n                ) VALUES ( $1, $2, $3, $4 )",
    "describe": {
      "columns": [],
      "parameters": {
        "Left": [
          "Int8",
          "Int8",
          "Int8",
          "Int8"
        ]
      },
      "nullable": []
    }
  },
  "f7599bbef8c317c1ab1a61b2bcba3c5b03855b8a536bcdf369332c567b29d92c": {
    "query": "SELECT pg_notify($1, $2)",
    "describe": {
      "columns": [
        {
          "ordinal": 0,
          "name": "pg_notify",
          "type_info": "Void"
        }
      ],
      "parameters": {
        "Left": [
          "Text",
          "Text"
        ]
      },
      "nullable": [
        null
      ]
    }
  },
  "f7a49b80724c8deb1f8af7016e92937fd04f9c5df474986ab61ad201ec41bdb4": {
    "query": "\n                SELECT tx FROM executed_transactions WHERE tx->'type' = '\"MintNFT\"' AND success = true\n                ORDER BY nonce\n            ",
    "describe": {
      "columns": [
        {
          "ordinal": 0,
          "name": "tx",
          "type_info": "Jsonb"
        }
      ],
      "parameters": {
        "Left": []
      },
      "nullable": [
        false
      ]
    }
  },
  "fabb011dfd474fd56c71b7fb1707bbe586e66f9a45deac15b486845ba5c87979": {
    "query": "SELECT * FROM mint_nft_updates WHERE block_number <= $1",
    "describe": {
      "columns": [
        {
          "ordinal": 0,
          "name": "token_id",
          "type_info": "Int4"
        },
        {
          "ordinal": 1,
          "name": "block_number",
          "type_info": "Int8"
        },
        {
          "ordinal": 2,
          "name": "creator_account_id",
          "type_info": "Int4"
        },
        {
          "ordinal": 3,
          "name": "creator_address",
          "type_info": "Bytea"
        },
        {
          "ordinal": 4,
          "name": "update_order_id",
          "type_info": "Int4"
        },
        {
          "ordinal": 5,
          "name": "serial_id",
          "type_info": "Int4"
        },
        {
          "ordinal": 6,
          "name": "address",
          "type_info": "Bytea"
        },
        {
          "ordinal": 7,
          "name": "content_hash",
          "type_info": "Bytea"
        },
        {
          "ordinal": 8,
          "name": "symbol",
          "type_info": "Text"
        },
        {
          "ordinal": 9,
          "name": "nonce",
          "type_info": "Int8"
        }
      ],
      "parameters": {
        "Left": [
          "Int8"
        ]
      },
      "nullable": [
        false,
        false,
        false,
        false,
        false,
        false,
        false,
        false,
        false,
        false
      ]
    }
  },
  "faefd7d582000800f48eddcc1e933a876f5b0cd556f0dc45c6241eb72da97894": {
    "query": "UPDATE prover_job_queue SET (job_status, updated_at, updated_by) = ($1, now(), 'server_clean_idle')\n            WHERE job_status = $2 and (now() - updated_at) >= interval '120 seconds' RETURNING id",
    "describe": {
      "columns": [
        {
          "ordinal": 0,
          "name": "id",
          "type_info": "Int4"
        }
      ],
      "parameters": {
        "Left": [
          "Int4",
          "Int4"
        ]
      },
      "nullable": [
        false
      ]
    }
  },
  "fd16aadbd04d4a48332d59c77290a588f1a33922418b55a08c656a44ff75b8e8": {
    "query": "SELECT * FROM account_balance_updates WHERE block_number = $1",
    "describe": {
      "columns": [
        {
          "ordinal": 0,
          "name": "balance_update_id",
          "type_info": "Int4"
        },
        {
          "ordinal": 1,
          "name": "account_id",
          "type_info": "Int8"
        },
        {
          "ordinal": 2,
          "name": "block_number",
          "type_info": "Int8"
        },
        {
          "ordinal": 3,
          "name": "coin_id",
          "type_info": "Int4"
        },
        {
          "ordinal": 4,
          "name": "old_balance",
          "type_info": "Numeric"
        },
        {
          "ordinal": 5,
          "name": "new_balance",
          "type_info": "Numeric"
        },
        {
          "ordinal": 6,
          "name": "old_nonce",
          "type_info": "Int8"
        },
        {
          "ordinal": 7,
          "name": "new_nonce",
          "type_info": "Int8"
        },
        {
          "ordinal": 8,
          "name": "update_order_id",
          "type_info": "Int4"
        }
      ],
      "parameters": {
        "Left": [
          "Int8"
        ]
      },
      "nullable": [
        false,
        false,
        false,
        false,
        false,
        false,
        false,
        false,
        false
      ]
    }
  },
  "fd18b441397834df097a6b1a62a773fbbb482a42a6c8f698277be4d2f219ae79": {
    "query": "DELETE FROM aggregate_operations WHERE from_block > $1 and confirmed=false",
    "describe": {
      "columns": [],
      "parameters": {
        "Left": [
          "Int8"
        ]
      },
      "nullable": []
    }
  },
  "fe0256b27116eafc9a83d0f9eff341751c6022a13d0bc3625c8c8f8b9001309e": {
    "query": "\n                        DELETE FROM mint_nft_updates\n                        WHERE token_id = $1 and block_number = $2\n                        ",
    "describe": {
      "columns": [],
      "parameters": {
        "Left": [
          "Int4",
          "Int8"
        ]
      },
      "nullable": []
    }
  }
}<|MERGE_RESOLUTION|>--- conflicted
+++ resolved
@@ -2041,47 +2041,8 @@
       "nullable": []
     }
   },
-<<<<<<< HEAD
-  "362fd44171d332181078c5b7d2856df3ec60b370adde3b8af2c482abca02445f": {
-    "query": "\n                WITH tx_hashes AS (\n                    SELECT DISTINCT tx_hash FROM tx_filters\n                    WHERE address = $1\n                ), transactions AS (\n                    SELECT executed_transactions.tx_hash, created_at, block_index\n                    FROM tx_hashes\n                    INNER JOIN executed_transactions\n                        ON tx_hashes.tx_hash = executed_transactions.tx_hash\n                ORDER BY created_at DESC, block_index DESC\n                LIMIT 1\n                ), priority_ops AS (\n                    SELECT executed_priority_operations.tx_hash, created_at, block_index\n                    FROM tx_hashes\n                    INNER JOIN executed_priority_operations\n                        ON tx_hashes.tx_hash = executed_priority_operations.tx_hash\n                ORDER BY created_at DESC, block_index DESC\n                LIMIT 1\n                ), everything AS (\n                    SELECT * FROM transactions\n                    UNION ALL\n                    SELECT * FROM priority_ops\n                )\n                SELECT\n                    tx_hash as \"tx_hash!\"\n                FROM everything\n                ORDER BY created_at DESC, block_index DESC\n                LIMIT 1\n            ",
-=======
-  "38e7464ba17d495fe87cf1412ffe10af8dc4b44f99dc2df1ec580f20f609b650": {
-    "query": "SELECT max(number) FROM incomplete_blocks",
->>>>>>> 2dfb4dd8
-    "describe": {
-      "columns": [
-        {
-          "ordinal": 0,
-<<<<<<< HEAD
-          "name": "tx_hash!",
-          "type_info": "Bytea"
-        }
-      ],
-      "parameters": {
-        "Left": [
-          "Bytea"
-        ]
-=======
-          "name": "max",
-          "type_info": "Int8"
-        }
-      ],
-      "parameters": {
-        "Left": []
->>>>>>> 2dfb4dd8
-      },
-      "nullable": [
-        null
-      ]
-    }
-  },
-<<<<<<< HEAD
   "38a95c4e1356fb51dfb58fc880aea90b6ffb514520150e2c9b7bfe38fdeb0d80": {
     "query": "SELECT * FROM executed_priority_operations WHERE block_number > $1",
-=======
-  "393fa462bb0a3b247c99946e569f06fc7fa1f742d564adce560ac69e1729fece": {
-    "query": "SELECT * FROM balances WHERE account_id = ANY($1)",
->>>>>>> 2dfb4dd8
     "describe": {
       "columns": [
         {
@@ -2861,46 +2822,6 @@
       ]
     }
   },
-<<<<<<< HEAD
-  "56b9c06acc08f1468fd9c9e9c077cc8380dd7615dd75f4412d25364785bd8fa0": {
-    "query": "\n                WITH transactions AS (\n                    SELECT block_number, created_at, Null::bigint as priority_op_serialid, tx_hash, block_index\n                    FROM executed_transactions\n                    WHERE block_number BETWEEN $1 AND $2\n                ), priority_ops AS (\n                    SELECT block_number, created_at, priority_op_serialid, tx_hash, block_index\n                    FROM executed_priority_operations\n                    WHERE block_number BETWEEN $1 AND $2\n                ), everything AS (\n                    SELECT * FROM transactions\n                    UNION ALL\n                    SELECT * FROM priority_ops\n                )\n                SELECT\n                    block_number, priority_op_serialid, tx_hash, block_index\n                FROM everything\n                ORDER BY created_at, block_index\n            ",
-    "describe": {
-      "columns": [
-        {
-          "ordinal": 0,
-          "name": "block_number",
-          "type_info": "Int8"
-        },
-        {
-          "ordinal": 1,
-          "name": "priority_op_serialid",
-          "type_info": "Int8"
-        },
-        {
-          "ordinal": 2,
-          "name": "tx_hash",
-          "type_info": "Bytea"
-        },
-        {
-          "ordinal": 3,
-          "name": "block_index",
-          "type_info": "Int4"
-        }
-      ],
-      "parameters": {
-        "Left": [
-          "Int8",
-          "Int8"
-        ]
-      },
-      "nullable": [
-        null,
-        null,
-        null,
-        null
-      ]
-    }
-  },
   "589c0f457a199cbe519fcdff8ba2d1d688f2a05ac68683b4043e5ca828f01ba2": {
     "query": "DELETE FROM mempool_priority_operations WHERE serial_id=ANY($1)",
     "describe": {
@@ -2913,8 +2834,6 @@
       "nullable": []
     }
   },
-=======
->>>>>>> 2dfb4dd8
   "58b251c3fbdf9be9b62f669f8cdc2d98940026c831e02a53337474d36a5224f0": {
     "query": "UPDATE aggregate_operations\n                SET confirmed = $1\n                WHERE from_block >= $2 AND to_block <= $3 AND action_type = $4",
     "describe": {
@@ -3382,27 +3301,6 @@
       ]
     }
   },
-<<<<<<< HEAD
-  "6b247b0317557d281b886dd3bbf32414d67582d350780ba940d110ac9964b9a1": {
-    "query": "SELECT COUNT(*) as \"count!\" FROM executed_transactions WHERE block_number < $1",
-    "describe": {
-      "columns": [
-        {
-          "ordinal": 0,
-          "name": "count!",
-          "type_info": "Int8"
-        }
-      ],
-      "parameters": {
-        "Left": [
-          "Int8"
-        ]
-      },
-      "nullable": [
-        null
-      ]
-    }
-  },
   "6b7f7d188590b0f727f81e1b15c1ec0a883c30ee5e3cab515b8ca5929b140a18": {
     "query": "INSERT INTO mempool_reverted_txs_meta (\n                 tx_hash, operation, block_number, block_index, tx_hash_bytes, \n                 from_account, to_account, primary_account_address, \n                 success, tx_type\n                )\n                VALUES ($1, $2, $3, $4, $5, $6, $7, $8, true, 'L1')",
     "describe": {
@@ -3422,8 +3320,6 @@
       "nullable": []
     }
   },
-=======
->>>>>>> 2dfb4dd8
   "6d676581f14d0935983aca496bc37b58206b90320058290809020a2604b11df3": {
     "query": "SELECT max(number) FROM blocks",
     "describe": {
@@ -5000,7 +4896,6 @@
       "nullable": []
     }
   },
-<<<<<<< HEAD
   "9db7145a44000272a06621a150d4c362fea0a960b93597d9d2bfb588b51d0f0a": {
     "query": "DELETE FROM mempool_priority_operations WHERE serial_id=$1",
     "describe": {
@@ -5013,21 +4908,6 @@
       "nullable": []
     }
   },
-  "9f7d6ba7d22b619ca57063ce01af6ec4b96cc72f6ef8185402085392ee52a16f": {
-    "query": "UPDATE executed_priority_operations SET sequence_number = u.sequence_number FROM UNNEST ($1::bigint[], $2::bigint[])\n            AS u(serial_id, sequence_number)\n            WHERE executed_priority_operations.priority_op_serialid= u.serial_id",
-    "describe": {
-      "columns": [],
-      "parameters": {
-        "Left": [
-          "Int8Array",
-          "Int8Array"
-        ]
-      },
-      "nullable": []
-    }
-  },
-=======
->>>>>>> 2dfb4dd8
   "9fbf3d0ae8610fb464ac74ff989860eb913f4bfb14790373021ef456b671ed96": {
     "query": "SELECT * FROM eth_tx_hashes\n                WHERE eth_op_id = $1\n                ORDER BY id ASC",
     "describe": {
@@ -7313,24 +7193,6 @@
       ]
     }
   },
-  "e0462052f6e5688a371b3147ecd9a2bf2a285b3c66fedee8103a3c185b91d9b0": {
-    "query": "SELECT max(priority_op_serialid) as \"max\" FROM executed_priority_operations",
-    "describe": {
-      "columns": [
-        {
-          "ordinal": 0,
-          "name": "max",
-          "type_info": "Int8"
-        }
-      ],
-      "parameters": {
-        "Left": []
-      },
-      "nullable": [
-        null
-      ]
-    }
-  },
   "e0248634665596e30a0e27eaa4e55327e4141b28f809392adcc6b56903c5575f": {
     "query": "\n                                WITH transactions AS (\n                                    SELECT\n                                        sequence_number,\n                                        tx_hash,\n                                        tx as op,\n                                        block_number,\n                                        created_at,\n                                        success,\n                                        fail_reason,\n                                        Null::bytea as eth_hash,\n                                        Null::bigint as priority_op_serialid,\n                                        block_index,\n                                        batch_id\n                                    FROM executed_transactions\n                                    WHERE block_number = $1 AND sequence_number <= $2\n                                ), priority_ops AS (\n                                    SELECT\n                                        sequence_number,\n                                        tx_hash,\n                                        operation as op,\n                                        block_number,\n                                        created_at,\n                                        true as success,\n                                        Null as fail_reason,\n                                        eth_hash,\n                                        priority_op_serialid,\n                                        block_index,\n                                        Null::bigint as batch_id\n                                    FROM executed_priority_operations\n                                    WHERE block_number = $1 AND sequence_number <= $2\n                                ), everything AS (\n                                    SELECT * FROM transactions\n                                    UNION ALL\n                                    SELECT * FROM priority_ops\n                                )\n                                SELECT\n                                    sequence_number,\n                                    tx_hash as \"tx_hash!\",\n                                    block_number as \"block_number!\",\n                                    op as \"op!\",\n                                    created_at as \"created_at!\",\n                                    success as \"success!\",\n                                    fail_reason as \"fail_reason?\",\n                                    eth_hash as \"eth_hash?\",\n                                    priority_op_serialid as \"priority_op_serialid?\",\n                                    batch_id as \"batch_id?\"\n                                FROM everything\n                                ORDER BY sequence_number DESC \n                                LIMIT $3\n                            ",
     "describe": {
@@ -7403,6 +7265,24 @@
         null,
         null,
         null,
+        null
+      ]
+    }
+  },
+  "e0462052f6e5688a371b3147ecd9a2bf2a285b3c66fedee8103a3c185b91d9b0": {
+    "query": "SELECT max(priority_op_serialid) as \"max\" FROM executed_priority_operations",
+    "describe": {
+      "columns": [
+        {
+          "ordinal": 0,
+          "name": "max",
+          "type_info": "Int8"
+        }
+      ],
+      "parameters": {
+        "Left": []
+      },
+      "nullable": [
         null
       ]
     }
