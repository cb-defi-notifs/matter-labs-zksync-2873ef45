--- conflicted
+++ resolved
@@ -128,16 +128,12 @@
 
     /// Adds a new transactions batch to the mempool schema.
     /// Returns id of the inserted batch
-<<<<<<< HEAD
-    pub async fn insert_batch(&mut self, txs: &[SignedZkSyncTx]) -> QueryResult<i64> {
-        let start = Instant::now();
-=======
     pub async fn insert_batch(
         &mut self,
         txs: &[SignedZkSyncTx],
         eth_signature: Option<TxEthSignature>,
     ) -> QueryResult<i64> {
->>>>>>> 899ca930
+        let start = Instant::now();
         if txs.is_empty() {
             anyhow::bail!("Cannot insert an empty batch");
         }
@@ -202,9 +198,6 @@
             .await?;
         }
 
-<<<<<<< HEAD
-        metrics::histogram!("sql.chain", start.elapsed(), "mempool" => "insert_batch");
-=======
         // If there's a signature for the whole batch, store it too.
         if let Some(signature) = eth_signature {
             let signature = serde_json::to_value(signature)?;
@@ -217,7 +210,7 @@
             .await?;
         }
 
->>>>>>> 899ca930
+        metrics::histogram!("sql.chain", start.elapsed(), "mempool" => "insert_batch");
         Ok(batch_id)
     }
 
@@ -278,7 +271,6 @@
         .await?;
 
         metrics::histogram!("sql.chain", start.elapsed(), "mempool" => "remove_txs");
-
         Ok(())
     }
 
