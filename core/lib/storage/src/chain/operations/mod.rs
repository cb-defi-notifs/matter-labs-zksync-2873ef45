--- conflicted
+++ resolved
@@ -57,12 +57,8 @@
         let start = Instant::now();
         let result = sqlx::query_as!(
             StoredAggregatedOperation,
-<<<<<<< HEAD
-            "SELECT * FROM aggregate_operations WHERE from_block <= $1 AND to_block >= $1 AND action_type = $2",
-=======
             "SELECT * FROM aggregate_operations WHERE $1 BETWEEN from_block AND to_block
                 AND action_type = $2",
->>>>>>> 59d3b691
             i64::from(*block_number),
             aggregated_action_type.to_string()
         )
