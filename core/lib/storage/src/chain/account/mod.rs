// Built-in deps
use std::time::Instant;
// External imports
use sqlx::Acquire;
// Workspace imports
use zksync_types::{Account, AccountId, AccountUpdates, Address, BlockNumber, TokenId};
// Local imports
use self::records::*;
use crate::diff::StorageAccountDiff;
use crate::{QueryResult, StorageProcessor};

pub mod records;
pub mod restore_account;
mod stored_state;

pub(crate) use self::restore_account::restore_account;
pub use self::stored_state::StoredAccountState;
use crate::tokens::records::StorageNFT;

/// Account schema contains interfaces to interact with the stored
/// ZKSync accounts.
#[derive(Debug)]
pub struct AccountSchema<'a, 'c>(pub &'a mut StorageProcessor<'c>);

impl<'a, 'c> AccountSchema<'a, 'c> {
    /// Stores account type in the databse
    /// There are 2 types: Owned and CREATE2
    pub async fn set_account_type(
        &mut self,
        account_id: AccountId,
        account_type: EthAccountType,
    ) -> QueryResult<()> {
        let start = Instant::now();

        sqlx::query!(
            r#"
            INSERT INTO eth_account_types VALUES ( $1, $2 )
            ON CONFLICT (account_id) DO UPDATE SET account_type = $2
            "#,
            i64::from(*account_id),
            account_type as EthAccountType
        )
        .execute(self.0.conn())
        .await?;

        metrics::histogram!("sql.chain.state.set_account_type", start.elapsed());
        Ok(())
    }

    /// Fetches account type from the database
    pub async fn account_type_by_id(
        &mut self,
        account_id: AccountId,
    ) -> QueryResult<Option<EthAccountType>> {
        let start = Instant::now();

        let result = sqlx::query_as!(
            StorageAccountType,
            r#"
            SELECT account_id, account_type as "account_type!: EthAccountType" 
            FROM eth_account_types WHERE account_id = $1
            "#,
            i64::from(*account_id)
        )
        .fetch_optional(self.0.conn())
        .await?;

        let account_type = result.map(|record| record.account_type as EthAccountType);
        metrics::histogram!("sql.chain.account.account_type_by_id", start.elapsed());
        Ok(account_type)
    }

    /// Obtains both committed and verified state for the account by its ID.
    pub async fn account_state_by_id(
        &mut self,
        account_id: AccountId,
    ) -> QueryResult<StoredAccountState> {
        let start = Instant::now();
        // Load committed & verified states, and return them.
<<<<<<< HEAD
        let (verified_state, committed_state) = self
            .0
=======
        let mut transaction = self.0.start_transaction().await?;
        let (verified_state, committed_state) = transaction
>>>>>>> 5af42fed
            .chain()
            .account_schema()
            .last_committed_state_for_account(account_id)
            .await?;
<<<<<<< HEAD
=======
        transaction.commit().await?;
>>>>>>> 5af42fed

        metrics::histogram!("sql.chain.account.account_state_by_id", start.elapsed());
        Ok(StoredAccountState {
            committed: committed_state.map(|a| (account_id, a)),
            verified: verified_state.1.map(|a| (account_id, a)),
        })
    }

    /// Obtains both committed and verified state for the account by its address.
    pub async fn account_state_by_address(
        &mut self,
        address: Address,
    ) -> QueryResult<StoredAccountState> {
        let start = Instant::now();

        let account_state = if let Some(account_id) = self.account_id_by_address(address).await? {
            self.account_state_by_id(account_id).await
        } else {
            Ok(StoredAccountState {
                committed: None,
                verified: None,
            })
        };

        metrics::histogram!(
            "sql.chain.account.account_state_by_address",
            start.elapsed()
        );
        account_state
    }

    /// Loads the last committed (e.g. just added but no necessarily verified) state for
    /// account given its ID.
    /// Returns both verified and committed states.
    pub async fn last_committed_state_for_account(
        &mut self,
        account_id: AccountId,
    ) -> QueryResult<((i64, Option<Account>), Option<Account>)> {
        let start = Instant::now();
        let mut transaction = self.0.start_transaction().await?;

        // Get the last certain state of the account.
        // Note that `account` can be `None` here (if it wasn't verified yet), since
        // we will update the committed changes below.
        let (last_block, account) = AccountSchema(&mut transaction)
            .account_and_last_block(account_id)
            .await?;

        let account_balance_diff = sqlx::query_as!(
            StorageAccountUpdate,
            "
                SELECT * FROM account_balance_updates
                WHERE account_id = $1 AND block_number > $2
            ",
            i64::from(*account_id),
            last_block
        )
        .fetch_all(transaction.conn())
        .await?;

        let account_creation_diff = sqlx::query_as!(
            StorageAccountCreation,
            "
                SELECT * FROM account_creates
                WHERE account_id = $1 AND block_number > $2
            ",
            i64::from(*account_id),
            last_block
        )
        .fetch_all(transaction.conn())
        .await?;

        let account_pubkey_diff = sqlx::query_as!(
            StorageAccountPubkeyUpdate,
            "
                SELECT * FROM account_pubkey_updates
                WHERE account_id = $1 AND block_number > $2
            ",
            i64::from(*account_id),
            last_block
        )
        .fetch_all(transaction.conn())
        .await?;
        let mint_nft_updates = sqlx::query_as!(
            StorageMintNFTUpdate,
            "
                SELECT * FROM mint_nft_updates
                WHERE creator_account_id = $1 AND block_number > $2
            ",
            *account_id as i32,
            last_block
        )
        .fetch_all(transaction.conn())
        .await?;

        // Chain the diffs, converting them into `StorageAccountDiff`.
        let account_diff = {
            let mut account_diff = Vec::new();
            account_diff.extend(
                account_balance_diff
                    .into_iter()
                    .map(StorageAccountDiff::from),
            );
            account_diff.extend(
                account_creation_diff
                    .into_iter()
                    .map(StorageAccountDiff::from),
            );
            account_diff.extend(
                account_pubkey_diff
                    .into_iter()
                    .map(StorageAccountDiff::from),
            );
            account_diff.extend(mint_nft_updates.into_iter().map(StorageAccountDiff::from));
            account_diff.sort_by(StorageAccountDiff::cmp_order);

            account_diff
                .into_iter()
                .map(Into::into)
                .collect::<AccountUpdates>()
        };

        // Apply all the diffs to obtain the most recent account state.
        let account_state = account_diff
            .into_iter()
            .map(|(_, upd)| upd)
            .fold(account.clone(), Account::apply_update);

        transaction.commit().await?;

        metrics::histogram!(
            "sql.chain.account.last_committed_state_for_account",
            start.elapsed()
        );
        Ok(((last_block, account), account_state))
    }

    /// Loads the last verified state for the account (i.e. the one obtained in the last block
    /// which was both committed and verified).
    pub async fn last_verified_state_for_account(
        &mut self,
        account_id: AccountId,
    ) -> QueryResult<Option<Account>> {
        let start = Instant::now();
        let (_, account) = self.account_and_last_block(account_id).await?;
        metrics::histogram!(
            "sql.chain.account.last_verified_state_for_account",
            start.elapsed()
        );
        Ok(account)
    }

    /// Obtains the last verified state of the account.
    pub async fn account_and_last_block(
        &mut self,
        account_id: AccountId,
    ) -> QueryResult<(i64, Option<Account>)> {
        let start = Instant::now();
        let mut transaction = self.0.conn().begin().await?;

        // `accounts::table` is updated only after the block verification, so we should
        // just load the account with the provided ID.
        let maybe_account = sqlx::query_as!(
            StorageAccount,
            "
                SELECT * FROM accounts
                WHERE id = $1
            ",
            i64::from(*account_id)
        )
        .fetch_optional(&mut transaction)
        .await?;

        let result = if let Some(account) = maybe_account {
            let balances = sqlx::query_as!(
                StorageBalance,
                "
                    SELECT * FROM balances
                    WHERE account_id = $1
                ",
                i64::from(*account_id)
            )
            .fetch_all(&mut transaction)
            .await?;

            let last_block = account.last_block;
            let (_, mut account) = restore_account(&account, balances);
            let nfts: Vec<StorageNFT> = sqlx::query_as!(
                StorageNFT,
                "
                    SELECT * FROM nft
                    WHERE creator_account_id = $1
                ",
                *account_id as i32
            )
            .fetch_all(&mut transaction)
            .await?;
            account.minted_nfts.extend(
                nfts.into_iter()
                    .map(|nft| (TokenId(nft.token_id as u32), nft.into())),
            );
            Ok((last_block, Some(account)))
        } else {
            Ok((0, None))
        };

        transaction.commit().await?;
        metrics::histogram!(
            "sql.chain.account.get_account_and_last_block",
            start.elapsed()
        );
        result
    }

    pub async fn account_id_by_address(
        &mut self,
        address: Address,
    ) -> QueryResult<Option<AccountId>> {
        let start = Instant::now();
        // Find the account ID in `account_creates` table.
        let result = sqlx::query!(
            r#"
                SELECT account_id FROM account_creates
                WHERE address = $1 AND is_create = $2
                ORDER BY block_number desc
                LIMIT 1
            "#,
            address.as_bytes(),
            true
        )
        .fetch_optional(self.0.conn())
        .await?;

        let account_id = result.map(|record| AccountId(record.account_id as u32));
        metrics::histogram!("sql.chain.account.account_id_by_address", start.elapsed());
        Ok(account_id)
    }

    pub async fn account_address_by_id(
        &mut self,
        account_id: AccountId,
    ) -> QueryResult<Option<Address>> {
        let start = Instant::now();
        // Find the account address in `account_creates` table.
        let result = sqlx::query!(
            "SELECT address FROM account_creates WHERE account_id = $1",
            i64::from(*account_id)
        )
        .fetch_optional(self.0.conn())
        .await?;

        let address = result.map(|record| Address::from_slice(&record.address));
        metrics::histogram!("sql.chain.account.account_address_by_id", start.elapsed());
        Ok(address)
    }

    /// Obtains the last committed block that affects the account.
    pub async fn last_committed_block_with_update_for_acc(
        &mut self,
        account_id: AccountId,
    ) -> QueryResult<BlockNumber> {
        let start = Instant::now();

        let block_number = sqlx::query!(
            "
                SELECT MAX(block_number)
                FROM(
                    SELECT block_number FROM account_balance_updates
                    WHERE account_id = $1
                    UNION ALL
                    SELECT block_number FROM account_creates
                    WHERE account_id = $1
                    UNION ALL
                    SELECT block_number FROM account_pubkey_updates
                    WHERE account_id = $1
                ) as subquery
            ",
            i64::from(*account_id),
        )
        .fetch_one(self.0.conn())
        .await?
        .max
        .unwrap_or(0);

        metrics::histogram!(
            "sql.chain.account.last_committed_block_with_update_for_acc",
            start.elapsed()
        );
        Ok(BlockNumber(block_number as u32))
    }

    // This method does not have metrics, since it is used only for the
    // migration for the nft regenesis.
    // Remove this function once the regenesis is complete and the tool is not
    // needed anymore: ZKS-663
    pub async fn get_all_accounts(&mut self) -> QueryResult<Vec<StorageAccount>> {
        let result = sqlx::query_as!(StorageAccount, "SELECT * FROM accounts")
            .fetch_all(self.0.conn())
            .await?;

        Ok(result)
    }

    // This method does not have metrics, since it is used only for the
    // migration for the nft regenesis.
    // Remove this function once the regenesis is complete and the tool is not
    // needed anymore: ZKS-663
    pub async fn get_all_balances(&mut self) -> QueryResult<Vec<StorageBalance>> {
        let result = sqlx::query_as!(StorageBalance, "SELECT * FROM balances",)
            .fetch_all(self.0.conn())
            .await?;

        Ok(result)
    }

    /// Obtains the last committed block that affects the account.
    pub async fn last_committed_block_with_update_for_acc(
        &mut self,
        account_id: AccountId,
    ) -> QueryResult<BlockNumber> {
        let start = Instant::now();

        let block_number = sqlx::query!(
            "
                SELECT MAX(block_number)
                FROM(
                    SELECT block_number FROM account_balance_updates
                    WHERE account_id = $1
                    UNION ALL
                    SELECT block_number FROM account_creates
                    WHERE account_id = $1
                    UNION ALL
                    SELECT block_number FROM account_pubkey_updates
                    WHERE account_id = $1
                ) as subquery
            ",
            i64::from(*account_id),
        )
        .fetch_one(self.0.conn())
        .await?
        .max
        .unwrap_or(0);

        metrics::histogram!(
            "sql.chain.account.last_committed_block_with_update_for_acc",
            start.elapsed()
        );
        Ok(BlockNumber(block_number as u32))
    }
}<|MERGE_RESOLUTION|>--- conflicted
+++ resolved
@@ -77,21 +77,13 @@
     ) -> QueryResult<StoredAccountState> {
         let start = Instant::now();
         // Load committed & verified states, and return them.
-<<<<<<< HEAD
-        let (verified_state, committed_state) = self
-            .0
-=======
         let mut transaction = self.0.start_transaction().await?;
         let (verified_state, committed_state) = transaction
->>>>>>> 5af42fed
             .chain()
             .account_schema()
             .last_committed_state_for_account(account_id)
             .await?;
-<<<<<<< HEAD
-=======
         transaction.commit().await?;
->>>>>>> 5af42fed
 
         metrics::histogram!("sql.chain.account.account_state_by_id", start.elapsed());
         Ok(StoredAccountState {
@@ -406,39 +398,4 @@
 
         Ok(result)
     }
-
-    /// Obtains the last committed block that affects the account.
-    pub async fn last_committed_block_with_update_for_acc(
-        &mut self,
-        account_id: AccountId,
-    ) -> QueryResult<BlockNumber> {
-        let start = Instant::now();
-
-        let block_number = sqlx::query!(
-            "
-                SELECT MAX(block_number)
-                FROM(
-                    SELECT block_number FROM account_balance_updates
-                    WHERE account_id = $1
-                    UNION ALL
-                    SELECT block_number FROM account_creates
-                    WHERE account_id = $1
-                    UNION ALL
-                    SELECT block_number FROM account_pubkey_updates
-                    WHERE account_id = $1
-                ) as subquery
-            ",
-            i64::from(*account_id),
-        )
-        .fetch_one(self.0.conn())
-        .await?
-        .max
-        .unwrap_or(0);
-
-        metrics::histogram!(
-            "sql.chain.account.last_committed_block_with_update_for_acc",
-            start.elapsed()
-        );
-        Ok(BlockNumber(block_number as u32))
-    }
 }