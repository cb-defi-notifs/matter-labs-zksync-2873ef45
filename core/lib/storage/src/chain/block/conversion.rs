--- conflicted
+++ resolved
@@ -26,11 +26,7 @@
     prover::ProverSchema,
     QueryResult, StorageProcessor,
 };
-<<<<<<< HEAD
 use zksync_types::aggregated_operations::AggregatedOperation;
-use zksync_types::SignedZkSyncTx;
-=======
->>>>>>> 176362de
 
 impl StoredOperation {
     pub async fn into_op(self, conn: &mut StorageProcessor<'_>) -> QueryResult<Operation> {
