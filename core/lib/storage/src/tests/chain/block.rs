// External imports

// Workspace imports
use zksync_crypto::{convert::FeConvert, rand::XorShiftRng};
use zksync_types::{
    ethereum::OperationType, helpers::apply_updates, AccountMap, AccountUpdate, AccountUpdates,
    Action, ActionType, BlockNumber,
};
// Local imports
use crate::test_data::{gen_operation, gen_operation_with_txs};
use crate::{
    chain::{
        block::{records::BlockDetails, BlockSchema},
        operations::records::NewOperation,
        state::StateSchema,
    },
    ethereum::EthereumSchema,
    prover::ProverSchema,
    test_data::{
        dummy_ethereum_tx_hash, gen_acc_random_updates, gen_unique_operation, BLOCK_SIZE_CHUNKS,
    },
    tests::{create_rng, db_test},
    QueryResult, StorageProcessor,
};
use zksync_basic_types::H256;

/// Creates several random updates for the provided account map,
/// and returns the resulting account map together with the list
/// of generated updates.
pub fn apply_random_updates(
    mut accounts: AccountMap,
    rng: &mut XorShiftRng,
) -> (AccountMap, Vec<(u32, AccountUpdate)>) {
    let updates = (0..3)
        .map(|_| gen_acc_random_updates(rng))
        .flatten()
        .collect::<AccountUpdates>();
    apply_updates(&mut accounts, updates.clone());
    (accounts, updates)
}

/// Here we create updates for blocks 1,2,3 (commit 3 blocks)
/// We apply updates for blocks 1,2 (verify 2 blocks)
/// Make sure that we can get state for all blocks.
#[db_test]
async fn test_commit_rewind(mut storage: StorageProcessor<'_>) -> QueryResult<()> {
<<<<<<< HEAD
    // let _ = env_logger::try_init();
    // let mut rng = create_rng();
    //
    // // Create the input data for three blocks.
    // // Data for the next block is based on previous block data.
    // let (accounts_block_1, updates_block_1) = apply_random_updates(AccountMap::default(), &mut rng);
    // let (accounts_block_2, updates_block_2) =
    //     apply_random_updates(accounts_block_1.clone(), &mut rng);
    // let (accounts_block_3, updates_block_3) =
    //     apply_random_updates(accounts_block_2.clone(), &mut rng);
    //
    // // Execute and commit these blocks.
    // // Also store account updates.
    // BlockSchema(&mut storage)
    //     .execute_operation(get_operation(1, Action::Commit, BLOCK_SIZE_CHUNKS))
    //     .await?;
    // StateSchema(&mut storage)
    //     .commit_state_update(1, &updates_block_1, 0)
    //     .await?;
    // BlockSchema(&mut storage)
    //     .execute_operation(get_operation(2, Action::Commit, BLOCK_SIZE_CHUNKS))
    //     .await?;
    // StateSchema(&mut storage)
    //     .commit_state_update(2, &updates_block_2, 0)
    //     .await?;
    // BlockSchema(&mut storage)
    //     .execute_operation(get_operation(3, Action::Commit, BLOCK_SIZE_CHUNKS))
    //     .await?;
    // StateSchema(&mut storage)
    //     .commit_state_update(3, &updates_block_3, 0)
    //     .await?;
    //
    // // Check that they are stored in state.
    // let (block, state) = StateSchema(&mut storage)
    //     .load_committed_state(Some(1))
    //     .await?;
    // assert_eq!((block, &state), (1, &accounts_block_1));
    //
    // let (block, state) = StateSchema(&mut storage)
    //     .load_committed_state(Some(2))
    //     .await?;
    // assert_eq!((block, &state), (2, &accounts_block_2));
    //
    // let (block, state) = StateSchema(&mut storage)
    //     .load_committed_state(Some(3))
    //     .await?;
    // assert_eq!((block, &state), (3, &accounts_block_3));
    //
    // // Add proofs for the first two blocks.
    // ProverSchema(&mut storage)
    //     .store_proof(1, &Default::default())
    //     .await?;
    // BlockSchema(&mut storage)
    //     .execute_operation(get_operation(
    //         1,
    //         Action::Verify {
    //             proof: Default::default(),
    //         },
    //         BLOCK_SIZE_CHUNKS,
    //     ))
    //     .await?;
    // ProverSchema(&mut storage)
    //     .store_proof(2, &Default::default())
    //     .await?;
    // BlockSchema(&mut storage)
    //     .execute_operation(get_operation(
    //         2,
    //         Action::Verify {
    //             proof: Default::default(),
    //         },
    //         BLOCK_SIZE_CHUNKS,
    //     ))
    //     .await?;
    //
    // // Check that we still can get the state for these blocks.
    // let (block, state) = StateSchema(&mut storage)
    //     .load_committed_state(Some(1))
    //     .await?;
    // assert_eq!((block, &state), (1, &accounts_block_1));
    //
    // let (block, state) = StateSchema(&mut storage)
    //     .load_committed_state(Some(2))
    //     .await?;
    // assert_eq!((block, &state), (2, &accounts_block_2));
    //
    // let (block, state) = StateSchema(&mut storage)
    //     .load_committed_state(Some(3))
    //     .await?;
    // assert_eq!((block, &state), (3, &accounts_block_3));
    //
    // // Check that with no id provided, the latest state is loaded.
    // let (block, state) = StateSchema(&mut storage).load_committed_state(None).await?;
    // assert_eq!((block, &state), (3, &accounts_block_3));
    //
    // Ok(())
    todo!()
=======
    let _ = env_logger::try_init();
    let mut rng = create_rng();

    // Create the input data for three blocks.
    // Data for the next block is based on previous block data.
    let (accounts_block_1, updates_block_1) = apply_random_updates(AccountMap::default(), &mut rng);
    let (accounts_block_2, updates_block_2) =
        apply_random_updates(accounts_block_1.clone(), &mut rng);
    let (accounts_block_3, updates_block_3) =
        apply_random_updates(accounts_block_2.clone(), &mut rng);

    // Execute and commit these blocks.
    // Also store account updates.
    BlockSchema(&mut storage)
        .execute_operation(gen_operation(1, Action::Commit, BLOCK_SIZE_CHUNKS))
        .await?;
    StateSchema(&mut storage)
        .commit_state_update(1, &updates_block_1, 0)
        .await?;
    BlockSchema(&mut storage)
        .execute_operation(gen_operation(2, Action::Commit, BLOCK_SIZE_CHUNKS))
        .await?;
    StateSchema(&mut storage)
        .commit_state_update(2, &updates_block_2, 0)
        .await?;
    BlockSchema(&mut storage)
        .execute_operation(gen_operation(3, Action::Commit, BLOCK_SIZE_CHUNKS))
        .await?;
    StateSchema(&mut storage)
        .commit_state_update(3, &updates_block_3, 0)
        .await?;

    // Check that they are stored in state.
    let (block, state) = StateSchema(&mut storage)
        .load_committed_state(Some(1))
        .await?;
    assert_eq!((block, &state), (1, &accounts_block_1));

    let (block, state) = StateSchema(&mut storage)
        .load_committed_state(Some(2))
        .await?;
    assert_eq!((block, &state), (2, &accounts_block_2));

    let (block, state) = StateSchema(&mut storage)
        .load_committed_state(Some(3))
        .await?;
    assert_eq!((block, &state), (3, &accounts_block_3));

    // Add proofs for the first two blocks.
    ProverSchema(&mut storage)
        .store_proof(1, &Default::default())
        .await?;
    BlockSchema(&mut storage)
        .execute_operation(gen_operation(
            1,
            Action::Verify {
                proof: Default::default(),
            },
            BLOCK_SIZE_CHUNKS,
        ))
        .await?;
    ProverSchema(&mut storage)
        .store_proof(2, &Default::default())
        .await?;
    BlockSchema(&mut storage)
        .execute_operation(gen_operation(
            2,
            Action::Verify {
                proof: Default::default(),
            },
            BLOCK_SIZE_CHUNKS,
        ))
        .await?;

    // Check that we still can get the state for these blocks.
    let (block, state) = StateSchema(&mut storage)
        .load_committed_state(Some(1))
        .await?;
    assert_eq!((block, &state), (1, &accounts_block_1));

    let (block, state) = StateSchema(&mut storage)
        .load_committed_state(Some(2))
        .await?;
    assert_eq!((block, &state), (2, &accounts_block_2));

    let (block, state) = StateSchema(&mut storage)
        .load_committed_state(Some(3))
        .await?;
    assert_eq!((block, &state), (3, &accounts_block_3));

    // Check that with no id provided, the latest state is loaded.
    let (block, state) = StateSchema(&mut storage).load_committed_state(None).await?;
    assert_eq!((block, &state), (3, &accounts_block_3));

    Ok(())
>>>>>>> 176362de
}

/// Checks that `find_block_by_height_or_hash` method allows
/// to load the block details by either its height, hash of the included
/// transaction, or the root hash of the block.
#[db_test]
async fn find_block_by_height_or_hash(mut storage: StorageProcessor<'_>) -> QueryResult<()> {
    // /// The actual test check. It obtains the block details using
    // /// the `find_block_by_height_or_hash` method with different types of query,
    // /// and compares them against the provided sample.
    // async fn check_find_block_by_height_or_hash(
    //     storage: &mut StorageProcessor<'_>,
    //     expected_block_detail: &BlockDetails,
    // ) -> QueryResult<()> {
    //     let mut queries = vec![
    //         expected_block_detail.block_number.to_string(),
    //         hex::encode(&expected_block_detail.new_state_root),
    //         hex::encode(&expected_block_detail.commit_tx_hash.as_ref().unwrap()),
    //     ];
    //     if let Some(verify_tx_hash) = expected_block_detail.verify_tx_hash.as_ref() {
    //         queries.push(hex::encode(&verify_tx_hash));
    //     }
    //
    //     for query in queries {
    //         let actual_block_detail = BlockSchema(storage)
    //             .find_block_by_height_or_hash(query.clone())
    //             .await
    //             .unwrap_or_else(|| {
    //                 panic!(format!(
    //                     "Can't load the existing block with the index {} using query {}",
    //                     expected_block_detail.block_number, query
    //                 ))
    //             });
    //         assert_eq!(
    //             actual_block_detail.block_number,
    //             expected_block_detail.block_number
    //         );
    //         assert_eq!(
    //             actual_block_detail.new_state_root,
    //             expected_block_detail.new_state_root
    //         );
    //         assert_eq!(
    //             actual_block_detail.commit_tx_hash,
    //             expected_block_detail.commit_tx_hash
    //         );
    //         assert_eq!(
    //             actual_block_detail.verify_tx_hash,
    //             expected_block_detail.verify_tx_hash
    //         );
    //     }
    //
    //     Ok(())
    // }
    //
    // // Below the initialization of the data for the test and collecting
    // // the reference block detail samples.
    //
    // let mut rng = create_rng();
    //
    // // Required since we use `EthereumSchema` in this test.
    // EthereumSchema(&mut storage).initialize_eth_data().await?;
    //
    // let mut accounts_map = AccountMap::default();
    // let n_committed = 5;
    // let n_verified = n_committed - 2;
    //
    // let mut expected_outcome: Vec<BlockDetails> = Vec::new();
    //
    // // Create and apply several blocks to work with.
    // for block_number in 1..=n_committed {
    //     // Create blanked block detail object which we will fill
    //     // with the relevant data and use for the comparison later.
    //     let mut current_block_detail = BlockDetails {
    //         block_number: 0,
    //         new_state_root: Default::default(),
    //         block_size: 0,
    //         commit_tx_hash: None,
    //         verify_tx_hash: None,
    //         committed_at: chrono::DateTime::from_utc(
    //             chrono::NaiveDateTime::from_timestamp(0, 0),
    //             chrono::Utc,
    //         ),
    //         verified_at: None,
    //     };
    //
    //     let (new_accounts_map, updates) = apply_random_updates(accounts_map.clone(), &mut rng);
    //     accounts_map = new_accounts_map;
    //
    //     // Store the operation in the block schema.
    //     let operation = BlockSchema(&mut storage)
    //         .execute_operation(gen_unique_operation(
    //             block_number,
    //             Action::Commit,
    //             BLOCK_SIZE_CHUNKS,
    //         ))
    //         .await?;
    //     StateSchema(&mut storage)
    //         .commit_state_update(block_number, &updates, 0)
    //         .await?;
    //
    //     // Store & confirm the operation in the ethereum schema, as it's used for obtaining
    //     // commit/verify hashes.
    //     let ethereum_op_id = operation.id.unwrap() as i64;
    //     let eth_tx_hash = dummy_ethereum_tx_hash(ethereum_op_id);
    //     let response = EthereumSchema(&mut storage)
    //         .save_new_eth_tx(
    //             OperationType::Commit,
    //             Some(ethereum_op_id),
    //             100,
    //             100u32.into(),
    //             Default::default(),
    //         )
    //         .await?;
    //     EthereumSchema(&mut storage)
    //         .add_hash_entry(response.id, &eth_tx_hash)
    //         .await?;
    //     EthereumSchema(&mut storage)
    //         .confirm_eth_tx(&eth_tx_hash)
    //         .await?;
    //
    //     // Initialize reference sample fields.
    //     current_block_detail.block_number = operation.block.block_number as i64;
    //     current_block_detail.new_state_root = operation.block.new_root_hash.to_bytes();
    //     current_block_detail.block_size = operation.block.block_transactions.len() as i64;
    //     current_block_detail.commit_tx_hash = Some(eth_tx_hash.as_ref().to_vec());
    //
    //     // Add verification for the block if required.
    //     if block_number <= n_verified {
    //         ProverSchema(&mut storage)
    //             .store_proof(block_number, &Default::default())
    //             .await?;
    //         let verify_operation = BlockSchema(&mut storage)
    //             .execute_operation(gen_unique_operation(
    //                 block_number,
    //                 Action::Verify {
    //                     proof: Default::default(),
    //                 },
    //                 BLOCK_SIZE_CHUNKS,
    //             ))
    //             .await?;
    //
    //         let ethereum_op_id = verify_operation.id.unwrap() as i64;
    //         let eth_tx_hash = dummy_ethereum_tx_hash(ethereum_op_id);
    //
    //         // Do not add an ethereum confirmation for the last operation.
    //         if block_number != n_verified {
    //             let response = EthereumSchema(&mut storage)
    //                 .save_new_eth_tx(
    //                     OperationType::Verify,
    //                     Some(ethereum_op_id),
    //                     100,
    //                     100u32.into(),
    //                     Default::default(),
    //                 )
    //                 .await?;
    //             EthereumSchema(&mut storage)
    //                 .add_hash_entry(response.id, &eth_tx_hash)
    //                 .await?;
    //             EthereumSchema(&mut storage)
    //                 .confirm_eth_tx(&eth_tx_hash)
    //                 .await?;
    //             current_block_detail.verify_tx_hash = Some(eth_tx_hash.as_ref().to_vec());
    //         }
    //     }
    //
    //     // Store the sample.
    //     expected_outcome.push(current_block_detail);
    // }
    //
    // // Run the tests against the collected data.
    // for expected_block_detail in expected_outcome {
    //     check_find_block_by_height_or_hash(&mut storage, &expected_block_detail).await?;
    // }
    //
    // // Also check that we get `None` for non-existing block.
    // let query = 10000.to_string();
    // assert!(BlockSchema(&mut storage)
    //     .find_block_by_height_or_hash(query)
    //     .await
    //     .is_none());
    //
    // Ok(())
    todo!()
}

/// Checks that `load_block_range` method loads the range of blocks correctly.
#[db_test]
async fn block_range(mut storage: StorageProcessor<'_>) -> QueryResult<()> {
    // /// Loads the block range and checks that every block in the response is
    // /// equal to the one obtained from `find_block_by_height_or_hash` method.
    // async fn check_block_range(
    //     storage: &mut StorageProcessor<'_>,
    //     max_block: BlockNumber,
    //     limit: u32,
    // ) -> QueryResult<()> {
    //     let start_block = if max_block >= limit {
    //         (max_block - limit) + 1
    //     } else {
    //         1
    //     };
    //     let block_range = BlockSchema(storage)
    //         .load_block_range(max_block, limit)
    //         .await?;
    //     // Go in the reversed order, since the blocks themselves are ordered backwards.
    //     for (idx, block_number) in (start_block..=max_block).rev().enumerate() {
    //         let expected = BlockSchema(storage)
    //             .find_block_by_height_or_hash(block_number.to_string())
    //             .await
    //             .unwrap_or_else(|| {
    //                 panic!(format!(
    //                     "Can't load the existing block with the index {}",
    //                     block_number
    //                 ))
    //             });
    //         let got = &block_range[idx];
    //         assert_eq!(got, &expected);
    //     }
    //
    //     Ok(())
    // }
    //
    // // Below lies the initialization of the data for the test.
    //
    // let mut rng = create_rng();
    //
    // // Required since we use `EthereumSchema` in this test.
    // EthereumSchema(&mut storage).initialize_eth_data().await?;
    //
    // let mut accounts_map = AccountMap::default();
    // let n_committed = 5;
    // let n_verified = n_committed - 2;
    //
    // // Create and apply several blocks to work with.
    // for block_number in 1..=n_committed {
    //     let (new_accounts_map, updates) = apply_random_updates(accounts_map.clone(), &mut rng);
    //     accounts_map = new_accounts_map;
    //
    //     // Store the operation in the block schema.
    //     let operation = BlockSchema(&mut storage)
    //         .execute_operation(gen_unique_operation(
    //             block_number,
    //             Action::Commit,
    //             BLOCK_SIZE_CHUNKS,
    //         ))
    //         .await?;
    //     StateSchema(&mut storage)
    //         .commit_state_update(block_number, &updates, 0)
    //         .await?;
    //
    //     // Store & confirm the operation in the ethereum schema, as it's used for obtaining
    //     // commit/verify hashes.
    //     let ethereum_op_id = operation.id.unwrap() as i64;
    //     let eth_tx_hash = dummy_ethereum_tx_hash(ethereum_op_id);
    //     let response = EthereumSchema(&mut storage)
    //         .save_new_eth_tx(
    //             todo!(),
    //             Some(ethereum_op_id),
    //             100,
    //             100u32.into(),
    //             Default::default(),
    //         )
    //         .await?;
    //     EthereumSchema(&mut storage)
    //         .add_hash_entry(response.id, &eth_tx_hash)
    //         .await?;
    //     EthereumSchema(&mut storage)
    //         .confirm_eth_tx(&eth_tx_hash)
    //         .await?;
    //
    //     // Add verification for the block if required.
    //     if block_number <= n_verified {
    //         ProverSchema(&mut storage)
    //             .store_proof(block_number, &Default::default())
    //             .await?;
    //         let operation = BlockSchema(&mut storage)
    //             .execute_operation(gen_unique_operation(
    //                 block_number,
    //                 Action::Verify {
    //                     proof: Default::default(),
    //                 },
    //                 BLOCK_SIZE_CHUNKS,
    //             ))
    //             .await?;
    //         let ethereum_op_id = operation.id.unwrap() as i64;
    //         let eth_tx_hash = dummy_ethereum_tx_hash(ethereum_op_id);
    //         let response = EthereumSchema(&mut storage)
    //             .save_new_eth_tx(
    //                 todo!(),
    //                 Some(ethereum_op_id),
    //                 100,
    //                 100u32.into(),
    //                 Default::default(),
    //             )
    //             .await?;
    //         EthereumSchema(&mut storage)
    //             .add_hash_entry(response.id, &eth_tx_hash)
    //             .await?;
    //         EthereumSchema(&mut storage)
    //             .confirm_eth_tx(&eth_tx_hash)
    //             .await?;
    //     }
    // }
    //
    // // Check the block range method given the various combinations of the limit and the end block.
    // let test_vector = vec![
    //     (n_committed as BlockNumber, n_committed),
    //     (n_verified as BlockNumber, n_verified),
    //     (n_committed as BlockNumber, n_verified),
    //     (n_verified as BlockNumber, 1),
    //     (n_committed as BlockNumber, 1),
    //     (n_committed as BlockNumber, 0),
    //     (n_committed as BlockNumber, 100),
    // ];
    //
    // for (max_block, limit) in test_vector {
    //     check_block_range(&mut storage, max_block, limit).await?;
    // }
    //
    // Ok(())
    todo!()
}

/// Checks the correctness of the processing of committed unconfirmed transactions.
#[db_test]
async fn unconfirmed_transaction(mut storage: StorageProcessor<'_>) -> QueryResult<()> {
    // // Below lies the initialization of the data for the test.
    //
    // let mut rng = create_rng();
    //
    // // Required since we use `EthereumSchema` in this test.
    // EthereumSchema(&mut storage).initialize_eth_data().await?;
    //
    // let mut accounts_map = AccountMap::default();
    //
    // let n_committed = 5;
    // let n_commited_confirmed = 3;
    // let n_verified = 2;
    //
    // // Create and apply several blocks to work with.
    // for block_number in 1..=n_committed {
    //     let (new_accounts_map, updates) = apply_random_updates(accounts_map.clone(), &mut rng);
    //     accounts_map = new_accounts_map;
    //
    //     // Store the operation in the block schema.
    //     let operation = BlockSchema(&mut storage)
    //         .execute_operation(gen_unique_operation(
    //             block_number,
    //             Action::Commit,
    //             BLOCK_SIZE_CHUNKS,
    //         ))
    //         .await?;
    //     StateSchema(&mut storage)
    //         .commit_state_update(block_number, &updates, 0)
    //         .await?;
    //
    //     // Store & confirm the operation in the ethereum schema, as it's used for obtaining
    //     // commit/verify hashes.
    //     let ethereum_op_id = operation.id.unwrap() as i64;
    //     let eth_tx_hash = dummy_ethereum_tx_hash(ethereum_op_id);
    //     let response = EthereumSchema(&mut storage)
    //         .save_new_eth_tx(
    //             todo!(),
    //             Some(ethereum_op_id),
    //             100,
    //             100u32.into(),
    //             Default::default(),
    //         )
    //         .await?;
    //     EthereumSchema(&mut storage)
    //         .add_hash_entry(response.id, &eth_tx_hash)
    //         .await?;
    //
    //     if block_number <= n_commited_confirmed {
    //         EthereumSchema(&mut storage)
    //             .confirm_eth_tx(&eth_tx_hash)
    //             .await?;
    //     }
    //
    //     // Add verification for the block if required.
    //     if block_number <= n_verified {
    //         ProverSchema(&mut storage)
    //             .store_proof(block_number, &Default::default())
    //             .await?;
    //         let operation = BlockSchema(&mut storage)
    //             .execute_operation(gen_unique_operation(
    //                 block_number,
    //                 Action::Verify {
    //                     proof: Default::default(),
    //                 },
    //                 BLOCK_SIZE_CHUNKS,
    //             ))
    //             .await?;
    //         let ethereum_op_id = operation.id.unwrap() as i64;
    //         let eth_tx_hash = dummy_ethereum_tx_hash(ethereum_op_id);
    //         let response = EthereumSchema(&mut storage)
    //             .save_new_eth_tx(
    //                 todo!(),
    //                 Some(ethereum_op_id),
    //                 100,
    //                 100u32.into(),
    //                 Default::default(),
    //             )
    //             .await?;
    //         EthereumSchema(&mut storage)
    //             .add_hash_entry(response.id, &eth_tx_hash)
    //             .await?;
    //         EthereumSchema(&mut storage)
    //             .confirm_eth_tx(&eth_tx_hash)
    //             .await?;
    //     }
    // }
    //
    // assert!(BlockSchema(&mut storage)
    //     .find_block_by_height_or_hash(n_commited_confirmed.to_string())
    //     .await
    //     .is_some());
    //
    // assert!(BlockSchema(&mut storage)
    //     .find_block_by_height_or_hash((n_commited_confirmed + 1).to_string())
    //     .await
    //     .is_none());
    //
    // let block_range = BlockSchema(&mut storage)
    //     .load_block_range(n_committed, 100)
    //     .await?;
    //
    // assert_eq!(block_range.len(), n_commited_confirmed as usize);
    //
    // Ok(())
    todo!()
}

/// Checks the pending block workflow:
/// - Transactions from the pending block are available for getting.
/// - `load_pending_block` loads the block correctly.
/// - Committing the final block causes pending block to be removed.
#[db_test]
async fn pending_block_workflow(mut storage: StorageProcessor<'_>) -> QueryResult<()> {
    use crate::chain::operations_ext::OperationsExtSchema;
    use zksync_test_account::ZkSyncAccount;
    use zksync_types::{
        block::PendingBlock,
        operations::{ChangePubKeyOp, TransferToNewOp},
        ExecutedOperations, ExecutedTx, ZkSyncOp, ZkSyncTx,
    };

    let _ = env_logger::try_init();

    let from_account_id = 0xbabe;
    let from_zksync_account = ZkSyncAccount::rand();
    from_zksync_account.set_account_id(Some(from_account_id));

    let to_account_id = 0xdcba;
    let to_zksync_account = ZkSyncAccount::rand();
    to_zksync_account.set_account_id(Some(to_account_id));

    let (tx_1, executed_tx_1) = {
        let tx =
            from_zksync_account.sign_change_pubkey_tx(None, false, 0, Default::default(), false);

        let change_pubkey_op = ZkSyncOp::ChangePubKeyOffchain(Box::new(ChangePubKeyOp {
            tx: tx.clone(),
            account_id: from_account_id,
        }));

        let executed_change_pubkey_op = ExecutedTx {
            signed_tx: change_pubkey_op.try_get_tx().unwrap().into(),
            success: true,
            op: Some(change_pubkey_op),
            fail_reason: None,
            block_index: None,
            created_at: chrono::Utc::now(),
            batch_id: None,
        };

        (
            ZkSyncTx::ChangePubKey(Box::new(tx)),
            ExecutedOperations::Tx(Box::new(executed_change_pubkey_op)),
        )
    };
    let (tx_2, executed_tx_2) = {
        let tx = from_zksync_account
            .sign_transfer(
                0,
                "",
                1u32.into(),
                0u32.into(),
                &to_zksync_account.address,
                None,
                true,
            )
            .0;

        let transfer_to_new_op = ZkSyncOp::TransferToNew(Box::new(TransferToNewOp {
            tx: tx.clone(),
            from: from_account_id,
            to: to_account_id,
        }));

        let executed_transfer_to_new_op = ExecutedTx {
            signed_tx: transfer_to_new_op.try_get_tx().unwrap().into(),
            success: true,
            op: Some(transfer_to_new_op),
            fail_reason: None,
            block_index: None,
            created_at: chrono::Utc::now(),
            batch_id: None,
        };

        (
            ZkSyncTx::Transfer(Box::new(tx)),
            ExecutedOperations::Tx(Box::new(executed_transfer_to_new_op)),
        )
    };

    let txs_1 = vec![executed_tx_1];
    let txs_2 = vec![executed_tx_2];

    let block_1 = gen_operation_with_txs(1, Action::Commit, BLOCK_SIZE_CHUNKS, txs_1.clone());
    let block_2 = gen_operation_with_txs(2, Action::Commit, BLOCK_SIZE_CHUNKS, txs_2.clone());

    let pending_block_1 = PendingBlock {
        number: 1,
        chunks_left: 10,
        unprocessed_priority_op_before: 0,
        pending_block_iteration: 1,
        success_operations: txs_1,
        failed_txs: Vec::new(),
        previous_block_root_hash: H256::default(),
        timestamp: 0,
    };
    let pending_block_2 = PendingBlock {
        number: 2,
        chunks_left: 12,
        unprocessed_priority_op_before: 0,
        pending_block_iteration: 2,
        success_operations: txs_2,
        failed_txs: Vec::new(),
        previous_block_root_hash: H256::default(),
        timestamp: 0,
    };

    // Save pending block
    BlockSchema(&mut storage)
        .save_pending_block(pending_block_1.clone())
        .await?;

    // Load saved block and check its correctness.
    let pending_block = BlockSchema(&mut storage)
        .load_pending_block()
        .await?
        .expect("No pending block");
    assert_eq!(pending_block.number, pending_block_1.number);
    assert_eq!(pending_block.chunks_left, pending_block_1.chunks_left);
    assert_eq!(
        pending_block.unprocessed_priority_op_before,
        pending_block_1.unprocessed_priority_op_before
    );
    assert_eq!(
        pending_block.pending_block_iteration,
        pending_block_1.pending_block_iteration
    );
    assert_eq!(
        pending_block.success_operations.len(),
        pending_block_1.success_operations.len()
    );

    // Check that stored tx can already be loaded from the database.
    let pending_ops = BlockSchema(&mut storage).get_block_executed_ops(1).await?;
    assert_eq!(pending_ops.len(), 1);

    // Also check that we can find the transaction by its hash.
    assert!(
        OperationsExtSchema(&mut storage)
            .get_tx_by_hash(&tx_1.hash().as_ref())
            .await?
            .is_some(),
        "Cannot find the pending transaction by hash"
    );

    // Finalize the block.
    BlockSchema(&mut storage).execute_operation(block_1).await?;

    // Ensure that pending block is no more available.
    assert!(
        BlockSchema(&mut storage)
            .load_pending_block()
            .await?
            .is_none(),
        "Pending block was not removed after commit"
    );

    // Repeat the checks with the second block. Now we'll check for
    // both committed (1st) and pending (2nd) blocks data to be available.
    BlockSchema(&mut storage)
        .save_pending_block(pending_block_2.clone())
        .await?;

    let pending_block = BlockSchema(&mut storage)
        .load_pending_block()
        .await?
        .expect("No pending block");
    assert_eq!(pending_block.number, pending_block_2.number);

    // Check that stored tx can already be loaded from the database.
    let committed_ops = BlockSchema(&mut storage).get_block_executed_ops(1).await?;
    assert_eq!(committed_ops.len(), 1);
    let pending_ops = BlockSchema(&mut storage).get_block_executed_ops(2).await?;
    assert_eq!(pending_ops.len(), 1);

    // Also check that we can find the transaction by its hash.
    assert!(
        OperationsExtSchema(&mut storage)
            .get_tx_by_hash(&tx_1.hash().as_ref())
            .await?
            .is_some(),
        "Cannot find the pending transaction by hash"
    );
    assert!(
        OperationsExtSchema(&mut storage)
            .get_tx_by_hash(&tx_2.hash().as_ref())
            .await?
            .is_some(),
        "Cannot find the pending transaction by hash"
    );

    // Finalize the block.
    BlockSchema(&mut storage).execute_operation(block_2).await?;

    // Ensure that pending block is no more available.
    assert!(
        BlockSchema(&mut storage)
            .load_pending_block()
            .await?
            .is_none(),
        "Pending block was not removed after commit"
    );

    Ok(())
}

/// Here we create blocks and publish proofs for them in different order
#[db_test]
async fn test_unproven_block_query(mut storage: StorageProcessor<'_>) -> QueryResult<()> {
<<<<<<< HEAD
    // let _ = env_logger::try_init();
    //
    // assert_eq!(ProverSchema(&mut storage).pending_jobs_count().await?, 0);
    //
    // // Execute and commit these blocks.
    // BlockSchema(&mut storage)
    //     .execute_operation(get_operation(1, Action::Commit, BLOCK_SIZE_CHUNKS))
    //     .await?;
    // ProverSchema(&mut storage)
    //     .store_witness(1, serde_json::json!(null))
    //     .await?;
    // assert_eq!(ProverSchema(&mut storage).pending_jobs_count().await?, 1);
    // BlockSchema(&mut storage)
    //     .execute_operation(get_operation(2, Action::Commit, BLOCK_SIZE_CHUNKS))
    //     .await?;
    // ProverSchema(&mut storage)
    //     .store_witness(2, serde_json::json!(null))
    //     .await?;
    // assert_eq!(ProverSchema(&mut storage).pending_jobs_count().await?, 2);
    // BlockSchema(&mut storage)
    //     .execute_operation(get_operation(3, Action::Commit, BLOCK_SIZE_CHUNKS))
    //     .await?;
    // ProverSchema(&mut storage)
    //     .store_witness(3, serde_json::json!(null))
    //     .await?;
    // assert_eq!(ProverSchema(&mut storage).pending_jobs_count().await?, 3);
    //
    // // Add proofs for the first two blocks.
    // ProverSchema(&mut storage)
    //     .store_proof(3, &Default::default())
    //     .await?;
    // assert_eq!(ProverSchema(&mut storage).pending_jobs_count().await?, 2);
    // ProverSchema(&mut storage)
    //     .store_proof(1, &Default::default())
    //     .await?;
    // assert_eq!(ProverSchema(&mut storage).pending_jobs_count().await?, 1);
    // BlockSchema(&mut storage)
    //     .execute_operation(get_operation(
    //         1,
    //         Action::Verify {
    //             proof: Default::default(),
    //         },
    //         BLOCK_SIZE_CHUNKS,
    //     ))
    //     .await?;
    // assert_eq!(ProverSchema(&mut storage).pending_jobs_count().await?, 1);
    // ProverSchema(&mut storage)
    //     .store_proof(2, &Default::default())
    //     .await?;
    // assert_eq!(ProverSchema(&mut storage).pending_jobs_count().await?, 0);
    // BlockSchema(&mut storage)
    //     .execute_operation(get_operation(
    //         2,
    //         Action::Verify {
    //             proof: Default::default(),
    //         },
    //         BLOCK_SIZE_CHUNKS,
    //     ))
    //     .await?;
    // assert_eq!(ProverSchema(&mut storage).pending_jobs_count().await?, 0);
    // Ok(())
    todo!()
=======
    let _ = env_logger::try_init();

    assert_eq!(ProverSchema(&mut storage).pending_jobs_count().await?, 0);

    // Execute and commit these blocks.
    BlockSchema(&mut storage)
        .execute_operation(gen_operation(1, Action::Commit, BLOCK_SIZE_CHUNKS))
        .await?;
    ProverSchema(&mut storage)
        .store_witness(1, serde_json::json!(null))
        .await?;
    assert_eq!(ProverSchema(&mut storage).pending_jobs_count().await?, 1);
    BlockSchema(&mut storage)
        .execute_operation(gen_operation(2, Action::Commit, BLOCK_SIZE_CHUNKS))
        .await?;
    ProverSchema(&mut storage)
        .store_witness(2, serde_json::json!(null))
        .await?;
    assert_eq!(ProverSchema(&mut storage).pending_jobs_count().await?, 2);
    BlockSchema(&mut storage)
        .execute_operation(gen_operation(3, Action::Commit, BLOCK_SIZE_CHUNKS))
        .await?;
    ProverSchema(&mut storage)
        .store_witness(3, serde_json::json!(null))
        .await?;
    assert_eq!(ProverSchema(&mut storage).pending_jobs_count().await?, 3);

    // Add proofs for the first two blocks.
    ProverSchema(&mut storage)
        .store_proof(3, &Default::default())
        .await?;
    assert_eq!(ProverSchema(&mut storage).pending_jobs_count().await?, 2);
    ProverSchema(&mut storage)
        .store_proof(1, &Default::default())
        .await?;
    assert_eq!(ProverSchema(&mut storage).pending_jobs_count().await?, 1);
    BlockSchema(&mut storage)
        .execute_operation(gen_operation(
            1,
            Action::Verify {
                proof: Default::default(),
            },
            BLOCK_SIZE_CHUNKS,
        ))
        .await?;
    assert_eq!(ProverSchema(&mut storage).pending_jobs_count().await?, 1);
    ProverSchema(&mut storage)
        .store_proof(2, &Default::default())
        .await?;
    assert_eq!(ProverSchema(&mut storage).pending_jobs_count().await?, 0);
    BlockSchema(&mut storage)
        .execute_operation(gen_operation(
            2,
            Action::Verify {
                proof: Default::default(),
            },
            BLOCK_SIZE_CHUNKS,
        ))
        .await?;
    assert_eq!(ProverSchema(&mut storage).pending_jobs_count().await?, 0);
    Ok(())
>>>>>>> 176362de
}

/// Check that operations are counted correctly.
#[db_test]
async fn test_operations_counter(mut storage: StorageProcessor<'_>) -> QueryResult<()> {
    // Expect no operations stored.
    assert_eq!(
        storage
            .chain()
            .block_schema()
            .count_operations(ActionType::COMMIT, false)
            .await?,
        0
    );
    assert_eq!(
        storage
            .chain()
            .block_schema()
            .count_operations(ActionType::VERIFY, false)
            .await?,
        0
    );
    assert_eq!(
        storage
            .chain()
            .block_schema()
            .count_operations(ActionType::COMMIT, true)
            .await?,
        0
    );
    assert_eq!(
        storage
            .chain()
            .block_schema()
            .count_operations(ActionType::VERIFY, true)
            .await?,
        0
    );

    // Store new operations.
    for (block_number, action) in &[
        (1, ActionType::COMMIT),
        (2, ActionType::COMMIT),
        (3, ActionType::COMMIT),
        (4, ActionType::COMMIT),
        (1, ActionType::VERIFY),
        (2, ActionType::VERIFY),
    ] {
        storage
            .chain()
            .operations_schema()
            .store_operation(NewOperation {
                block_number: *block_number,
                action_type: action.to_string(),
            })
            .await?;
    }

    // Set all of them confirmed except one.
    for (block_number, action) in &[
        (1, ActionType::COMMIT),
        (2, ActionType::COMMIT),
        (3, ActionType::COMMIT),
        (1, ActionType::VERIFY),
        (2, ActionType::VERIFY),
    ] {
        storage
            .chain()
            .operations_schema()
            .confirm_operation(*block_number, *action)
            .await?;
    }

    // We have one unconfirmed COMMIT operation, the rest is confirmed.
    assert_eq!(
        storage
            .chain()
            .block_schema()
            .count_operations(ActionType::COMMIT, false)
            .await?,
        1
    );
    assert_eq!(
        storage
            .chain()
            .block_schema()
            .count_operations(ActionType::VERIFY, false)
            .await?,
        0
    );
    assert_eq!(
        storage
            .chain()
            .block_schema()
            .count_operations(ActionType::COMMIT, true)
            .await?,
        3
    );
    assert_eq!(
        storage
            .chain()
            .block_schema()
            .count_operations(ActionType::VERIFY, true)
            .await?,
        2
    );

    Ok(())
}<|MERGE_RESOLUTION|>--- conflicted
+++ resolved
@@ -44,7 +44,7 @@
 /// Make sure that we can get state for all blocks.
 #[db_test]
 async fn test_commit_rewind(mut storage: StorageProcessor<'_>) -> QueryResult<()> {
-<<<<<<< HEAD
+    todo!()
     // let _ = env_logger::try_init();
     // let mut rng = create_rng();
     //
@@ -59,19 +59,19 @@
     // // Execute and commit these blocks.
     // // Also store account updates.
     // BlockSchema(&mut storage)
-    //     .execute_operation(get_operation(1, Action::Commit, BLOCK_SIZE_CHUNKS))
+    //     .execute_operation(gen_operation(1, Action::Commit, BLOCK_SIZE_CHUNKS))
     //     .await?;
     // StateSchema(&mut storage)
     //     .commit_state_update(1, &updates_block_1, 0)
     //     .await?;
     // BlockSchema(&mut storage)
-    //     .execute_operation(get_operation(2, Action::Commit, BLOCK_SIZE_CHUNKS))
+    //     .execute_operation(gen_operation(2, Action::Commit, BLOCK_SIZE_CHUNKS))
     //     .await?;
     // StateSchema(&mut storage)
     //     .commit_state_update(2, &updates_block_2, 0)
     //     .await?;
     // BlockSchema(&mut storage)
-    //     .execute_operation(get_operation(3, Action::Commit, BLOCK_SIZE_CHUNKS))
+    //     .execute_operation(gen_operation(3, Action::Commit, BLOCK_SIZE_CHUNKS))
     //     .await?;
     // StateSchema(&mut storage)
     //     .commit_state_update(3, &updates_block_3, 0)
@@ -98,7 +98,7 @@
     //     .store_proof(1, &Default::default())
     //     .await?;
     // BlockSchema(&mut storage)
-    //     .execute_operation(get_operation(
+    //     .execute_operation(gen_operation(
     //         1,
     //         Action::Verify {
     //             proof: Default::default(),
@@ -110,7 +110,7 @@
     //     .store_proof(2, &Default::default())
     //     .await?;
     // BlockSchema(&mut storage)
-    //     .execute_operation(get_operation(
+    //     .execute_operation(gen_operation(
     //         2,
     //         Action::Verify {
     //             proof: Default::default(),
@@ -140,104 +140,6 @@
     // assert_eq!((block, &state), (3, &accounts_block_3));
     //
     // Ok(())
-    todo!()
-=======
-    let _ = env_logger::try_init();
-    let mut rng = create_rng();
-
-    // Create the input data for three blocks.
-    // Data for the next block is based on previous block data.
-    let (accounts_block_1, updates_block_1) = apply_random_updates(AccountMap::default(), &mut rng);
-    let (accounts_block_2, updates_block_2) =
-        apply_random_updates(accounts_block_1.clone(), &mut rng);
-    let (accounts_block_3, updates_block_3) =
-        apply_random_updates(accounts_block_2.clone(), &mut rng);
-
-    // Execute and commit these blocks.
-    // Also store account updates.
-    BlockSchema(&mut storage)
-        .execute_operation(gen_operation(1, Action::Commit, BLOCK_SIZE_CHUNKS))
-        .await?;
-    StateSchema(&mut storage)
-        .commit_state_update(1, &updates_block_1, 0)
-        .await?;
-    BlockSchema(&mut storage)
-        .execute_operation(gen_operation(2, Action::Commit, BLOCK_SIZE_CHUNKS))
-        .await?;
-    StateSchema(&mut storage)
-        .commit_state_update(2, &updates_block_2, 0)
-        .await?;
-    BlockSchema(&mut storage)
-        .execute_operation(gen_operation(3, Action::Commit, BLOCK_SIZE_CHUNKS))
-        .await?;
-    StateSchema(&mut storage)
-        .commit_state_update(3, &updates_block_3, 0)
-        .await?;
-
-    // Check that they are stored in state.
-    let (block, state) = StateSchema(&mut storage)
-        .load_committed_state(Some(1))
-        .await?;
-    assert_eq!((block, &state), (1, &accounts_block_1));
-
-    let (block, state) = StateSchema(&mut storage)
-        .load_committed_state(Some(2))
-        .await?;
-    assert_eq!((block, &state), (2, &accounts_block_2));
-
-    let (block, state) = StateSchema(&mut storage)
-        .load_committed_state(Some(3))
-        .await?;
-    assert_eq!((block, &state), (3, &accounts_block_3));
-
-    // Add proofs for the first two blocks.
-    ProverSchema(&mut storage)
-        .store_proof(1, &Default::default())
-        .await?;
-    BlockSchema(&mut storage)
-        .execute_operation(gen_operation(
-            1,
-            Action::Verify {
-                proof: Default::default(),
-            },
-            BLOCK_SIZE_CHUNKS,
-        ))
-        .await?;
-    ProverSchema(&mut storage)
-        .store_proof(2, &Default::default())
-        .await?;
-    BlockSchema(&mut storage)
-        .execute_operation(gen_operation(
-            2,
-            Action::Verify {
-                proof: Default::default(),
-            },
-            BLOCK_SIZE_CHUNKS,
-        ))
-        .await?;
-
-    // Check that we still can get the state for these blocks.
-    let (block, state) = StateSchema(&mut storage)
-        .load_committed_state(Some(1))
-        .await?;
-    assert_eq!((block, &state), (1, &accounts_block_1));
-
-    let (block, state) = StateSchema(&mut storage)
-        .load_committed_state(Some(2))
-        .await?;
-    assert_eq!((block, &state), (2, &accounts_block_2));
-
-    let (block, state) = StateSchema(&mut storage)
-        .load_committed_state(Some(3))
-        .await?;
-    assert_eq!((block, &state), (3, &accounts_block_3));
-
-    // Check that with no id provided, the latest state is loaded.
-    let (block, state) = StateSchema(&mut storage).load_committed_state(None).await?;
-    assert_eq!((block, &state), (3, &accounts_block_3));
-
-    Ok(())
->>>>>>> 176362de
 }
 
 /// Checks that `find_block_by_height_or_hash` method allows
@@ -882,28 +784,28 @@
 /// Here we create blocks and publish proofs for them in different order
 #[db_test]
 async fn test_unproven_block_query(mut storage: StorageProcessor<'_>) -> QueryResult<()> {
-<<<<<<< HEAD
+    todo!()
     // let _ = env_logger::try_init();
     //
     // assert_eq!(ProverSchema(&mut storage).pending_jobs_count().await?, 0);
     //
     // // Execute and commit these blocks.
     // BlockSchema(&mut storage)
-    //     .execute_operation(get_operation(1, Action::Commit, BLOCK_SIZE_CHUNKS))
+    //     .execute_operation(gen_operation(1, Action::Commit, BLOCK_SIZE_CHUNKS))
     //     .await?;
     // ProverSchema(&mut storage)
     //     .store_witness(1, serde_json::json!(null))
     //     .await?;
     // assert_eq!(ProverSchema(&mut storage).pending_jobs_count().await?, 1);
     // BlockSchema(&mut storage)
-    //     .execute_operation(get_operation(2, Action::Commit, BLOCK_SIZE_CHUNKS))
+    //     .execute_operation(gen_operation(2, Action::Commit, BLOCK_SIZE_CHUNKS))
     //     .await?;
     // ProverSchema(&mut storage)
     //     .store_witness(2, serde_json::json!(null))
     //     .await?;
     // assert_eq!(ProverSchema(&mut storage).pending_jobs_count().await?, 2);
     // BlockSchema(&mut storage)
-    //     .execute_operation(get_operation(3, Action::Commit, BLOCK_SIZE_CHUNKS))
+    //     .execute_operation(gen_operation(3, Action::Commit, BLOCK_SIZE_CHUNKS))
     //     .await?;
     // ProverSchema(&mut storage)
     //     .store_witness(3, serde_json::json!(null))
@@ -920,7 +822,7 @@
     //     .await?;
     // assert_eq!(ProverSchema(&mut storage).pending_jobs_count().await?, 1);
     // BlockSchema(&mut storage)
-    //     .execute_operation(get_operation(
+    //     .execute_operation(gen_operation(
     //         1,
     //         Action::Verify {
     //             proof: Default::default(),
@@ -934,7 +836,7 @@
     //     .await?;
     // assert_eq!(ProverSchema(&mut storage).pending_jobs_count().await?, 0);
     // BlockSchema(&mut storage)
-    //     .execute_operation(get_operation(
+    //     .execute_operation(gen_operation(
     //         2,
     //         Action::Verify {
     //             proof: Default::default(),
@@ -944,70 +846,6 @@
     //     .await?;
     // assert_eq!(ProverSchema(&mut storage).pending_jobs_count().await?, 0);
     // Ok(())
-    todo!()
-=======
-    let _ = env_logger::try_init();
-
-    assert_eq!(ProverSchema(&mut storage).pending_jobs_count().await?, 0);
-
-    // Execute and commit these blocks.
-    BlockSchema(&mut storage)
-        .execute_operation(gen_operation(1, Action::Commit, BLOCK_SIZE_CHUNKS))
-        .await?;
-    ProverSchema(&mut storage)
-        .store_witness(1, serde_json::json!(null))
-        .await?;
-    assert_eq!(ProverSchema(&mut storage).pending_jobs_count().await?, 1);
-    BlockSchema(&mut storage)
-        .execute_operation(gen_operation(2, Action::Commit, BLOCK_SIZE_CHUNKS))
-        .await?;
-    ProverSchema(&mut storage)
-        .store_witness(2, serde_json::json!(null))
-        .await?;
-    assert_eq!(ProverSchema(&mut storage).pending_jobs_count().await?, 2);
-    BlockSchema(&mut storage)
-        .execute_operation(gen_operation(3, Action::Commit, BLOCK_SIZE_CHUNKS))
-        .await?;
-    ProverSchema(&mut storage)
-        .store_witness(3, serde_json::json!(null))
-        .await?;
-    assert_eq!(ProverSchema(&mut storage).pending_jobs_count().await?, 3);
-
-    // Add proofs for the first two blocks.
-    ProverSchema(&mut storage)
-        .store_proof(3, &Default::default())
-        .await?;
-    assert_eq!(ProverSchema(&mut storage).pending_jobs_count().await?, 2);
-    ProverSchema(&mut storage)
-        .store_proof(1, &Default::default())
-        .await?;
-    assert_eq!(ProverSchema(&mut storage).pending_jobs_count().await?, 1);
-    BlockSchema(&mut storage)
-        .execute_operation(gen_operation(
-            1,
-            Action::Verify {
-                proof: Default::default(),
-            },
-            BLOCK_SIZE_CHUNKS,
-        ))
-        .await?;
-    assert_eq!(ProverSchema(&mut storage).pending_jobs_count().await?, 1);
-    ProverSchema(&mut storage)
-        .store_proof(2, &Default::default())
-        .await?;
-    assert_eq!(ProverSchema(&mut storage).pending_jobs_count().await?, 0);
-    BlockSchema(&mut storage)
-        .execute_operation(gen_operation(
-            2,
-            Action::Verify {
-                proof: Default::default(),
-            },
-            BLOCK_SIZE_CHUNKS,
-        ))
-        .await?;
-    assert_eq!(ProverSchema(&mut storage).pending_jobs_count().await?, 0);
-    Ok(())
->>>>>>> 176362de
 }
 
 /// Check that operations are counted correctly.
