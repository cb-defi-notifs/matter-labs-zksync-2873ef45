import BN = require("bn.js");
import { utils, constants, ethers } from "ethers";
import {
    PubKeyHash,
    TokenAddress,
    TokenLike,
    Tokens,
    TokenSymbol
} from "./types";
import { serializeNonce } from "./signer";

export const IERC20_INTERFACE = new utils.Interface(
    require("../abi/IERC20.json").interface
);
export const SYNC_MAIN_CONTRACT_INTERFACE = new utils.Interface(
    require("../abi/SyncMain.json").interface
);

export const SYNC_GOV_CONTRACT_INTERFACE = new utils.Interface(
    require("../abi/SyncGov.json").interface
);

export const MAX_ERC20_APPROVE_AMOUNT =
    "115792089237316195423570985008687907853269984665640564039457584007913129639935"; // 2^256 - 1

export const ERC20_APPROVE_TRESHOLD =
    "57896044618658097711785492504343953926634992332820282019728792003956564819968"; // 2^255

const AMOUNT_EXPONENT_BIT_WIDTH = 5;
const AMOUNT_MANTISSA_BIT_WIDTH = 35;
const FEE_EXPONENT_BIT_WIDTH = 5;
const FEE_MANTISSA_BIT_WIDTH = 11;

export function floatToInteger(
    floatBytes: Buffer,
    expBits: number,
    mantissaBits: number,
    expBaseNumber: number
): BN {
    if (floatBytes.length * 8 != mantissaBits + expBits) {
        throw new Error("Float unpacking, incorrect input length");
    }

    const floatHolder = new BN(floatBytes, 16, "be"); // keep bit order
    const expBase = new BN(expBaseNumber);
    let exponent = new BN(0);
    let expPow2 = new BN(1);
    const two = new BN(2);
    for (let i = 0; i < expBits; i++) {
        if (floatHolder.testn(i)) {
            exponent = exponent.add(expPow2);
        }
        expPow2 = expPow2.mul(two);
    }
    exponent = expBase.pow(exponent);
    let mantissa = new BN(0);
    let mantissaPow2 = new BN(1);
    for (let i = expBits; i < expBits + mantissaBits; i++) {
        if (floatHolder.testn(i)) {
            mantissa = mantissa.add(mantissaPow2);
        }
        mantissaPow2 = mantissaPow2.mul(two);
    }
    return exponent.mul(mantissa);
}

export function bitsIntoBytesInBEOrder(bits: boolean[]): Buffer {
    if (bits.length % 8 != 0) {
        throw new Error("wrong number of bits to pack");
    }
    const nBytes = bits.length / 8;
    const resultBytes = Buffer.alloc(nBytes, 0);

    for (let byte = 0; byte < nBytes; ++byte) {
        let value = 0;
        if (bits[byte * 8]) {
            value |= 0x80;
        }
        if (bits[byte * 8 + 1]) {
            value |= 0x40;
        }
        if (bits[byte * 8 + 2]) {
            value |= 0x20;
        }
        if (bits[byte * 8 + 3]) {
            value |= 0x10;
        }
        if (bits[byte * 8 + 4]) {
            value |= 0x08;
        }
        if (bits[byte * 8 + 5]) {
            value |= 0x04;
        }
        if (bits[byte * 8 + 6]) {
            value |= 0x02;
        }
        if (bits[byte * 8 + 7]) {
            value |= 0x01;
        }

        resultBytes[byte] = value;
    }

    return resultBytes;
}

export function integerToFloat(
    integer: BN,
    exp_bits: number,
    mantissa_bits: number,
    exp_base: number
): Buffer {
    const max_exponent = new BN(10).pow(new BN((1 << exp_bits) - 1));
    const max_mantissa = new BN(2).pow(new BN(mantissa_bits)).subn(1);

    if (integer.gt(max_mantissa.mul(max_exponent))) {
        throw new Error("Integer is too big");
    }

    let exponent = 0;
    let mantissa = integer;
    while (mantissa.gt(max_mantissa)) {
        mantissa = mantissa.divn(exp_base);
        exponent += 1;
    }

    // encode into bits. First bits of mantissa in LE order
    const encoding = [];

    for (let i = 0; i < exp_bits; ++i) {
        if ((exponent & (1 << i)) == 0) {
            encoding.push(false);
        } else {
            encoding.push(true);
        }
    }

    for (let i = 0; i < mantissa_bits; ++i) {
        if (mantissa.testn(i)) {
            encoding.push(true);
        } else {
            encoding.push(false);
        }
    }

    return Buffer.from(bitsIntoBytesInBEOrder(encoding.reverse()).reverse());
}

export function reverseBits(buffer: Buffer): Buffer {
    const reversed = Buffer.from(buffer.reverse());
    reversed.map(b => {
        // reverse bits in byte
        b = ((b & 0xf0) >> 4) | ((b & 0x0f) << 4);
        b = ((b & 0xcc) >> 2) | ((b & 0x33) << 2);
        b = ((b & 0xaa) >> 1) | ((b & 0x55) << 1);
        return b;
    });
    return reversed;
}

function packAmount(amount: BN): Buffer {
    return reverseBits(
        integerToFloat(
            amount,
            AMOUNT_EXPONENT_BIT_WIDTH,
            AMOUNT_MANTISSA_BIT_WIDTH,
            10
        )
    );
}

function packFee(amount: BN): Buffer {
    return reverseBits(
        integerToFloat(
            amount,
            FEE_EXPONENT_BIT_WIDTH,
            FEE_MANTISSA_BIT_WIDTH,
            10
        )
    );
}

export function packAmountChecked(amount: BN): Buffer {
    if (
        closestPackableTransactionAmount(amount.toString()).toString() !==
        amount.toString()
    ) {
        throw new Error("Transaction Amount is not packable");
    }
    return packAmount(amount);
}

export function packFeeChecked(amount: BN): Buffer {
    if (
        closestPackableTransactionFee(amount.toString()).toString() !==
        amount.toString()
    ) {
        throw new Error("Fee Amount is not packable");
    }
    return packFee(amount);
}

/**
 * packs and unpacks the amount, returning the closest packed value.
 * e.g 1000000003 => 1000000000
 * @param amount
 */
export function closestPackableTransactionAmount(
    amount: utils.BigNumberish
): utils.BigNumber {
    const amountBN = new BN(utils.bigNumberify(amount).toString());
    const packedAmount = packAmount(amountBN);
    return utils.bigNumberify(
        floatToInteger(
            packedAmount,
            AMOUNT_EXPONENT_BIT_WIDTH,
            AMOUNT_MANTISSA_BIT_WIDTH,
            10
        ).toString()
    );
}

export function isTransactionAmountPackable(
    amount: utils.BigNumberish
): boolean {
    return closestPackableTransactionAmount(amount).eq(amount);
}

/**
 * packs and unpacks the amount, returning the closest packed value.
 * e.g 1000000003 => 1000000000
 * @param fee
 */
export function closestPackableTransactionFee(
    fee: utils.BigNumberish
): utils.BigNumber {
    const feeBN = new BN(utils.bigNumberify(fee).toString());
    const packedFee = packFee(feeBN);
    return utils.bigNumberify(
        floatToInteger(
            packedFee,
            FEE_EXPONENT_BIT_WIDTH,
            FEE_MANTISSA_BIT_WIDTH,
            10
        ).toString()
    );
}

export function isTransactionFeePackable(amount: utils.BigNumberish): boolean {
    return closestPackableTransactionAmount(amount).eq(amount);
}

export function buffer2bitsLE(buff) {
    const res = new Array(buff.length * 8);
    for (let i = 0; i < buff.length; i++) {
        const b = buff[i];
        res[i * 8] = (b & 0x01) != 0;
        res[i * 8 + 1] = (b & 0x02) != 0;
        res[i * 8 + 2] = (b & 0x04) != 0;
        res[i * 8 + 3] = (b & 0x08) != 0;
        res[i * 8 + 4] = (b & 0x10) != 0;
        res[i * 8 + 5] = (b & 0x20) != 0;
        res[i * 8 + 6] = (b & 0x40) != 0;
        res[i * 8 + 7] = (b & 0x80) != 0;
    }
    return res;
}

export function buffer2bitsBE(buff) {
    const res = new Array(buff.length * 8);
    for (let i = 0; i < buff.length; i++) {
        const b = buff[i];
        res[i * 8] = (b & 0x80) != 0;
        res[i * 8 + 1] = (b & 0x40) != 0;
        res[i * 8 + 2] = (b & 0x20) != 0;
        res[i * 8 + 3] = (b & 0x10) != 0;
        res[i * 8 + 4] = (b & 0x08) != 0;
        res[i * 8 + 5] = (b & 0x04) != 0;
        res[i * 8 + 6] = (b & 0x02) != 0;
        res[i * 8 + 7] = (b & 0x01) != 0;
    }
    return res;
}

export function sleep(ms) {
    return new Promise(resolve => setTimeout(resolve, ms));
}

export function isTokenETH(token: TokenLike): boolean {
    return token === "ETH" || token === constants.AddressZero;
}

export class TokenSet {
    // TODO: Replace with hardcoded list of tokens for final version this is temporary solution
    //  so that we can get list of the supported from zksync node,
    constructor(private tokensBySymbol: Tokens) {}

    private resolveTokenObject(tokenLike: TokenLike) {
        if (this.tokensBySymbol[tokenLike]) {
            return this.tokensBySymbol[tokenLike];
        }

        for (let token of Object.values(this.tokensBySymbol)) {
            if (
                token.address.toLocaleLowerCase() ==
                tokenLike.toLocaleLowerCase()
            ) {
                return token;
            }
        }
        throw new Error(`Token ${tokenLike} is not supported`);
    }

    public resolveTokenId(tokenLike: TokenLike): number {
        return this.resolveTokenObject(tokenLike).id;
    }

    public resolveTokenAddress(tokenLike: TokenLike): TokenAddress {
        return this.resolveTokenObject(tokenLike).address;
    }

    public resolveTokenSymbol(tokenLike: TokenLike): TokenSymbol {
        return this.resolveTokenObject(tokenLike).symbol;
    }
}

export async function signChangePubkeyMessage(
    signer: ethers.Signer,
    pubKeyHash: PubKeyHash,
    nonce: number
): Promise<string> {
    const msgNonce = serializeNonce(nonce)
        .toString("hex")
        .toLowerCase();
<<<<<<< HEAD
    const pubKeyHashHex = pubKeyHash.replace('sync:', '').toLowerCase();
    const message = `Register ZK Sync pubkey:\n\n${pubKeyHashHex} nonce: 0x${msgNonce}\n\nOnly sign this message for a trusted client!`;
=======
    const message = `Register zkSync pubkey:\n\n${pubKeyHash.toLowerCase()} nonce: 0x${msgNonce}\n\nOnly sign this message for a trusted client!`;
>>>>>>> d93b08b2
    return signer.signMessage(message);
}<|MERGE_RESOLUTION|>--- conflicted
+++ resolved
@@ -332,11 +332,7 @@
     const msgNonce = serializeNonce(nonce)
         .toString("hex")
         .toLowerCase();
-<<<<<<< HEAD
     const pubKeyHashHex = pubKeyHash.replace('sync:', '').toLowerCase();
-    const message = `Register ZK Sync pubkey:\n\n${pubKeyHashHex} nonce: 0x${msgNonce}\n\nOnly sign this message for a trusted client!`;
-=======
-    const message = `Register zkSync pubkey:\n\n${pubKeyHash.toLowerCase()} nonce: 0x${msgNonce}\n\nOnly sign this message for a trusted client!`;
->>>>>>> d93b08b2
+    const message = `Register zkSync pubkey:\n\n${pubKeyHashHex} nonce: 0x${msgNonce}\n\nOnly sign this message for a trusted client!`;
     return signer.signMessage(message);
 }