# Options for L1-based ForcedExit utility
[forced_exit_requests]
# Whether the feature is enabled. Used to be able to quickly stop serving ForcedExit requests
# in times of attacks or upgrages  
enabled=true

max_tokens_per_request=10

# Recommended interval to send the transaction in milliseconds
recomended_tx_interval=300

# How many times the maximum acceptable interval will be longer 
# than the recommended interval
tx_interval_scaling_factor=1.5

# Number of digits in id
digits_in_id=13

# Price per exit in wei (currently it's 0.03 ETH)
price_per_token=30000000000000000

# Wait confirmations
wait_confirmations=1

# The account of the ForcedExit sender
sender_account_address="0xe1faB3eFD74A77C23B426c302D96372140FF7d0C"

# The time after which an invalid request is deleted in milliseconds
expiration_period=3000

# The minimum amount of ETH in wei that needs to be stored on the forced exit smart contract 
# until it is ok to withdraw the funds from it
withdrawal_threshold=1000000000000000000

# The address which will receive the fees from ForcedExit automation
# Here it is set for some random account for the purpose of testing, but usually it is preferred
# to set the same account as the one that sends the txs for retrieving the fees from the smart contract 
fee_receiver="0x1963917ba0b44A879cf6248387C1d51A0F11669d"

<<<<<<< HEAD
# The amount of blocks we look into beyound the waiting confirmations
# Basically this ensures that we do not skip a transaction that has become too old due to a 
# reorg
blocks_check_amount=10
=======
# How often we want to poll the Ethereum node (in milliseconds).
eth_node_poll_interval=300
>>>>>>> d322c9cb
<|MERGE_RESOLUTION|>--- conflicted
+++ resolved
@@ -37,12 +37,11 @@
 # to set the same account as the one that sends the txs for retrieving the fees from the smart contract 
 fee_receiver="0x1963917ba0b44A879cf6248387C1d51A0F11669d"
 
-<<<<<<< HEAD
+
 # The amount of blocks we look into beyound the waiting confirmations
 # Basically this ensures that we do not skip a transaction that has become too old due to a 
 # reorg
 blocks_check_amount=10
-=======
+
 # How often we want to poll the Ethereum node (in milliseconds).
 eth_node_poll_interval=300
->>>>>>> d322c9cb
