pragma solidity ^0.5.8;

import "openzeppelin-solidity/contracts/token/ERC20/IERC20.sol";

import "./Governance.sol";
import "./VerifierTest.sol";
import "./PriorityQueueTest.sol";
import "./Bytes.sol";

// GLOBAL TODOS:
// - check overflows

contract FranklinTest {
    // Verifier contract
    VerifierTest verifier;
    // Governance contract
    Governance governance;
    // Priority Queue contract
    PriorityQueueTest priorityQueue;

    // Operation fields bytes lengths
    uint8 TOKEN_BYTES = 2; // token id
    uint8 AMOUNT_BYTES = 16; // token amount
    uint8 ETH_ADDR_BYTES = 20; // ethereum address
    uint8 FEE_BYTES = 2; // fee
    uint8 ACC_NUM_BYTES = 3; // franklin account id
    uint8 NONCE_BYTES = 4; // franklin nonce

    // Franklin chain address length
    uint8 constant PUBKEY_HASH_LEN = 20;
    // Signature (for example full exit signature) length
    uint8 constant SIGNATURE_LEN = 64;
    // Public key length
    uint8 constant PUBKEY_LEN = 32;
    // Fee coefficient for priority request transaction
    uint256 constant FEE_COEFF = 4;
    // Base gas cost for transaction
    uint256 constant BASE_GAS = 21000;
    // Max amount of any token must fit into uint128
    uint256 constant MAX_VALUE = 2 ** 112 - 1;
    // ETH blocks verification expectation
    uint256 constant EXPECT_VERIFICATION_IN = 8;
    // Max number of unverified blocks. To make sure that all reverted blocks can be copied under block gas limit!
    uint256 constant MAX_UNVERIFIED_BLOCKS = 4;

    // Operations lengths
    uint256 constant NOOP_LENGTH = 1 * 8; // noop
    uint256 constant DEPOSIT_LENGTH = 6 * 8; // deposit
    uint256 constant TRANSFER_TO_NEW_LENGTH = 5 * 8; // transfer
    uint256 constant PARTIAL_EXIT_LENGTH = 6 * 8; // partial exit
    uint256 constant CLOSE_ACCOUNT_LENGTH = 1 * 8; // close account
    uint256 constant TRANSFER_LENGTH = 2 * 8; // transfer
    uint256 constant FULL_EXIT_LENGTH = 18 * 8; // full exit


    // Event emitted when a block is committed
    // Structure:
    // - blockNumber - the number of committed block
    event BlockCommitted(uint32 indexed blockNumber);
    // Event emitted when a block is verified
    // Structure:
    // - blockNumber - the number of verified block
    event BlockVerified(uint32 indexed blockNumber);

    // Event emitted when user send a transaction to withdraw her funds from onchain balance
    // Structure:
    // - owner - sender
    // - tokenId - withdrawed token
    // - amount - withdrawed value
    event OnchainWithdrawal(
        address indexed owner,
        uint16 tokenId,
        uint128 amount
    );
    
    // Event emitted when user send a transaction to deposit her funds
    // Structure:
    // - owner - sender
    // - tokenId - deposited token
    // - amount - deposited value
    // - fee - fee
    // - franlkinAddress - address of Franklin account whtere deposit will be sent
    event OnchainDeposit(
        address indexed owner,
        uint16 tokenId,
        uint128 amount,
        uint256 fee,
        bytes franklinAddress
    );

    // Full Exit event for tests
    event FullExit(
        bytes pubData,
        uint256 fee,
        uint32 nonce
    );

    // Event emitted when blocks are reverted
    // Structure:
    // - totalBlocksVerified - number of verified blocks
    // - totalBlocksCommitted - number of committed blocks
    event BlocksReverted(
        uint32 indexed totalBlocksVerified,
        uint32 indexed totalBlocksCommitted
    );

    // Exodus mode entered event
    event ExodusMode();

    // Root-chain balances (per owner and token id) to withdraw
    mapping(address => mapping(uint16 => uint128)) public balancesToWithdraw;

    // Total number of verified blocks
    // i.e. blocks[totalBlocksVerified] points at the latest verified block (block 0 is genesis)
    uint32 public totalBlocksVerified;

    // Total number of committed blocks
    // i.e. blocks[totalBlocksCommitted] points at the latest committed block
    uint32 public totalBlocksCommitted;

    // Block data (once per block)
    struct Block {
        // Validator (aka block producer)
        address validator;
        // ETH block number at which this block was committed
        uint32 committedAtBlock;
        // Index of the first operation to process for this block
        uint64 operationStartId;
        // Total number of operations to process for this block
        uint64 onchainOperations;
        // Total number of priority operations for this block
        uint64 priorityOperations;
        // Hash of commitment the block circuit
        bytes32 commitment;
        // New root hash
        bytes32 stateRoot;
    }

    // Blocks by Franklin block id
    mapping(uint32 => Block) public blocks;

    // Types of franklin operations in blocks
    enum OpType {
        Noop,
        Deposit,
        TransferToNew,
        PartialExit,
        CloseAccount,
        Transfer,
        FullExit
    }

    // Onchain operations -- processed inside blocks (see docs)

    // Onchain operation contains operation type and its committed data
    struct OnchainOperation {
        OpType opType;
        bytes pubData;
    }

    // Total number of registered onchain operations
    uint64 public totalOnchainOps;

    // Onchain operations by index
    mapping(uint64 => OnchainOperation) public onchainOps;

    // Flag indicating that a user has exited certain token balance (per owner and tokenId)
    mapping(address => mapping(uint16 => bool)) public exited;

    // Flag indicating that exodus (mass exit) mode is triggered
    // Once it was raised, it can not be cleared again, and all users must exit
    bool public exodusMode;

    // // Migration

    // // Address of the new version of the contract to migrate accounts to
    // // Can be proposed by network governor
    // address public migrateTo;

    // // Migration deadline: after this ETH block number migration may happen with the contract
    // // entering exodus mode for all users who have not opted in for migration
    // uint32  public migrateByBlock;

    // // Flag for the new contract to indicate that the migration has been sealed
    // bool    public migrationSealed;

    // mapping (uint32 => bool) tokenMigrated;

    // MARK: - CONSTRUCTOR

    // Inits verifier, verification key and governance contracts instances,
    // sets genesis root
    constructor(
        address _governanceAddress,
        address _verifierAddress,
<<<<<<< HEAD
        bytes32 _genesisRoot,
        address _governanceAddress
    ) public {
        verifier = Verifier(_verifierAddress);
=======
        address _priorityQueueAddress,
        bytes32 _genesisRoot
    ) public {
        verifier = VerifierTest(_verifierAddress);
>>>>>>> 5383d130
        governance = Governance(_governanceAddress);
        priorityQueue = PriorityQueueTest(_priorityQueueAddress);

        blocks[0].stateRoot = _genesisRoot;
    }

    // Collects a fee from provided requests number for the validator, store it on her
    // balance to withdraw in Ether and delete this requests
    // Params:
    // - _number - the number of requests
    // - _validator - address to pay fee
    function collectValidatorsFeeAndDeleteRequests(uint64 _number, address _validator) internal {
        uint256 totalFee = priorityQueue.collectValidatorsFeeAndDeleteRequests(_number);
        balancesToWithdraw[_validator][0] += uint128(totalFee);
    }

    // Accrues users balances from priority requests,
    // if this request contains a Deposit operation
    // WARNING: Only for Exodus mode
    function cancelOutstandingDepositsForExodusMode() internal {
        bytes memory depositsPubData = priorityQueue.getOutstandingDeposits();
        uint64 i = 0;
        while (i < depositsPubData.length) {
            bytes memory deposit = Bytes.slice(depositsPubData, i, ETH_ADDR_BYTES+TOKEN_BYTES+AMOUNT_BYTES);
            bytes memory owner = new bytes(ETH_ADDR_BYTES);
            for (uint8 j = 0; j < ETH_ADDR_BYTES; ++j) {
                owner[j] = deposit[j];
            }
            bytes memory token = new bytes(TOKEN_BYTES);
            for (uint8 j = 0; j < TOKEN_BYTES; j++) {
                token[j] = deposit[ETH_ADDR_BYTES + j];
            }
            bytes memory amount = new bytes(AMOUNT_BYTES);
            for (uint8 j = 0; j < AMOUNT_BYTES; ++j) {
                amount[j] = deposit[ETH_ADDR_BYTES + TOKEN_BYTES + j];
            }
            balancesToWithdraw[Bytes.bytesToAddress(owner)][Bytes.bytesToUInt16(token)] += Bytes.bytesToUInt128(amount);
            i += ETH_ADDR_BYTES+TOKEN_BYTES+AMOUNT_BYTES+PUBKEY_HASH_LEN;
        }
    }

    // function scheduleMigration(address _migrateTo, uint32 _migrateByBlock) external {
    //     requireGovernor();
    //     require(migrateByBlock == 0, "migration in progress");
    //     migrateTo = _migrateTo;
    //     migrateByBlock = _migrateByBlock;
    // }

    // // Anybody MUST be able to call this function
    // function sealMigration() external {
    //     require(migrateByBlock > 0, "no migration scheduled");
    //     migrationSealed = true;
    //     exodusMode = true;
    // }

    // // Anybody MUST be able to call this function
    // function migrateToken(uint32 _tokenId, uint128 /*_amount*/, bytes calldata /*_proof*/) external {
    //     require(migrationSealed, "migration not sealed");
    //     requireValidToken(_tokenId);
    //     require(tokenMigrated[_tokenId]==false, "token already migrated");
    //     // TODO: check the proof for the amount
    //     // TODO: transfer ERC20 or ETH to the `migrateTo` address
    //     tokenMigrated[_tokenId] = true;

    //     require(false, "unimplemented");
    // }

    // Deposit ETH
    // Params:
    // - _franklinAddr - the receiver Franklin address
    function depositETH(bytes calldata _franklinAddr) external payable {
        // Fee is:
        //   fee coeff * (base tx gas cost + remained gas) * gas price
        uint256 fee = FEE_COEFF * (BASE_GAS + gasleft()) * tx.gasprice;

        requireActive();

        require(
            msg.value >= fee,
            "fdh11"
        ); // fdh11 - Not enough ETH provided to pay the fee
        
        uint256 amount = msg.value-fee;
        require(
            amount <= MAX_VALUE,
            "fdh12"
        ); // fdh12 - deposit amount value is heigher than Franklin is able to process

        registerDeposit(0, uint128(amount), fee, _franklinAddr);
    }

    // Withdraw ETH
    // Params:
    // - _amount - amount to withdraw
    function withdrawETH(uint128 _amount) external {
        registerWithdrawal(0, _amount);
        msg.sender.transfer(_amount);
    }

    // Deposit ERC20 token
    // Params:
    // - _token - token address
    // - _amount - amount of token
    // - _franklinAddr - receiver
    function depositERC20(
        address _token,
        uint128 _amount,
        bytes calldata _franklinAddr
    ) external payable {
        // Fee is:
        //   fee coeff * (base tx gas cost + remained gas) * gas price
        uint256 fee = FEE_COEFF * (BASE_GAS + gasleft()) * tx.gasprice;

        requireActive();

        require(
            msg.value >= fee,
            "fd011"
        ); // fd011 - Not enough ETH provided to pay the fee

        require(
            IERC20(_token).transferFrom(msg.sender, address(this), _amount),
            "fd012"
        ); // fd012 - token transfer failed deposit

        // Get token id by its address
        uint16 tokenId = governance.validateTokenAddress(_token);
        
        registerDeposit(tokenId, _amount, fee, _franklinAddr);

        if (msg.value != fee) {
            msg.sender.transfer(msg.value-fee);
        }
    }

    // Withdraw ERC20 token
    // Params:
    // - _token - token address
    // - _amount - amount to withdraw
    function withdrawERC20(address _token, uint128 _amount) external {
        uint16 tokenId = governance.validateTokenAddress(_token);
        registerWithdrawal(tokenId, _amount);
        require(
            IERC20(_token).transfer(msg.sender, _amount),
            "fw011"
        ); // fw011 - token transfer failed withdraw
    }
    
    // Register full exit request
    // Params:
    // - _pubKye - packed public key of the user account
    // - _token - token address, 0 address for ether
    // - _signature - user signature
    // - _nonce - request nonce
    function fullExit (
        bytes calldata _pubKey,
        address _token,
        bytes calldata _signature,
        uint32 _nonce
    ) external payable {
        // Fee is:
        //   fee coeff * (base tx gas cost + remained gas) * gas price
        uint256 fee = FEE_COEFF * (BASE_GAS + gasleft()) * tx.gasprice;
        
        uint16 tokenId;
        if (_token == address(0)) {
            tokenId = 0;
        } else {
            tokenId = governance.validateTokenAddress(_token);
        }
        
        require(
            msg.value >= fee,
            "fft11"
        ); // fft11 - Not enough ETH provided to pay the fee
        
        requireActive();

        require(
            _signature.length == SIGNATURE_LEN,
            "fft12"
        ); // fft12 - wrong signature length

        require(
            _pubKey.length == PUBKEY_LEN,
            "fft13"
        ); // fft13 - wrong pubkey length

        // Priority Queue request
        bytes memory pubData = _pubKey; // franklin id
        pubData = Bytes.concat(pubData, Bytes.toBytesFromAddress(msg.sender)); // eth address
        pubData = Bytes.concat(pubData, Bytes.toBytesFromUInt16(tokenId)); // token id
        pubData = Bytes.concat(pubData, Bytes.toBytesFromUInt32(_nonce)); // nonce
        pubData = Bytes.concat(pubData, _signature); // signature

        priorityQueue.addPriorityRequest(uint8(OpType.FullExit), fee, pubData);
        
        if (msg.value != fee) {
            msg.sender.transfer(msg.value-fee);
        }

        emit FullExit(
            pubData,
            fee,
            _nonce
        );
    }

    // Register deposit request
    // Params:
    // - _token - token by id
    // - _amount - token amount
    // - _fee - validator fee
    // - _franklinAddr - receiver
    function registerDeposit(
        uint16 _token,
        uint128 _amount,
        uint256 _fee,
        bytes memory _franklinAddr
    ) internal {
        require(
            _franklinAddr.length == PUBKEY_HASH_LEN,
            "frd11"
        ); // frd11 - wrong franklin address hash
        
        // Priority Queue request
        bytes memory pubData = Bytes.toBytesFromAddress(msg.sender); // sender
        pubData = Bytes.concat(pubData, Bytes.toBytesFromUInt16(_token)); // token id
        pubData = Bytes.concat(pubData, Bytes.toBytesFromUInt128(_amount)); // amount
        pubData = Bytes.concat(pubData, _franklinAddr); // franklin address

        priorityQueue.addPriorityRequest(uint8(OpType.Deposit), _fee, pubData);

        emit OnchainDeposit(
            msg.sender,
            _token,
            _amount,
            _fee,
            _franklinAddr
        );
    }

    // Register withdrawal
    // Params:
    // - _token - token by id
    // - _amount - token amount
    function registerWithdrawal(uint16 _token, uint128 _amount) internal {
        require(
            balancesToWithdraw[msg.sender][_token] >= _amount,
            "frw11"
        ); // frw11 - insufficient balance withdraw

        balancesToWithdraw[msg.sender][_token] -= _amount;

        emit OnchainWithdrawal(
            msg.sender,
            _token,
            _amount
        );
    }

    // Commit block
    // Params:
    // - _blockNumber - block number
    // - _feeAccount - account to collect fees
    // - _newRoot - new tree root
    // - _publicData - operations
    function commitBlock(
        uint32 _blockNumber,
        uint24 _feeAccount,
        bytes32 _newRoot,
        bytes calldata _publicData
    ) external {
        requireActive();
        require(
            _blockNumber == totalBlocksCommitted + 1,
            "fck11"
        ); // fck11 - only commit next block
        require(
            governance.isValidator(msg.sender),
            "fck13"
        ); // fck13 - not a validator in commit
        if(!triggerRevertIfBlockCommitmentExpired() && !triggerExodusIfNeeded()) {
            require(
                totalBlocksCommitted - totalBlocksVerified < MAX_UNVERIFIED_BLOCKS,
                "fck12"
            ); // fck12 - too many committed
            
            // Unpack onchain operations and store them.
            // Get onchain operations start id for global onchain operations counter,
            // onchain operations number for this block, priority operations number for this block.
            (uint64 startId, uint64 totalProcessed, uint64 priorityNumber) = collectOnchainOps(_publicData);

            // Verify that priority operations from this block are valid
            // (their data is similar to data from priority requests mapping)
            verifyPriorityOperations(startId, totalProcessed, priorityNumber);

            // Create block commitment for verification proof
            bytes32 commitment = createBlockCommitment(
                _blockNumber,
                _feeAccount,
                blocks[_blockNumber - 1].stateRoot,
                _newRoot,
                _publicData
            );

            blocks[_blockNumber] = Block(
                msg.sender, // validator
                uint32(block.number), // committed at
                startId, // blocks' onchain ops start id in global operations
                totalProcessed, // total number of onchain ops in block
                priorityNumber, // total number of priority onchain ops in block
                commitment, // blocks' commitment
                _newRoot // new root
            );

            totalOnchainOps = startId + totalProcessed;

            totalBlocksCommitted += 1;

            priorityQueue.increaseCommittedRequestsNumber(priorityNumber);

            emit BlockCommitted(_blockNumber);
        }
    }

    // Gets operations packed in bytes array. Unpacks it and stores onchain operations.
    // Returns onchain operations start id for global onchain operations counter,
    // onchain operations number for this block, priority operations number for this block
    // Params:
    // - _publicData - operations packed in bytes array
    function collectOnchainOps(bytes memory _publicData)
        internal
        returns (uint64 onchainOpsStartId, uint64 processedOnchainOps, uint64 priorityCount)
    {
        require(
            _publicData.length % 8 == 0,
            "fcs21"
        ); // fcs21 - pubdata.len % 8 != 0

        onchainOpsStartId = totalOnchainOps;
        uint64 currentOnchainOp = totalOnchainOps;

        uint256 currentPointer = 0;

        while (currentPointer < _publicData.length) {
            uint8 opType = uint8(_publicData[currentPointer]);
            (uint256 len, uint64 ops, uint64 priority) = processOp(
                opType,
                currentPointer,
                _publicData,
                currentOnchainOp
            );
            currentPointer += len;
            processedOnchainOps += ops;
            priorityCount += priority;
        }
        require(
            currentPointer == _publicData.length,
            "fcs22"
        ); // fcs22 - last chunk exceeds pubdata
    }

    // Returns operation processed length, and indicators if it is
    // an onchain operation and if it is a priority operation (1 if true)
    // Params:
    // - _opType - operation type
    // - _currentPointer - current pointer
    // - _publicData - operation data
    // - _currentOnchainOp - operation identifier
    function processOp(
        uint8 _opType,
        uint256 _currentPointer,
        bytes memory _publicData,
        uint64 _currentOnchainOp
    ) internal returns (uint256 processedLen, uint64 processedOnchainOps, uint64 priorityCount) {
        uint256 opDataPointer = _currentPointer + 1; // operation type byte

        if (_opType == uint8(OpType.Noop)) return (NOOP_LENGTH, 0, 0);
        if (_opType == uint8(OpType.TransferToNew)) return (TRANSFER_TO_NEW_LENGTH, 0, 0);
        if (_opType == uint8(OpType.Transfer)) return (TRANSFER_LENGTH, 0, 0);
        if (_opType == uint8(OpType.CloseAccount)) return (CLOSE_ACCOUNT_LENGTH, 0, 0);

        if (_opType == uint8(OpType.Deposit)) {
            bytes memory pubData = Bytes.slice(_publicData, opDataPointer + ACC_NUM_BYTES, TOKEN_BYTES + AMOUNT_BYTES + PUBKEY_HASH_LEN);
            require(
                pubData.length == TOKEN_BYTES + AMOUNT_BYTES + PUBKEY_HASH_LEN,
                "fpp11"
            ); // fpp11 - wrong deposit length
            onchainOps[_currentOnchainOp] = OnchainOperation(
                OpType.Deposit,
                pubData
            );
            return (DEPOSIT_LENGTH, 1, 1);
        }

        if (_opType == uint8(OpType.PartialExit)) {
            bytes memory pubData = Bytes.slice(_publicData, opDataPointer + ACC_NUM_BYTES, TOKEN_BYTES + AMOUNT_BYTES + FEE_BYTES + ETH_ADDR_BYTES);
            require(
                pubData.length == TOKEN_BYTES + AMOUNT_BYTES + FEE_BYTES + ETH_ADDR_BYTES,
                "fpp12"
            ); // fpp12 - wrong partial exit length
            onchainOps[_currentOnchainOp] = OnchainOperation(
                OpType.PartialExit,
                pubData
            );
            return (PARTIAL_EXIT_LENGTH, 1, 0);
        }

        if (_opType == uint8(OpType.FullExit)) {
            bytes memory pubData = Bytes.slice(_publicData, opDataPointer, ACC_NUM_BYTES + PUBKEY_LEN + ETH_ADDR_BYTES + TOKEN_BYTES + NONCE_BYTES + SIGNATURE_LEN + AMOUNT_BYTES);
            require(
                pubData.length == ACC_NUM_BYTES + PUBKEY_LEN + ETH_ADDR_BYTES + TOKEN_BYTES + NONCE_BYTES + SIGNATURE_LEN + AMOUNT_BYTES,
                "fpp13"
            ); // fpp13 - wrong full exit length
            onchainOps[_currentOnchainOp] = OnchainOperation(
                OpType.FullExit,
                pubData
            );
            return (FULL_EXIT_LENGTH, 1, 1);
        }

        revert("fpp14"); // fpp14 - unsupported op
    }
    
    // Returns block commitment
    // Params:
    // - _blockNumber - block number
    // - _feeAccount - account to collect fees
    // - _oldRoot - old tree root
    // - _newRoot - new tree root
    // - _publicData - operations
    function createBlockCommitment(
        uint32 _blockNumber,
        uint24 _feeAccount,
        bytes32 _oldRoot,
        bytes32 _newRoot,
        bytes memory _publicData
    ) internal pure returns (bytes32) {
        bytes32 hash = sha256(
            abi.encodePacked(uint256(_blockNumber), uint256(_feeAccount))
        );
        hash = sha256(abi.encodePacked(hash, uint256(_oldRoot)));
        hash = sha256(abi.encodePacked(hash, uint256(_newRoot)));
        // public data is committed with padding (TODO: check assembly and optimize to avoid copying data)
        hash = sha256(
            abi.encodePacked(
                hash,
                _publicData
            )
        );

        return hash;
    }

    // Check if blocks' priority operations are valid
    // Params:
    // - _startId - onchain op start id
    // - _totalProcessed - how many ops are procceeded
    // - _number - priority ops number
    function verifyPriorityOperations(uint64 _startId, uint64 _totalProcessed, uint64 _number) internal view {
        priorityQueue.validateNumberOfRequests(_number);
        
        uint64 start = _startId;
        uint64 end = start + _totalProcessed;
        
        uint64 counter = 0;
        for (uint64 current = start; current < end; ++current) {
            if (onchainOps[current].opType == OpType.FullExit || onchainOps[current].opType == OpType.Deposit) {
                OnchainOperation memory op = onchainOps[current];
                require(
                    priorityQueue.isPriorityOpValid(uint8(op.opType), op.pubData, counter),
                    "fvs12"
                ); // fvs12 - priority operation is not valid
                counter++;
            }
        }
    }

    // Removes some onchain ops (for example in case of wrong priority comparison)
    // Params:
    // - _startId - onchain op start id
    // - _totalProcessed - how many ops are procceeded
    function revertOnchainOps(uint64 _startId, uint64 _totalProcessed) internal {
        uint64 start = _startId;
        uint64 end = start + _totalProcessed;

        for (uint64 current = start; current < end; ++current) {
            delete onchainOps[current];
        }
    }

    // Block verification.
    // Verify proof -> consummate onchain ops (accrue balances from withdrawls) -> remove priority requests
    // Params:
    // - blockNumber - block number
    // - _proof - proof
    function verifyBlock(uint32 _blockNumber, uint256[8] calldata _proof)
        external
    {
        requireActive();
        require(
            _blockNumber == totalBlocksVerified + 1,
            "fvk11"
        ); // fvk11 - only verify next block
        require(
            governance.isValidator(msg.sender),
            "fvk12"
        ); // fvk12 - not a validator in verify

        require(
            verifier.verifyBlockProof(_proof, blocks[_blockNumber].commitment),
            "fvk13"
        ); // fvk13 - verification failed

        consummateOnchainOps(_blockNumber);

        collectValidatorsFeeAndDeleteRequests(
            blocks[_blockNumber].priorityOperations,
            blocks[_blockNumber].validator
        );

        totalBlocksVerified += 1;

        emit BlockVerified(_blockNumber);
    }

    // If block is verified the onchain operations from it must be completed
    // (user must have possibility to withdraw funds if withdrawed)
    // Params:
    // - _blockNumber - number of block
    function consummateOnchainOps(uint32 _blockNumber) internal {
        uint64 start = blocks[_blockNumber].operationStartId;
        uint64 end = start + blocks[_blockNumber].onchainOperations;
        for (uint64 current = start; current < end; ++current) {
            OnchainOperation memory op = onchainOps[current];
            if (op.opType == OpType.PartialExit) {
                // partial exit was successful, accrue balance
                bytes memory tokenBytes = new bytes(TOKEN_BYTES);
                for (uint8 i = 0; i < TOKEN_BYTES; ++i) {
                    tokenBytes[i] = op.pubData[i];
                }
                uint16 tokenId = Bytes.bytesToUInt16(tokenBytes);

                bytes memory amountBytes = new bytes(AMOUNT_BYTES);
                for (uint256 i = 0; i < AMOUNT_BYTES; ++i) {
                    amountBytes[i] = op.pubData[TOKEN_BYTES + i];
                }
                uint128 amount = Bytes.bytesToUInt128(amountBytes);

                bytes memory ethAddress = new bytes(ETH_ADDR_BYTES);
                for (uint256 i = 0; i < ETH_ADDR_BYTES; ++i) {
                    ethAddress[i] = op.pubData[TOKEN_BYTES + AMOUNT_BYTES + FEE_BYTES + i];
                }
                balancesToWithdraw[Bytes.bytesToAddress(ethAddress)][tokenId] += amount;
            }
            if (op.opType == OpType.FullExit) {
                // full exit was successful, accrue balance
                bytes memory tokenBytes = new bytes(TOKEN_BYTES);
                for (uint8 i = 0; i < TOKEN_BYTES; ++i) {
                    tokenBytes[i] = op.pubData[ACC_NUM_BYTES + PUBKEY_LEN + ETH_ADDR_BYTES + i];
                }
                uint16 tokenId = Bytes.bytesToUInt16(tokenBytes);

                bytes memory amountBytes = new bytes(AMOUNT_BYTES);
                for (uint256 i = 0; i < AMOUNT_BYTES; ++i) {
                    amountBytes[i] = op.pubData[ACC_NUM_BYTES + PUBKEY_LEN + ETH_ADDR_BYTES + TOKEN_BYTES + NONCE_BYTES + SIGNATURE_LEN + i];
                }
                uint128 amount = Bytes.bytesToUInt128(amountBytes);

                bytes memory ethAddress = new bytes(ETH_ADDR_BYTES);
                for (uint256 i = 0; i < ETH_ADDR_BYTES; ++i) {
                    ethAddress[i] = op.pubData[ACC_NUM_BYTES + PUBKEY_LEN + i];
                }
                balancesToWithdraw[Bytes.bytesToAddress(ethAddress)][tokenId] += amount;
            }
            delete onchainOps[current];
        }
    }

    // Checks that commitment is expired and revert blocks
    function triggerRevertIfBlockCommitmentExpired() internal returns (bool) {
        if (
            totalBlocksCommitted > totalBlocksVerified &&
            blocks[totalBlocksVerified + 1].committedAtBlock > 0 &&
            block.number > blocks[totalBlocksVerified + 1].committedAtBlock + EXPECT_VERIFICATION_IN
        ) {
            revertBlocks();
            return true;
        }
        return false;
    }

    // Reverts unverified blocks
    function revertBlocks() internal {
        for (uint32 i = totalBlocksVerified + 1; i <= totalBlocksCommitted; i++) {
            Block memory reverted = blocks[i];
            revertBlock(reverted);
            delete blocks[i];
        }
        totalBlocksCommitted -= totalBlocksCommitted - totalBlocksVerified;
        emit BlocksReverted(totalBlocksVerified, totalBlocksCommitted);
    }

    // Reverts block onchain operations
    // Params:
    // - _reverted - reverted block
    function revertBlock(Block memory _reverted) internal {
        require(
            _reverted.committedAtBlock > 0,
            "frk11"
        ); // frk11 - block not found
        revertOnchainOps(_reverted.operationStartId, _reverted.onchainOperations);
        priorityQueue.decreaseCommittedRequestsNumber(_reverted.priorityOperations);
    }

    // Checks that current state not is exodus mode
    function requireActive() internal view {
        require(
            !exodusMode,
            "fre11"
        ); // fre11 - exodus mode activated
    }

    // Checks if Exodus mode must be entered. If true - cancels outstanding deposits and emits ExodusMode event.
    // Returns bool flag that is true if the Exodus mode must be entered.
    // Exodus mode must be entered in case of current ethereum block number is higher than the oldest
    // of existed priority requests expiration block number.
    function triggerExodusIfNeeded() internal returns (bool) {
        if (priorityQueue.triggerExodusIfNeeded()) {
            exodusMode = true;
            cancelOutstandingDepositsForExodusMode();
            emit ExodusMode();
            return true;
        } else {
            return false;
        }
    }

    // Withdraws token from Franklin to root chain
    // Params:
    // - _tokenId - verified token id
    // - _owners - all owners
    // - _amounts - amounts for owners
    // - _proof - proof
    function exit(
        uint16 _tokenId,
        address _owner,
        uint128 _amount,
        uint256[8] calldata _proof
    ) external {
        require(
            exodusMode,
            "fet11"
        ); // fet11 - must be in exodus mode

        require(
            exited[_owner][_tokenId] == false,
            "fet12"
        ); // fet12 - already exited

        require(
            verifier.verifyExitProof(_tokenId, _owner, _amount, _proof),
            "fvk13"
        ); // fet13 - verification failed

        balancesToWithdraw[_owner][_tokenId] += _amount;
        exited[_owner][_tokenId] == false;
    }
}<|MERGE_RESOLUTION|>--- conflicted
+++ resolved
@@ -193,17 +193,10 @@
     constructor(
         address _governanceAddress,
         address _verifierAddress,
-<<<<<<< HEAD
-        bytes32 _genesisRoot,
-        address _governanceAddress
-    ) public {
-        verifier = Verifier(_verifierAddress);
-=======
         address _priorityQueueAddress,
         bytes32 _genesisRoot
     ) public {
         verifier = VerifierTest(_verifierAddress);
->>>>>>> 5383d130
         governance = Governance(_governanceAddress);
         priorityQueue = PriorityQueueTest(_priorityQueueAddress);
 
