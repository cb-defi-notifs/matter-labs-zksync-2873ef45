--- conflicted
+++ resolved
@@ -24,18 +24,13 @@
     // chunks per block; each chunk has 8 bytes of public data
     uint256 constant BLOCK_SIZE = 10;
     // must fit into uint128
-<<<<<<< HEAD
     uint256 constant MAX_VALUE = 2 ** 112 - 1;
-=======
-    uint256 constant MAX_VALUE = 2 ** 128 - 1;
->>>>>>> e2d44994
     // ETH blocks
     uint256 constant EXPECT_VERIFICATION_IN = 8 * 60 * 100;
     // To make sure that all reverted blocks can be copied under block gas limit!
     uint256 constant MAX_UNVERIFIED_BLOCKS = 4 * 60 * 100;
     // Franklin chain address length.
     uint8 constant PUBKEY_HASH_LEN = 20;
-<<<<<<< HEAD
     // Signature length.
     uint8 constant SIGNATURE_LEN = 32;
 
@@ -58,17 +53,6 @@
     // Event emitted when block is verified
     // Structure:
     // - blockNumber - number of verified block
-=======
-
-    uint8 constant FEE_EXPONENT_BIT_WIDTH = 6;
-    uint8 constant AMOUNT_EXPONENT_BIT_WIDTH = 5;
-
-    struct ValidatedTokenId {
-        uint32 id;
-    }
-
-    event BlockCommitted(uint32 indexed blockNumber);
->>>>>>> e2d44994
     event BlockVerified(uint32 indexed blockNumber);
 
     // Event emitted when blocks are reverted
@@ -88,14 +72,8 @@
     // - franlkinAddress - address of Franklin account whtere deposit will be sent
     event OnchainDeposit(
         address indexed owner,
-<<<<<<< HEAD
         uint16 tokenId,
         uint128 amount,
-=======
-        uint32 tokenId,
-        uint128 amount,
-        uint32 lockedUntilBlock,
->>>>>>> e2d44994
         bytes franklinAddress
     );
 
@@ -106,11 +84,7 @@
     // - amount - withdrawed value
     event OnchainWithdrawal(
         address indexed owner,
-<<<<<<< HEAD
         uint16 tokenId,
-=======
-        uint32 tokenId,
->>>>>>> e2d44994
         uint128 amount
     );
 
@@ -128,20 +102,8 @@
         uint256 fee
     );
 
-<<<<<<< HEAD
     // Exodus mode entered event
     event ExodusMode();
-=======
-    // Root-chain balance: users can send funds from and to Franklin
-    // from the root-chain balances only (see docs)
-    struct Balance {
-        uint128 balance;
-        // Balance can be locked in order to let validators deposit some of it into Franklin
-        // Locked balances becomes free at ETH blockNumber = lockedUntilBlock
-        // To re-lock, users can make a deposit with zero amount
-        uint32 lockedUntilBlock;
-    }
->>>>>>> e2d44994
 
     // MARK: - STORAGE
 
@@ -192,19 +154,10 @@
 
     // Onchain operations -- processed inside blocks (see docs)
 
-<<<<<<< HEAD
     // Operation keeps a balance for processing the commited data in blocks, see docs
     struct OnchainOperation {
         OpType opType;
         bytes pubData;
-=======
-    // OnchainOp keeps a balance for processing the committed data in blocks, see docs
-    struct OnchainOp {
-        OnchainOpType opType;
-        uint32 tokenId;
-        address owner;
-        uint128 amount;
->>>>>>> e2d44994
     }
 
     // Total number of registered OnchainOps
@@ -284,13 +237,6 @@
         // Expiration block is: current block number + priority expiration delta
         uint256 expirationBlock = block.number + PRIORITY_EXPIRATION;
 
-        emit NewPriorityRequest(
-            _opType,
-            _pubData,
-            expirationBlock,
-            _fee
-        );
-
         priorityRequests[firstPriorityRequestId+totalPriorityRequests] = PriorityOperation({
             opType: _opType,
             pubData: _pubData,
@@ -298,6 +244,13 @@
             fee: _fee
         });
         totalPriorityRequests++;
+
+        emit NewPriorityRequest(
+            _opType,
+            _pubData,
+            expirationBlock,
+            _fee
+        );
     }
 
     // Pays validator fee and removes requests
@@ -335,18 +288,18 @@
             if (priorityRequests[i].opType == OpType.Deposit) {
                 bytes memory pubData = priorityRequests[i].pubData;
                 bytes memory owner = new bytes(20);
-                for (uint256 j = 0; j < 20; ++j) {
+                for (uint8 j = 0; j < 20; ++j) {
                     owner[j] = pubData[j];
                 }
-                uint16 token = uint16(
-                    (uint256(uint8(pubData[20])) << 8) +
-                        uint256(uint8(pubData[21]))
-                );
+                bytes memory token = new bytes(2);
+                for (uint8 j = 0; j < 2; j++) {
+                    token[j] = pubData[20+j];
+                }
                 bytes memory amount = new bytes(16);
-                for (uint256 j = 0; j < 16; ++j) {
+                for (uint8 j = 0; j < 16; ++j) {
                     amount[j] = pubData[22 + j];
                 }
-                balancesToWithdraw[Bytes.bytesToAddress(owner)][token] += Bytes.bytesToUInt128(amount);
+                balancesToWithdraw[Bytes.bytesToAddress(owner)][Bytes.bytesToUInt16(token)] += Bytes.bytesToUInt128(amount);
             }
             delete priorityRequests[i];
         }
@@ -383,7 +336,6 @@
     // MARK: - Root-chain operations
 
     // Deposit ETH (simply by sending it to the contract)
-<<<<<<< HEAD
     // Params:
     // - _franklinAddr - receiver
     function depositETH(bytes calldata _franklinAddr) external payable {
@@ -412,15 +364,6 @@
     // - _amount - amount to withdraw
     function withdrawETH(uint128 _amount) external {
         registerWithdrawal(0, _amount);
-=======
-    function depositETH(bytes calldata _franklin_addr) external payable {
-        require(msg.value <= MAX_VALUE, "sorry Joe");
-        registerDeposit(ValidatedTokenId(0), uint128(msg.value), _franklin_addr);
-    }
-
-    function withdrawETH(uint128 _amount) external {
-        registerWithdrawal(ValidatedTokenId(0), _amount);
->>>>>>> e2d44994
         msg.sender.transfer(_amount);
     }
 
@@ -432,7 +375,6 @@
     function depositERC20(
         address _token,
         uint128 _amount,
-<<<<<<< HEAD
         bytes calldata _franklinAddr
     ) external payable {
         // Fee is:
@@ -446,10 +388,6 @@
             "derlwv"
         ); // derlwv - Not enough ETH provided to pay the fee
 
-=======
-        bytes calldata _franklin_addr
-    ) external {
->>>>>>> e2d44994
         require(
             IERC20(_token).transferFrom(msg.sender, address(this), _amount),
             "dertrf"
@@ -459,17 +397,12 @@
         registerDeposit(tokenId, _amount, fee, _franklinAddr);
     }
 
-<<<<<<< HEAD
     // Withdraw ERC20 token
     // Params:
     // - _token - token address
     // - _amount - amount to withdraw
     function withdrawERC20(address _token, uint128 _amount) external {
         uint16 tokenId = governance.validateERC20Token(_token);
-=======
-    function withdrawERC20(address _token, uint128 _amount) external {
-        ValidatedTokenId memory tokenId = validateERC20Token(_token);
->>>>>>> e2d44994
         registerWithdrawal(tokenId, _amount);
         require(
             IERC20(_token).transfer(msg.sender, _amount),
@@ -477,7 +410,6 @@
         ); // wertrf - token transfer failed withdraw
     }
 
-<<<<<<< HEAD
     // Register full exit request
     // Params:
     // - _franklinAddr - sender
@@ -491,23 +423,6 @@
         // Fee is:
         //   fee coeff * (base tx gas cost + remained gas) * gas price
         uint256 fee = FEE_COEFF * (BASE_GAS + gasleft()) * tx.gasprice;
-=======
-    function registerDeposit(
-        ValidatedTokenId memory _token,
-        uint128 _amount,
-        bytes memory _franklin_addr
-    ) internal {
-        requireActive();
-        require(
-            uint256(_amount) + balances[msg.sender][_token.id].balance <
-                MAX_VALUE,
-            "overflow"
-        );
-
-        balances[msg.sender][_token.id].balance += _amount;
-        uint32 lockedUntilBlock = uint32(block.number + LOCK_DEPOSITS_FOR);
-        balances[msg.sender][_token.id].lockedUntilBlock = lockedUntilBlock;
->>>>>>> e2d44994
 
         requireActive();
 
@@ -545,31 +460,26 @@
         uint256 _fee,
         bytes memory _franklinAddr
     ) internal {
+        // Priority Queue request
+        bytes memory pubData = Bytes.toBytesFromAddress(msg.sender); // sender
+        pubData = Bytes.concat(pubData, Bytes.toBytesFromUInt16(_token)); // token id
+        pubData = Bytes.concat(pubData, Bytes.toBytesFromUInt128(_amount)); // amount
+        pubData = Bytes.concat(pubData, _franklinAddr); // franklin address
+        addPriorityRequest(OpType.Deposit, _fee, pubData);
+
         emit OnchainDeposit(
             msg.sender,
             _token,
             _amount,
             _franklinAddr
         );
-
-        // Priority Queue request
-        bytes memory pubData = Bytes.toBytesFromAddress(msg.sender); // sender
-        pubData = Bytes.concat(pubData, Bytes.toBytesFromUInt16(_token)); // token id
-        pubData = Bytes.concat(pubData, Bytes.toBytesFromUInt128(_amount)); // amount
-        pubData = Bytes.concat(pubData, _franklinAddr); // franklin address
-        addPriorityRequest(OpType.Deposit, _fee, pubData);
-    }
-
-<<<<<<< HEAD
+    }
+
     // Register withdrawal
     // Params:
     // - _token - token by id
     // - _amount - token amount
     function registerWithdrawal(uint16 _token, uint128 _amount) internal {
-=======
-    function registerWithdrawal(ValidatedTokenId memory _token, uint128 _amount) internal {
-        requireActive();
->>>>>>> e2d44994
         require(
             balancesToWithdraw[msg.sender][_token] >= _amount,
             "rwthamt"
@@ -584,7 +494,6 @@
         );
     }
 
-<<<<<<< HEAD
     // MARK: - Block commitment
 
     // Commit block
@@ -593,9 +502,6 @@
     // - _feeAccount - account to collect fees
     // - _newRoot - new tree root
     // - _publicData - operations
-=======
-    // Block committment
->>>>>>> e2d44994
     function commitBlock(
         uint32 _blockNumber,
         uint24 _feeAccount,
@@ -701,7 +607,6 @@
         uint8 _opType,
         uint256 _currentPointer,
         bytes memory _publicData,
-<<<<<<< HEAD
         uint64 _currentOnchainOp
     ) internal returns (uint256 processedLen, uint64 processedOnchainOps, uint32 priorityCount) {
         uint256 opDataPointer = _currentPointer + 1;
@@ -710,40 +615,6 @@
         if (_opType == uint8(OpType.TransferToNew)) return (TRANSFER_TO_NEW_LENGTH, 0, 0);
         if (_opType == uint8(OpType.Transfer)) return (TRANSFER_LENGTH, 0, 0);
         if (_opType == uint8(OpType.CloseAccount)) return (CLOSE_ACCOUNT_LENGTH, 0, 0);
-=======
-        uint64 currentOnchainOp
-    ) internal returns (uint256 processedLen, uint64 processedOnchainOps) {
-        uint256 opDataPointer = currentPointer + 1;
-
-        if (opType == 0x00) return (1 * 8, 0); // noop
-        if (opType == 0x02) return (5 * 8, 0); // transfer_to_new
-        if (opType == 0x05) return (2 * 8, 0); // transfer
-        if (opType == 0x04) return (1 * 8, 0); // close_account
-
-        // deposit
-        if (opType == 0x01) {
-            // to_account: 3, token: 2, amount: 16, fee: 2, new_pubkey_hash: 20
-
-            uint16 tokenId = uint16(
-                (uint256(uint8(_publicData[opDataPointer + 3])) << 8) +
-                (uint256(uint8(_publicData[opDataPointer + 4])) << 0)
-            );
-            uint128 amount = 0;
-            for (uint8 i = 0; i < 16; i++) {
-               amount += uint128(uint8(_publicData[opDataPointer+5+i])) << (8*(15-i));
-            }
-
-            uint8[2] memory feePacked;
-            feePacked[0] = uint8(_publicData[opDataPointer + 21]);
-            feePacked[1] = uint8(_publicData[opDataPointer + 22]);
-            uint128 fee = unpackFee(feePacked);
-
-            bytes memory franklin_address_ = new bytes(PUBKEY_HASH_LEN);
-            for (uint8 i = 0; i < PUBKEY_HASH_LEN; i++) {
-                franklin_address_[i] = _publicData[opDataPointer + 23 + i];
-            }
-            address account = depositFranklinToETH[franklin_address_];
->>>>>>> e2d44994
 
         if (_opType == uint8(OpType.Deposit)) {
             bytes memory pubData = Bytes.slice(_publicData, opDataPointer + 3, 38);
@@ -781,7 +652,6 @@
                 OpType.FullExit,
                 pubData
             );
-<<<<<<< HEAD
             return (FULL_EXIT_LENGTH, 1, 1);
         }
 
@@ -840,32 +710,9 @@
             if (op.opType == OpType.FullExit || op.opType == OpType.Deposit) {
                 priorityOps[counter] = op;
                 counter++;
-=======
-            return (6 * 8, 1);
-        }
-
-        // withdraw
-        if (opType == 0x03) {
-            // pubdata account: 3, token: 2, amount: 16, fee: 2, eth_key: 20
-
-            uint16 tokenId = uint16(
-                (uint256(uint8(_publicData[opDataPointer + 3])) << 8) +
-                    uint256(uint8(_publicData[opDataPointer + 4]))
-            );
-
-            uint128 amount = 0;
-            for (uint8 i = 0; i < 16; i++) {
-                amount += uint128(uint8(_publicData[opDataPointer+5+i])) << (8*(15-i));
             }
-
-            bytes memory ethAddress = new bytes(20);
-            for (uint256 i = 0; i < 20; ++i) {
-                ethAddress[i] = _publicData[opDataPointer + 23 + i];
->>>>>>> e2d44994
-            }
-        }
-
-<<<<<<< HEAD
+        }
+
         if (counter != _priorityCount) {
             return false;
         }
@@ -874,17 +721,6 @@
             if (!comparePriorityOps(priorityOps[i], i+firstPriorityRequestId)) {
                 return false;
             }
-=======
-            requireValidTokenId(tokenId);
-            // TODO!: balances[ethAddress][tokenId] possible overflow (uint128)
-            onchainOps[currentOnchainOp] = OnchainOp(
-                OnchainOpType.Withdrawal,
-                tokenId,
-                bytesToAddress(ethAddress),
-                amount
-            );
-            return (6 * 8, 1);
->>>>>>> e2d44994
         }
         return true;
     }
@@ -986,10 +822,11 @@
             OnchainOperation memory op = onchainOps[current];
             if (op.opType == OpType.PartialExit) {
                 // partial exit was successful, accrue balance
-                uint16 tokenId = uint16(
-                    (uint256(uint8(op.pubData[0])) << 8) +
-                        uint256(uint8(op.pubData[1]))
-                );
+                bytes memory tokenBytes = new bytes(2);
+                for (uint8 j = 0; j < 2; j++) {
+                    tokenBytes[j] = op.pubData[j];
+                }
+                uint16 tokenId = Bytes.bytesToUInt16(tokenBytes);
 
                 bytes memory amountBytes = new bytes(16);
                 for (uint256 i = 0; i < 16; ++i) {
@@ -1005,10 +842,11 @@
             }
             if (op.opType == OpType.FullExit) {
                 // full exit was successful, accrue balance
-                uint16 tokenId = uint16(
-                    (uint256(uint8(op.pubData[20])) << 8) +
-                        uint256(uint8(op.pubData[21]))
-                );
+                bytes memory tokenBytes = new bytes(2);
+                for (uint8 j = 0; j < 2; j++) {
+                    tokenBytes[j] = op.pubData[20+j];
+                }
+                uint16 tokenId = Bytes.bytesToUInt16(tokenBytes);
 
                 bytes memory amountBytes = new bytes(16);
                 for (uint256 i = 0; i < 16; ++i) {
@@ -1129,63 +967,4 @@
             exited[_owners[i]][_tokenId] = true;
         }
     }
-<<<<<<< HEAD
-=======
-
-    // Internal helpers
-
-    function requireGovernor() internal view {
-        require(msg.sender == networkGovernor, "only by governor");
-    }
-
-    function requireActive() internal view {
-        require(!exodusMode, "exodus mode");
-    }
-
-    function requireValidTokenId(uint32 _tokenId) internal view {
-        require(_tokenId < totalTokens + 1, "unknown token");
-    }
-
-    function validateERC20Token(address tokenAddr) internal view returns (ValidatedTokenId memory) {
-        uint32 tokenId = tokenIds[tokenAddr];
-        require(tokenAddresses[tokenId] == tokenAddr, "unknown ERC20 token");
-        return ValidatedTokenId(tokenId);
-    }
-
-    function blockCommitmentExpired() internal view returns (bool) {
-        return
-            totalBlocksCommitted > totalBlocksVerified &&
-                block.number >
-                blocks[totalBlocksVerified + 1].committedAtBlock +
-                    EXPECT_VERIFICATION_IN;
-    }
-
-    function unpackAmount(uint8[3] memory _amount)
-        internal
-        pure
-        returns (uint128)
-    {
-        uint24 n = (uint24(_amount[0]) << 2*8)
-        + (uint24(_amount[1]) << 8)
-        + (uint24(_amount[2]));
-        return uint128(n >> AMOUNT_EXPONENT_BIT_WIDTH) * (uint128(10) ** (n & 0x1f));
-    }
-
-
-    function unpackFee(uint8[2] memory encoded_fee) internal pure returns (uint128) {
-        uint16 fee = (uint16(encoded_fee[0]) << 8) + uint16(encoded_fee[1]);
-
-        return uint128(fee >> FEE_EXPONENT_BIT_WIDTH) * (uint128(10) ** (fee & 0x3f));
-    }
-
-    function bytesToAddress(bytes memory bys)
-        internal
-        pure
-        returns (address addr)
-    {
-        assembly {
-            addr := mload(add(bys, 20))
-        }
-    }
->>>>>>> e2d44994
 }