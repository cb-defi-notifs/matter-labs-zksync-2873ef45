pragma solidity ^0.5.0;

import "../node_modules/openzeppelin-solidity/contracts/token/ERC20/IERC20.sol";

import "./Governance.sol";
import "./Verifier.sol";
import "./Operations.sol";


/// @title zkSync storage contract
/// @author Matter Labs
contract Storage {

    /// @notice Flag indicates that upgrade preparation status is active
    /// @dev Will store false in case of not active upgrade mode
    bool public upgradePreparationActive;

    /// @notice Upgrade preparation activation timestamp (as seconds since unix epoch)
    /// @dev Will be equal to zero in case of not active upgrade mode
    uint public upgradePreparationActivationTime;

    /// @notice Verifier contract. Used to verify block proof and exit proof
    Verifier internal verifier;

    /// @notice Governance contract. Contains the governor (the owner) of whole system, validators list, possible tokens list
    Governance internal governance;

<<<<<<< HEAD
    /// @notice Root-chain balances (per owner and token id, see packAddressAndTokenId) to withdraw
    mapping(bytes22 => uint128) public balancesToWithdraw;
=======
    struct BalanceToWithdraw {
        uint128 balanceToWithdraw;
        uint8 gasReserveValue; // gives user opportunity to fill storage slot with nonzero value
    }

    /// @notice Root-chain balances (per owner and token id) to withdraw
    mapping(address => mapping(uint16 => BalanceToWithdraw)) public balancesToWithdraw;
>>>>>>> fec8b8d0

    /// @notice verified withdrawal pending to be executed.
    struct PendingWithdrawal {
        address to;
        uint16 tokenId;
    }
    
    /// @notice Verified but not executed withdrawals for addresses stored in here (key is pendingWithdrawal's index)
    mapping(uint32 => PendingWithdrawal) public pendingWithdrawals;
    uint32 public firstPendingWithdrawalIndex;
    uint32 public numberOfPendingWithdrawals;

    /// @notice Total number of verified blocks i.e. blocks[totalBlocksVerified] points at the latest verified block (block 0 is genesis)
    uint32 public totalBlocksVerified;

    /// @notice Total number of committed blocks i.e. blocks[totalBlocksCommitted] points at the latest committed block
    uint32 public totalBlocksCommitted;

    /// @notice Rollup block data (once per block)
    /// @member validator Block producer
    /// @member committedAtBlock ETH block number at which this block was committed
    /// @member cumulativeOnchainOperations Total number of operations in this and all previous blocks
    /// @member priorityOperations Total number of priority operations for this block
    /// @member commitment Hash of the block circuit commitment
    /// @member stateRoot New tree root hash
    ///
    /// Consider memory alignment when changing field order: https://solidity.readthedocs.io/en/v0.4.21/miscellaneous.html
    struct Block {
        uint32 committedAtBlock;
        uint64 priorityOperations;
        uint32 chunks;
        bytes32 withdrawalsDataHash; /// can be restricted to 16 bytes to reduce number of required storage slots
        bytes32 commitment;
        bytes32 stateRoot;
    }

    /// @notice Blocks by Franklin block id
    mapping(uint32 => Block) public blocks;

    /// @notice Onchain operations - operations processed inside rollup blocks
    /// @member opType Onchain operation type
    /// @member amount Amount used in the operation
    /// @member pubData Operation pubdata
    struct OnchainOperation {
        Operations.OpType opType;
        bytes pubData;
    }

<<<<<<< HEAD
    /// @notice Total number of registered onchain operations
    uint64 public totalOnchainOps;

    /// @notice Onchain operations by index
    mapping(uint64 => OnchainOperation) public onchainOps;

    /// @notice Flag indicates that a user has exited certain token balance (per owner and tokenId, see packAddressAndTokenId)
    mapping(bytes22 => bool) public exited;
=======
    /// @notice Flag indicates that a user has exited certain token balance (per owner and tokenId)
    mapping(address => mapping(uint16 => bool)) public exited;
>>>>>>> fec8b8d0

    /// @notice Flag indicates that exodus (mass exit) mode is triggered
    /// @notice Once it was raised, it can not be cleared again, and all users must exit
    bool public exodusMode;

    /// @notice User authenticated fact hashes for some nonce.
    mapping(address => mapping(uint32 => bytes32)) public authFacts;

    /// @notice Priority Operation container
    /// @member opType Priority operation type
    /// @member pubData Priority operation public data
    /// @member expirationBlock Expiration block number (ETH block) for this request (must be satisfied before)
    struct PriorityOperation {
        Operations.OpType opType;
        bytes pubData;
        uint256 expirationBlock;
    }

    /// @notice Priority Requests mapping (request id - operation)
    /// @dev Contains op type, pubdata and expiration block of unsatisfied requests.
    /// @dev Numbers are in order of requests receiving
    mapping(uint64 => PriorityOperation) public priorityRequests;

    /// @notice First open priority request id
    uint64 public firstPriorityRequestId;

    /// @notice Total number of requests
    uint64 public totalOpenPriorityRequests;

    /// @notice Total number of committed requests.
    /// @dev Used in checks: if the request matches the operation on Rollup contract and if provided number of requests is not too big
    uint64 public totalCommittedPriorityRequests;

    /// @notice Packs address and token id into single word to use as a key in balances mapping
    function packAddressAndTokenId(address _address, uint16 _tokenId) internal pure returns (bytes22) {
        return bytes22(uint176(uint(_address) | (_tokenId << 160)));
    }

    /// @notice Gets value from balancesToWithdraw
    function getBalanceToWithdraw(address _address, uint16 _tokenId) public view returns (uint128) {
        return balancesToWithdraw[packAddressAndTokenId(_address, _tokenId)];
    }
}<|MERGE_RESOLUTION|>--- conflicted
+++ resolved
@@ -25,18 +25,13 @@
     /// @notice Governance contract. Contains the governor (the owner) of whole system, validators list, possible tokens list
     Governance internal governance;
 
-<<<<<<< HEAD
-    /// @notice Root-chain balances (per owner and token id, see packAddressAndTokenId) to withdraw
-    mapping(bytes22 => uint128) public balancesToWithdraw;
-=======
     struct BalanceToWithdraw {
         uint128 balanceToWithdraw;
         uint8 gasReserveValue; // gives user opportunity to fill storage slot with nonzero value
     }
 
-    /// @notice Root-chain balances (per owner and token id) to withdraw
-    mapping(address => mapping(uint16 => BalanceToWithdraw)) public balancesToWithdraw;
->>>>>>> fec8b8d0
+    /// @notice Root-chain balances (per owner and token id, see packAddressAndTokenId) to withdraw
+    mapping(bytes22 => BalanceToWithdraw) public balancesToWithdraw;
 
     /// @notice verified withdrawal pending to be executed.
     struct PendingWithdrawal {
@@ -85,19 +80,8 @@
         bytes pubData;
     }
 
-<<<<<<< HEAD
-    /// @notice Total number of registered onchain operations
-    uint64 public totalOnchainOps;
-
-    /// @notice Onchain operations by index
-    mapping(uint64 => OnchainOperation) public onchainOps;
-
     /// @notice Flag indicates that a user has exited certain token balance (per owner and tokenId, see packAddressAndTokenId)
     mapping(bytes22 => bool) public exited;
-=======
-    /// @notice Flag indicates that a user has exited certain token balance (per owner and tokenId)
-    mapping(address => mapping(uint16 => bool)) public exited;
->>>>>>> fec8b8d0
 
     /// @notice Flag indicates that exodus (mass exit) mode is triggered
     /// @notice Once it was raised, it can not be cleared again, and all users must exit
@@ -138,6 +122,6 @@
 
     /// @notice Gets value from balancesToWithdraw
     function getBalanceToWithdraw(address _address, uint16 _tokenId) public view returns (uint128) {
-        return balancesToWithdraw[packAddressAndTokenId(_address, _tokenId)];
+        return balancesToWithdraw[packAddressAndTokenId(_address, _tokenId)].balanceToWithdraw;
     }
 }