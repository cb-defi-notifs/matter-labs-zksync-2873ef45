pragma solidity ^0.5.0;

import "../generated/FranklinTest.sol";


contract ZKSyncUnitTest is FranklinTest {

    function changePubkeySignatureCheck(bytes calldata _signature, bytes20 _newPkHash, uint32 _nonce, address _ethAddress) external pure returns (bool) {
        return verifyChangePubkeySignature(_signature, _newPkHash, _nonce, _ethAddress);
    }

    function setBalanceToWithdraw(address _owner, uint16 _token, uint128 _amount) external {
<<<<<<< HEAD
        balancesToWithdraw[packAddressAndTokenId(_owner, _token)] = _amount;
=======
        balancesToWithdraw[_owner][_token].balanceToWithdraw = _amount;
>>>>>>> fec8b8d0
    }

    function receiveETH() payable external{}

    function addPendingWithdrawal(address _to, uint16 _tokenId, uint128 _amount) external {
        pendingWithdrawals[firstPendingWithdrawalIndex + numberOfPendingWithdrawals] = PendingWithdrawal(_to, _tokenId);
        numberOfPendingWithdrawals++;
        balancesToWithdraw[_to][_tokenId].balanceToWithdraw += _amount;
    }

    function testProcessOperation(
        bytes calldata _publicData,
        bytes calldata _ethWitness,
        uint32[] calldata _ethWitnessSizes
    ) external {
        collectOnchainOps(_publicData, _ethWitness, _ethWitnessSizes);
    }

    function testRecoverAddressFromEthSignature(bytes calldata _signature, bytes calldata _message) external pure returns (address) {
        return recoverAddressFromEthSignature(_signature, _message);
    }
}<|MERGE_RESOLUTION|>--- conflicted
+++ resolved
@@ -1,4 +1,4 @@
-pragma solidity ^0.5.0;
+pragma solidity 0.5.16;
 
 import "../generated/FranklinTest.sol";
 
@@ -10,11 +10,7 @@
     }
 
     function setBalanceToWithdraw(address _owner, uint16 _token, uint128 _amount) external {
-<<<<<<< HEAD
-        balancesToWithdraw[packAddressAndTokenId(_owner, _token)] = _amount;
-=======
-        balancesToWithdraw[_owner][_token].balanceToWithdraw = _amount;
->>>>>>> fec8b8d0
+        balancesToWithdraw[packAddressAndTokenId(_owner, _token)].balanceToWithdraw = _amount;
     }
 
     function receiveETH() payable external{}
@@ -22,7 +18,8 @@
     function addPendingWithdrawal(address _to, uint16 _tokenId, uint128 _amount) external {
         pendingWithdrawals[firstPendingWithdrawalIndex + numberOfPendingWithdrawals] = PendingWithdrawal(_to, _tokenId);
         numberOfPendingWithdrawals++;
-        balancesToWithdraw[_to][_tokenId].balanceToWithdraw += _amount;
+        bytes22 packedBalanceKey = packAddressAndTokenId(_to, _tokenId);
+        balancesToWithdraw[packedBalanceKey].balanceToWithdraw += _amount;
     }
 
     function testProcessOperation(
