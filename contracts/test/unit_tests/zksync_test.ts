import {
    franklinTestContractCode,
    governanceTestContractCode,
    verifierTestContractCode, Deployer
} from "../../src.ts/deploy";
import {BigNumber, bigNumberify, BigNumberish, parseEther} from "ethers/utils";
import {ETHProxy} from "zksync";
import {Address, TokenAddress} from "zksync/build/types";
import {AddressZero} from "ethers/constants";
import {Contract, ethers} from "ethers";

const {simpleEncode} = require('ethereumjs-abi')
const {expect} = require("chai")
const {deployContract} = require("ethereum-waffle");
const {wallet, exitWallet, deployTestContract, getCallRevertReason, IERC20_INTERFACE} = require("./common");
import * as zksync from "zksync";

const TEST_PRIORITY_EXPIRATION = 16;


describe("zkSync signature verification unit tests", function () {
    this.timeout(50000);

    let testContract;
    let randomWallet = ethers.Wallet.createRandom();
    before(async () => {
        const deployer = new Deployer(wallet, true);
        await deployer.deployGovernance();
        await deployer.deployVerifier();
        process.env.OPERATOR_FRANKLIN_ADDRESS = wallet.address;
        deployer.bytecodes.FranklinTarget = require("../../build/ZKSyncUnitTest");
        testContract = await deployer.deployFranklin();
    });

<<<<<<< HEAD
    it("pubkey hash signature verification success", async () => {
        const pubkeyHash = "sync:fefefefefefefefefefefefefefefefefefefefe";
        const nonce = 0x11223344;
        const accountId = 0xdeadba;
        const signature = await zksync.utils.signChangePubkeyMessage(randomWallet, pubkeyHash, nonce, accountId);
        let {revertReason, result} = await getCallRevertReason(() =>
            testContract.changePubkeySignatureCheck(signature, pubkeyHash.replace("sync:", "0x"), nonce, randomWallet.address, accountId));
        expect(result).eq(true);
    });

=======
>>>>>>> 3efd8203
    it("pubkey hash signature verification incorrect nonce", async () => {
        const incorrectNonce = 0x11223345;
        const pubkeyHash = "sync:fefefefefefefefefefefefefefefefefefefefe";
        const nonce = 0x11223344;
        const accountId = 0xdeadba;
        const signature = await zksync.utils.signChangePubkeyMessage(randomWallet, pubkeyHash, nonce, accountId);
        let {result} = await getCallRevertReason(() =>
            testContract.changePubkeySignatureCheck(signature, pubkeyHash.replace("sync:", "0x"), incorrectNonce, randomWallet.address, accountId));
        expect(result).eq(false);
    });

    it("pubkey hash signature verification incorrect pubkey hash", async () => {
        const incorrectPubkeyHash = "sync:aaaafefefefefefefefefefefefefefefefefefe";
        const pubkeyHash = "sync:fefefefefefefefefefefefefefefefefefefefe";
        const nonce = 0x11223344;
        const accountId = 0xdeadba;
        const signature = await zksync.utils.signChangePubkeyMessage(randomWallet, pubkeyHash, nonce, accountId);
        let {result} = await getCallRevertReason(() =>
            testContract.changePubkeySignatureCheck(signature, incorrectPubkeyHash.replace("sync:", "0x"), nonce, randomWallet.address, accountId));
        expect(result).eq(false);
    });

    it("pubkey hash signature verification incorrect signer", async () => {
        const incorrectSignerAddress = wallet.address;
        const pubkeyHash = "sync:fefefefefefefefefefefefefefefefefefefefe";
        const nonce = 0x11223344;
        const accountId = 0xdeadba;
        const signature = await zksync.utils.signChangePubkeyMessage(randomWallet, pubkeyHash, nonce, accountId);
        let {result} = await getCallRevertReason(() =>
            testContract.changePubkeySignatureCheck(signature, pubkeyHash.replace("sync:", "0x"), nonce, incorrectSignerAddress, accountId));
        expect(result).eq(false);
    });

    it("pubkey hash signature verification incorrect account id", async () => {
        const incorrectAccountId = 0xbabeba;
        const pubkeyHash = "sync:fefefefefefefefefefefefefefefefefefefefe";
        const nonce = 0x11223344;
        const accountId = 0xdeadba;
        const signature = await zksync.utils.signChangePubkeyMessage(randomWallet, pubkeyHash, nonce, accountId);
        let {result} = await getCallRevertReason(() =>
            testContract.changePubkeySignatureCheck(signature, pubkeyHash.replace("sync:", "0x"), nonce, randomWallet.address, incorrectAccountId));
        expect(result).eq(false);
    });

    it("signature verification success", async () => {
        for (const message of [Buffer.from("msg", "ascii"), Buffer.alloc(0), Buffer.alloc(10, 1)]) {
            const signature = await wallet.signMessage(message);
            const sinedMessage = Buffer.concat([Buffer.from(`\x19Ethereum Signed Message:\n${message.length}`, "ascii"), message]);
            const address = await testContract.testRecoverAddressFromEthSignature(signature, sinedMessage);
            expect(address, `address mismatch, message ${message.toString("hex")}`).eq(wallet.address);
        }
    });
});

describe("ZK priority queue ops unit tests", function () {
    this.timeout(50000);

    let zksyncContract;
    let tokenContract;
    let ethProxy;
    let operationTestContract;
    before(async () => {
        const deployer = new Deployer(wallet, true);
        const governanceDeployedContract = await deployer.deployGovernance();
        await deployer.deployVerifier();
        process.env.OPERATOR_FRANKLIN_ADDRESS = wallet.address;
        zksyncContract = await deployer.deployFranklin();
        await deployer.setGovernanceValidator();
        tokenContract = await deployer.addTestERC20Token("GovernanceApprove");
        await deployer.mintTestERC20Token(wallet.address, tokenContract);
        ethProxy = new ETHProxy(wallet.provider, {
            mainContract: zksyncContract.address,
            govContract: governanceDeployedContract.address
        });

        operationTestContract = await deployTestContract('../../build/OperationsTest');
    });

    async function performDeposit(to: Address, token: TokenAddress, depositAmount: BigNumber) {
        const openedRequests = await zksyncContract.totalOpenPriorityRequests();
        const depositOwner = wallet.address;

        let tx;
        if (token === ethers.constants.AddressZero) {
            tx = await zksyncContract.depositETH(depositOwner, {value: depositAmount});
        } else {
            tx = await zksyncContract.depositERC20(token, depositAmount, depositOwner);
        }
        const receipt = await tx.wait();

        const deadlineBlock = receipt.blockNumber + TEST_PRIORITY_EXPIRATION;

        let priorityQueueEvent;
        for (const event of receipt.logs) {
            const parsedLog = zksyncContract.interface.parseLog(event);
            if (parsedLog && parsedLog.name === "NewPriorityRequest") {
                priorityQueueEvent = parsedLog;
                break;
            }
        }
        expect(priorityQueueEvent.name, "event name").eq("NewPriorityRequest");
        expect(priorityQueueEvent.values.sender, "sender address").eq(wallet.address);
        expect(priorityQueueEvent.values.serialId, "request id").eq(openedRequests);
        expect(priorityQueueEvent.values.opType, "request type").eq(1);
        expect(priorityQueueEvent.values.expirationBlock, "expiration block").eq(deadlineBlock);
        const parsedDepositPubdata = await operationTestContract.parseDepositFromPubdata(priorityQueueEvent.values.pubData);

        expect(parsedDepositPubdata.tokenId, "parsed token id").eq(await ethProxy.resolveTokenId(token));
        expect(parsedDepositPubdata.amount.toString(), "parsed amount").eq(depositAmount.toString());
        expect(parsedDepositPubdata.owner, "parsed owner").eq(depositOwner);
    }

    async function performFullExitRequest(accountId: number, token: TokenAddress) {
        const openedRequests = await zksyncContract.totalOpenPriorityRequests();
        const tx = await zksyncContract.fullExit(accountId, token);
        const receipt = await tx.wait();

        const deadlineBlock = receipt.blockNumber + TEST_PRIORITY_EXPIRATION;

        let priorityQueueEvent;
        for (const event of receipt.logs) {
            const parsedLog = zksyncContract.interface.parseLog(event);
            if (parsedLog && parsedLog.name === "NewPriorityRequest") {
                priorityQueueEvent = parsedLog;
                break;
            }
        }
        expect(priorityQueueEvent.name, "event name").eq("NewPriorityRequest");
        expect(priorityQueueEvent.values.sender, "sender address").eq(wallet.address);
        expect(priorityQueueEvent.values.serialId, "request id").eq(openedRequests);
        expect(priorityQueueEvent.values.opType, "request type").eq(6);
        expect(priorityQueueEvent.values.expirationBlock, "expiration block").eq(deadlineBlock);

        const parsedFullExitPubdata = await operationTestContract.parseFullExitFromPubdata(priorityQueueEvent.values.pubData);
        expect(parsedFullExitPubdata.accountId, "parsed account id").eq(accountId);
        expect(parsedFullExitPubdata.owner, "parsed owner").eq(wallet.address);
        expect(parsedFullExitPubdata.tokenId, "parsed token id").eq(await ethProxy.resolveTokenId(token));
        expect(parsedFullExitPubdata.amount.toString(), "parsed amount").eq("0");
    }

    it("success ETH deposits", async () => {
        zksyncContract.connect(wallet);
        const tokenAddress = ethers.constants.AddressZero;
        const depositAmount = parseEther("1.0");

        await performDeposit(wallet.address, tokenAddress, depositAmount);
        await performDeposit(ethers.Wallet.createRandom().address, tokenAddress, depositAmount);
    });

    it("success ERC20 deposits", async () => {
        zksyncContract.connect(wallet);
        const tokenAddress = tokenContract.address;
        const depositAmount = parseEther("1.0");

        tokenContract.connect(wallet);
        await tokenContract.approve(zksyncContract.address, depositAmount);
        await performDeposit(wallet.address, tokenAddress, depositAmount);
        await tokenContract.approve(zksyncContract.address, depositAmount);
        await performDeposit(ethers.Wallet.createRandom().address, tokenAddress, depositAmount);
    });

    it("success FullExit request", async () => {
        zksyncContract.connect(wallet);
        const accountId = 1;

        await performFullExitRequest(accountId, ethers.constants.AddressZero);
        await performFullExitRequest(accountId, tokenContract.address);
    });
});

async function onchainBalance(ethWallet: ethers.Wallet, token: Address): Promise<BigNumber> {
    if (token === ethers.constants.AddressZero) {
        return ethWallet.getBalance();
    } else {
        const erc20contract = new Contract(
            token,
            IERC20_INTERFACE.abi,
            ethWallet,
        );
        return bigNumberify(await erc20contract.balanceOf(ethWallet.address));
    }
}

describe("zkSync withdraw unit tests", function () {
    this.timeout(50000);

    let zksyncContract;
    let tokenContract;
    let incorrectTokenContract;
    let ethProxy;
    before(async () => {
        const deployer = new Deployer(wallet, true);
        const governanceDeployedContract = await deployer.deployGovernance();
        await deployer.deployVerifier();
        process.env.OPERATOR_FRANKLIN_ADDRESS = wallet.address;
        deployer.bytecodes.FranklinTarget = require("../../build/ZKSyncUnitTest");
        zksyncContract = await deployer.deployFranklin();
        await deployer.setGovernanceValidator();
        tokenContract = await deployer.addTestERC20Token("GovernanceApprove");
        await deployer.mintTestERC20Token(wallet.address, tokenContract);
        ethProxy = new ETHProxy(wallet.provider, {
            mainContract: zksyncContract.address,
            govContract: governanceDeployedContract.address
        });

        incorrectTokenContract = await deployer.addTestERC20Token("GovernanceNotApprove");
        await deployer.mintTestERC20Token(wallet.address, tokenContract);
    });

    async function performWithdraw(ethWallet: ethers.Wallet, token: TokenAddress, tokenId: number, amount: BigNumber) {
        let gasFee: BigNumber;
        const balanceBefore = await onchainBalance(ethWallet, token);
        const contractBalanceBefore = bigNumberify((await zksyncContract.getBalanceToWithdraw(ethWallet.address, tokenId)));
        if (token === ethers.constants.AddressZero) {
            const tx = await zksyncContract.withdrawETH(amount);
            const receipt = await tx.wait();
            gasFee = receipt.gasUsed.mul(await ethWallet.provider.getGasPrice());
        } else {
            await zksyncContract.withdrawERC20(token, amount);
        }
        const balanceAfter = await onchainBalance(ethWallet, token);

        const expectedBalance = token == AddressZero ? balanceBefore.add(amount).sub(gasFee) : balanceBefore.add(amount);
        expect(balanceAfter.toString(), "withdraw account balance mismatch").eq(expectedBalance.toString());

        const contractBalanceAfter = bigNumberify((await zksyncContract.getBalanceToWithdraw(ethWallet.address, tokenId)));
        const expectedContractBalance = contractBalanceBefore.sub(amount);
        expect(contractBalanceAfter.toString(), "withdraw contract balance mismatch").eq(expectedContractBalance.toString());
    }

    it("Withdraw ETH success", async () => {
        zksyncContract.connect(wallet);
        const withdrawAmount = parseEther("1.0");

        const sendETH = await wallet.sendTransaction({
            to: zksyncContract.address,
            value: withdrawAmount.mul(2),
            data: simpleEncode("receiveETH()")
        });
        await sendETH.wait();

        await zksyncContract.setBalanceToWithdraw(wallet.address, 0, withdrawAmount);
        await performWithdraw(wallet, AddressZero, 0, withdrawAmount);

        await zksyncContract.setBalanceToWithdraw(wallet.address, 0, withdrawAmount);
        await performWithdraw(wallet, AddressZero, 0, withdrawAmount.div(2));
        await performWithdraw(wallet, AddressZero, 0, withdrawAmount.div(2));
    });

    it("Withdraw ETH incorrect ammount", async () => {
        zksyncContract.connect(wallet);
        const withdrawAmount = parseEther("1.0");

        const sendETH = await wallet.sendTransaction({
            to: zksyncContract.address,
            value: withdrawAmount,
            data: simpleEncode("receiveETH()")
        });
        await sendETH.wait();

        await zksyncContract.setBalanceToWithdraw(wallet.address, 0, withdrawAmount);
        const {revertReason} = await getCallRevertReason(async () => await performWithdraw(wallet, AddressZero, 0, withdrawAmount.add(1)));
        expect(revertReason, "wrong revert reason").eq("frw11");
    });

    it("Withdraw ERC20 success", async () => {
        zksyncContract.connect(wallet);
        const withdrawAmount = parseEther("1.0");

        const sendERC20 = await tokenContract.transfer(zksyncContract.address, withdrawAmount.mul(2));
        await sendERC20.wait();
        const tokenId = await ethProxy.resolveTokenId(tokenContract.address);

        await zksyncContract.setBalanceToWithdraw(wallet.address, tokenId, withdrawAmount);
        await performWithdraw(wallet, tokenContract.address, tokenId, withdrawAmount);

        await zksyncContract.setBalanceToWithdraw(wallet.address, tokenId, withdrawAmount);
        await performWithdraw(wallet, tokenContract.address, tokenId, withdrawAmount.div(2));
        await performWithdraw(wallet, tokenContract.address, tokenId, withdrawAmount.div(2));
    });

    it("Withdraw ERC20 incorrect amount", async () => {
        zksyncContract.connect(wallet);
        const withdrawAmount = parseEther("1.0");

        const sendERC20 = await tokenContract.transfer(zksyncContract.address, withdrawAmount);
        await sendERC20.wait();
        const tokenId = await ethProxy.resolveTokenId(tokenContract.address);

        await zksyncContract.setBalanceToWithdraw(wallet.address, tokenId, withdrawAmount);

        const {revertReason} = await getCallRevertReason(async () => await performWithdraw(wallet, tokenContract.address, tokenId, withdrawAmount.add(1)));
        expect(revertReason, "wrong revert reason").eq("frw11");
    });

    it("Withdraw ERC20 unsupported token", async () => {
        zksyncContract.connect(wallet);
        const withdrawAmount = parseEther("1.0");

        const {revertReason} = await getCallRevertReason(async () => await performWithdraw(wallet, incorrectTokenContract.address, 1, withdrawAmount.add(1)));
        expect(revertReason, "wrong revert reason").eq("gvs11");
    });

    it("Complete pending withdawals, eth, known erc20", async () => {
        zksyncContract.connect(wallet);
        const withdrawAmount = parseEther("1.0");
        const withdrawsToCancel = 5;

        await wallet.sendTransaction({
            to: zksyncContract.address,
            value: withdrawAmount,
            data: simpleEncode("receiveETH()")
        });
        await tokenContract.transfer(zksyncContract.address, withdrawAmount);


        for (const tokenAddress of [AddressZero, tokenContract.address]) {
            const tokenId = await ethProxy.resolveTokenId(tokenAddress);

            await zksyncContract.setBalanceToWithdraw(exitWallet.address, tokenId, 0);
            await zksyncContract.addPendingWithdrawal(exitWallet.address, tokenId, withdrawAmount.div(2));
            await zksyncContract.addPendingWithdrawal(exitWallet.address, tokenId, withdrawAmount.div(2));

            const onchainBalBefore = await onchainBalance(exitWallet, tokenAddress);

            await zksyncContract.completeWithdrawals(withdrawsToCancel);

            const onchainBalAfter = await onchainBalance(exitWallet, tokenAddress);

            expect(onchainBalAfter.sub(onchainBalBefore)).eq(withdrawAmount.toString());
        }
    });
});

describe("zkSync auth pubkey onchain unit tests", function () {
    this.timeout(50000);

    let zksyncContract;
    let tokenContract;
    let ethProxy;
    before(async () => {
        const deployer = new Deployer(wallet, true);
        const governanceDeployedContract = await deployer.deployGovernance();
        await deployer.deployVerifier();
        process.env.OPERATOR_FRANKLIN_ADDRESS = wallet.address;
        deployer.bytecodes.FranklinTarget = require("../../build/ZKSyncUnitTest");
        zksyncContract = await deployer.deployFranklin();
        await deployer.setGovernanceValidator();
        tokenContract = await deployer.addTestERC20Token("GovernanceApprove");
        await deployer.mintTestERC20Token(wallet.address, tokenContract);
        ethProxy = new ETHProxy(wallet.provider, {
            mainContract: zksyncContract.address,
            govContract: governanceDeployedContract.address
        });
    });

    it("Auth pubkey success", async () => {
        zksyncContract.connect(wallet);

        const nonce = 0x1234;
        const pubkeyHash = "0xfefefefefefefefefefefefefefefefefefefefe";

        const receipt = await (await zksyncContract.setAuthPubkeyHash(pubkeyHash, nonce)).wait();
        let authEvent;
        for (const event of receipt.logs) {
            const parsedLog = zksyncContract.interface.parseLog(event);
            if (parsedLog && parsedLog.name === "FactAuth") {
                authEvent = parsedLog;
                break;
            }
        }

        expect(authEvent.values.sender, "event sender incorrect").eq(wallet.address);
        expect(authEvent.values.nonce, "event nonce incorrect").eq(nonce);
        expect(authEvent.values.fact, "event fact incorrect").eq(pubkeyHash);
    });

    it("Auth pubkey rewrite fail", async () => {
        zksyncContract.connect(wallet);

        const nonce = 0xdead;
        const pubkeyHash = "0xfefefefefefefefefefefefefefefefefefefefe";

        await zksyncContract.setAuthPubkeyHash(pubkeyHash, nonce);
        //
        const otherPubkeyHash = "0xaaaaaaaaaaaaaaaaaaaaaaaaaaaaaaaaaaaaaaaa";
        const {revertReason} = await getCallRevertReason(async () => await zksyncContract.setAuthPubkeyHash(otherPubkeyHash, nonce));
        expect(revertReason, "revert reason incorrect").eq("ahf11");
    });

    it("Auth pubkey incorrect length fail", async () => {
        zksyncContract.connect(wallet);
        const nonce = 0x7656;
        const shortPubkeyHash = "0xfefefefefefefefefefefefefefefefefefefe";
        const longPubkeyHash = "0xfefefefefefefefefefefefefefefefefefefefefe";

        for (const pkHash of [shortPubkeyHash, longPubkeyHash]) {
            const {revertReason} = await getCallRevertReason(async () => await zksyncContract.setAuthPubkeyHash(shortPubkeyHash, nonce));
            expect(revertReason, "revert reason incorrect").eq("ahf10");
        }
    });
});

describe("zkSync test process next operation", function () {
    this.timeout(50000);

    let zksyncContract;
    let tokenContract;
    let incorrectTokenContract;
    let ethProxy;
    before(async () => {
        const deployer = new Deployer(wallet, true);
        const governanceDeployedContract = await deployer.deployGovernance();
        await deployer.deployVerifier();
        process.env.OPERATOR_FRANKLIN_ADDRESS = wallet.address;
        deployer.bytecodes.FranklinTarget = require("../../build/ZKSyncUnitTest");
        zksyncContract = await deployer.deployFranklin();
        await deployer.setGovernanceValidator();
        tokenContract = await deployer.addTestERC20Token("GovernanceApprove");
        await deployer.mintTestERC20Token(wallet.address, tokenContract);
        ethProxy = new ETHProxy(wallet.provider, {
            mainContract: zksyncContract.address,
            govContract: governanceDeployedContract.address
        });
    });

    it("Process noop", async () => {
        zksyncContract.connect(wallet);

        const committedPriorityRequestsBefore = await zksyncContract.totalCommittedPriorityRequests();

        const pubdata = Buffer.alloc(8, 0);
        await zksyncContract.testProcessOperation(pubdata, "0x", []);

        const committedPriorityRequestsAfter = await zksyncContract.totalCommittedPriorityRequests();
        expect(committedPriorityRequestsAfter, "priority request number").eq(committedPriorityRequestsBefore);
    });

    it("Process transfer", async () => {
        zksyncContract.connect(wallet);

        const committedPriorityRequestsBefore = await zksyncContract.totalCommittedPriorityRequests();

        const pubdata = Buffer.alloc(8 * 2, 0xff);
        pubdata[0] = 0x05;
        await zksyncContract.testProcessOperation(pubdata, "0x", []);

        const committedPriorityRequestsAfter = await zksyncContract.totalCommittedPriorityRequests();
        expect(committedPriorityRequestsAfter, "priority request number").eq(committedPriorityRequestsBefore);
    });
    it("Process transfer to new", async () => {
        zksyncContract.connect(wallet);

        const committedPriorityRequestsBefore = await zksyncContract.totalCommittedPriorityRequests();

        const pubdata = Buffer.alloc(8 * 5, 0xff);
        pubdata[0] = 0x02;
        await zksyncContract.testProcessOperation(pubdata, "0x", []);

        const committedPriorityRequestsAfter = await zksyncContract.totalCommittedPriorityRequests();
        expect(committedPriorityRequestsAfter, "priority request number").eq(committedPriorityRequestsBefore);
    });

    it("Process deposit", async () => {
        zksyncContract.connect(wallet);
        const depositAmount = parseEther("0.8");

        await zksyncContract.depositETH(wallet.address, {value: depositAmount});

        const committedPriorityRequestsBefore = await zksyncContract.totalCommittedPriorityRequests();

        // construct deposit pubdata
        const pubdata = Buffer.alloc(8 * 6, 0);
        pubdata[0] = 0x01;
        pubdata.writeUIntBE(0xaabbff, 1, 3);
        Buffer.from(depositAmount.toHexString().substr(2).padStart(16 * 2, "0"), "hex").copy(pubdata, 6);
        Buffer.from(wallet.address.substr(2), "hex").copy(pubdata, 22);
        await zksyncContract.testProcessOperation(pubdata, "0x", []);

        const committedPriorityRequestsAfter = await zksyncContract.totalCommittedPriorityRequests();
        expect(committedPriorityRequestsAfter - 1, "priority request number").eq(committedPriorityRequestsBefore);
    });

    it("Process partial exit", async () => {
        zksyncContract.connect(wallet);

        const committedPriorityRequestsBefore = await zksyncContract.totalCommittedPriorityRequests();

        // construct deposit pubdata
        const pubdata = Buffer.alloc(8 * 6, 0);
        pubdata[0] = 0x03;

        await zksyncContract.testProcessOperation(pubdata, "0x", []);

        const committedPriorityRequestsAfter = await zksyncContract.totalCommittedPriorityRequests();
        expect(committedPriorityRequestsAfter, "priority request number").eq(committedPriorityRequestsBefore);
    });

    it("Process full exit", async () => {
        zksyncContract.connect(wallet);
        const tokenId = 0x01;
        const fullExitAmount = parseEther("0.7");
        const accountId = 0xaabbff;

        await zksyncContract.fullExit(accountId, tokenContract.address);

        const committedPriorityRequestsBefore = await zksyncContract.totalCommittedPriorityRequests();

        // construct deposit pubdata
        const pubdata = Buffer.alloc(8 * 6, 0);
        pubdata[0] = 0x06;
        pubdata.writeUIntBE(accountId, 1, 3);
        Buffer.from(wallet.address.substr(2), "hex").copy(pubdata, 4);
        pubdata.writeUInt16BE(tokenId, 24);
        Buffer.from(fullExitAmount.toHexString().substr(2).padStart(16 * 2, "0"), "hex").copy(pubdata, 26);

        await zksyncContract.testProcessOperation(pubdata, "0x", []);

        const committedPriorityRequestsAfter = await zksyncContract.totalCommittedPriorityRequests();
        expect(committedPriorityRequestsAfter - 1, "priority request number").eq(committedPriorityRequestsBefore);
    });

    it("Change pubkey with auth", async () => {
        zksyncContract.connect(wallet);

        const nonce = 0x1234;
        const pubkeyHash = "0xfefefefefefefefefefefefefefefefefefefefe";
        await zksyncContract.setAuthPubkeyHash(pubkeyHash, nonce);

        const accountId = 0xffee12;

        const committedPriorityRequestsBefore = await zksyncContract.totalCommittedPriorityRequests();

        // construct deposit pubdata
        const pubdata = Buffer.alloc(8 * 6, 0);
        pubdata[0] = 0x07;
        pubdata.writeUIntBE(accountId, 1, 3);
        Buffer.from(pubkeyHash.substr(2), "hex").copy(pubdata, 4);
        Buffer.from(wallet.address.substr(2), "hex").copy(pubdata, 24);
        pubdata.writeUInt32BE(nonce, 44);

        await zksyncContract.testProcessOperation(pubdata, "0x", [0]);

        const committedPriorityRequestsAfter = await zksyncContract.totalCommittedPriorityRequests();
        expect(committedPriorityRequestsAfter, "priority request number").eq(committedPriorityRequestsBefore);
    });

    it("Change pubkey with posted signature", async () => {
        zksyncContract.connect(wallet);

        const nonce = 0x1234;
        const pubkeyHash = "sync:fefefefefefefefefefefefefefefefefefefefe";
        const accountId = 0xffee12;
        const ethWitness = await zksync.utils.signChangePubkeyMessage(wallet, pubkeyHash, nonce, accountId);

        const committedPriorityRequestsBefore = await zksyncContract.totalCommittedPriorityRequests();

        // construct deposit pubdata
        const pubdata = Buffer.alloc(8 * 6, 0);
        pubdata[0] = 0x07;
        pubdata.writeUIntBE(accountId, 1, 3);
        Buffer.from(pubkeyHash.substr(5), "hex").copy(pubdata, 4);
        Buffer.from(wallet.address.substr(2), "hex").copy(pubdata, 24);
        pubdata.writeUInt32BE(nonce, 44);

        await zksyncContract.testProcessOperation(pubdata, ethWitness, [(ethWitness.length - 2) / 2]); // (ethWitness.length - 2) / 2   ==   len of ethWitness in bytes

        const committedPriorityRequestsAfter = await zksyncContract.totalCommittedPriorityRequests();
        expect(committedPriorityRequestsAfter, "priority request number").eq(committedPriorityRequestsBefore);
    });
});<|MERGE_RESOLUTION|>--- conflicted
+++ resolved
@@ -32,7 +32,6 @@
         testContract = await deployer.deployFranklin();
     });
 
-<<<<<<< HEAD
     it("pubkey hash signature verification success", async () => {
         const pubkeyHash = "sync:fefefefefefefefefefefefefefefefefefefefe";
         const nonce = 0x11223344;
@@ -43,8 +42,6 @@
         expect(result).eq(true);
     });
 
-=======
->>>>>>> 3efd8203
     it("pubkey hash signature verification incorrect nonce", async () => {
         const incorrectNonce = 0x11223345;
         const pubkeyHash = "sync:fefefefefefefefefefefefefefefefefefefefe";
