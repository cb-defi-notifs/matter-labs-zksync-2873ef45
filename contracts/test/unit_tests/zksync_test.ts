import { Contract, ethers, constants, BigNumber, BigNumberish } from 'ethers';
import { keccak256, parseEther } from 'ethers/lib/utils';
import { ETHProxy } from 'zksync';
import { Address, TokenAddress } from 'zksync/build/types';
import { Deployer, readContractCode, readProductionContracts, readTestContracts } from '../../src.ts/deploy';

const hardhat = require('hardhat');
const { simpleEncode } = require('ethereumjs-abi');
const { expect } = require('chai');
const { getCallRevertReason, IERC20_INTERFACE } = require('./common');
import * as zksync from 'zksync';
import {
    ZkSyncProcessOpUnitTest,
    ZkSyncProcessOpUnitTestFactory,
    ZKSyncSignatureUnitTestFactory,
    ZkSyncWithdrawalUnitTestFactory
} from '../../typechain';

const TEST_PRIORITY_EXPIRATION = 101;
const CHUNK_SIZE = 9;

let wallet, exitWallet;

describe('zkSync signature verification unit tests', function () {
    this.timeout(50000);

    let testContract;
    const randomWallet = ethers.Wallet.createRandom();
    before(async () => {
        [wallet, exitWallet] = await hardhat.ethers.getSigners();

        const contracts = readProductionContracts();
        contracts.zkSync = readContractCode('dev-contracts/ZKSyncSignatureUnitTest');
        const deployer = new Deployer({ deployWallet: wallet, contracts });
        await deployer.deployAll({ gasLimit: 6500000 });

        testContract = ZKSyncSignatureUnitTestFactory.connect(deployer.addresses.ZkSync, wallet);
    });

    it('pubkey hash signature verification success', async () => {
        const pubkeyHash = 'sync:fefefefefefefefefefefefefefefefefefefefe';
        const nonce = 0x11223344;
        const accountId = 0xdeadba;
        const signature = await randomWallet.signMessage(
            zksync.utils.getChangePubkeyMessage(pubkeyHash, nonce, accountId)
        );
        const { revertReason, result } = await getCallRevertReason(() =>
            testContract.changePubkeySignatureCheck(
                signature,
                pubkeyHash.replace('sync:', '0x'),
                nonce,
                randomWallet.address,
                accountId
            )
        );
        expect(result).eq(true);
    });

    it('pubkey hash signature verification incorrect nonce', async () => {
        const incorrectNonce = 0x11223345;
        const pubkeyHash = 'sync:fefefefefefefefefefefefefefefefefefefefe';
        const nonce = 0x11223344;
        const accountId = 0xdeadba;
        const signature = await randomWallet.signMessage(
            zksync.utils.getChangePubkeyMessage(pubkeyHash, nonce, accountId)
        );
        const { result } = await getCallRevertReason(() =>
            testContract.changePubkeySignatureCheck(
                signature,
                pubkeyHash.replace('sync:', '0x'),
                incorrectNonce,
                randomWallet.address,
                accountId
            )
        );
        expect(result).eq(false);
    });

    it('pubkey hash signature verification incorrect pubkey hash', async () => {
        const incorrectPubkeyHash = 'sync:aaaafefefefefefefefefefefefefefefefefefe';
        const pubkeyHash = 'sync:fefefefefefefefefefefefefefefefefefefefe';
        const nonce = 0x11223344;
        const accountId = 0xdeadba;
        const signature = await randomWallet.signMessage(
            zksync.utils.getChangePubkeyMessage(pubkeyHash, nonce, accountId)
        );
        const { result } = await getCallRevertReason(() =>
            testContract.changePubkeySignatureCheck(
                signature,
                incorrectPubkeyHash.replace('sync:', '0x'),
                nonce,
                randomWallet.address,
                accountId
            )
        );
        expect(result).eq(false);
    });

    it('pubkey hash signature verification incorrect signer', async () => {
        const incorrectSignerAddress = wallet.address;
        const pubkeyHash = 'sync:fefefefefefefefefefefefefefefefefefefefe';
        const nonce = 0x11223344;
        const accountId = 0xdeadba;
        const signature = await randomWallet.signMessage(
            zksync.utils.getChangePubkeyMessage(pubkeyHash, nonce, accountId)
        );
        const { result } = await getCallRevertReason(() =>
            testContract.changePubkeySignatureCheck(
                signature,
                pubkeyHash.replace('sync:', '0x'),
                nonce,
                incorrectSignerAddress,
                accountId
            )
        );
        expect(result).eq(false);
    });

    it('pubkey hash signature verification incorrect account id', async () => {
        const incorrectAccountId = 0xbabeba;
        const pubkeyHash = 'sync:fefefefefefefefefefefefefefefefefefefefe';
        const nonce = 0x11223344;
        const accountId = 0xdeadba;
        const signature = await randomWallet.signMessage(
            zksync.utils.getChangePubkeyMessage(pubkeyHash, nonce, accountId)
        );
        const { result } = await getCallRevertReason(() =>
            testContract.changePubkeySignatureCheck(
                signature,
                pubkeyHash.replace('sync:', '0x'),
                nonce,
                randomWallet.address,
                incorrectAccountId
            )
        );
        expect(result).eq(false);
    });

    it('signature verification success', async () => {
        for (const message of [Buffer.from('msg', 'ascii'), Buffer.alloc(0), Buffer.alloc(10, 1)]) {
            const signature = await wallet.signMessage(message);
<<<<<<< HEAD
            const signedMessageHash = ethers.utils.keccak256(
                Buffer.concat([Buffer.from(`\x19Ethereum Signed Message:\n${message.length}`, 'ascii'), message])
            );
            const address = await testContract.testRecoverAddressFromEthSignature(signature, signedMessageHash);
=======
            const signedMessage = Buffer.concat([
                Buffer.from(`\x19Ethereum Signed Message:\n${message.length}`, 'ascii'),
                message
            ]);
            const address = await testContract.testRecoverAddressFromEthSignature(signature, signedMessage);
>>>>>>> 42aab50c
            expect(address, `address mismatch, message ${message.toString('hex')}`).eq(wallet.address);
        }
    });
});

describe('ZK priority queue ops unit tests', function () {
    this.timeout(50000);

    let zksyncContract;
    let tokenContract;
    let ethProxy;
    let operationTestContract;
    before(async () => {
        [wallet, exitWallet] = await hardhat.ethers.getSigners();

        const contracts = readProductionContracts();
        const deployer = new Deployer({ deployWallet: wallet, contracts });
        await deployer.deployAll({ gasLimit: 6500000 });
        zksyncContract = deployer.zkSyncContract(wallet);

        const tokenContractFactory = await hardhat.ethers.getContractFactory('TestnetERC20Token');
        tokenContract = await tokenContractFactory.deploy('Matter Labs Trial Token', 'MLTT', 18);
        await tokenContract.mint(wallet.address, parseEther('1000000'));

        const govContract = deployer.governanceContract(wallet);
        await govContract.addToken(tokenContract.address);

        ethProxy = new ETHProxy(wallet.provider, {
            mainContract: zksyncContract.address,
            govContract: govContract.address
        });

        const opsTestContractFactory = await hardhat.ethers.getContractFactory('OperationsTest');
        operationTestContract = await opsTestContractFactory.deploy();
    });

    async function performDeposit(to: Address, token: TokenAddress, depositAmount: BigNumber) {
        const openedRequests = await zksyncContract.totalOpenPriorityRequests();
        const depositOwner = wallet.address;

        let tx;
        if (token === ethers.constants.AddressZero) {
            tx = await zksyncContract.depositETH(depositOwner, {
                value: depositAmount
            });
        } else {
            tx = await zksyncContract.depositERC20(token, depositAmount, depositOwner);
        }
        const receipt = await tx.wait();

        const deadlineBlock = receipt.blockNumber + TEST_PRIORITY_EXPIRATION;

        let priorityQueueEvent;
        for (const event of receipt.logs) {
            try {
                const parsedLog = zksyncContract.interface.parseLog(event);
                if (parsedLog && parsedLog.name === 'NewPriorityRequest') {
                    priorityQueueEvent = parsedLog;
                    break;
                }
            } catch {}
        }
        expect(priorityQueueEvent.name, 'event name').eq('NewPriorityRequest');
        expect(priorityQueueEvent.args.sender, 'sender address').eq(wallet.address);
        expect(priorityQueueEvent.args.serialId, 'request id').eq(openedRequests);
        expect(priorityQueueEvent.args.opType, 'request type').eq(1);
        expect(priorityQueueEvent.args.expirationBlock, 'expiration block').eq(deadlineBlock);
        const parsedDepositPubdata = await operationTestContract.parseDepositFromPubdata(
            priorityQueueEvent.args.pubData
        );

        expect(parsedDepositPubdata.tokenId, 'parsed token id').eq(await ethProxy.resolveTokenId(token));
        expect(parsedDepositPubdata.amount.toString(), 'parsed amount').eq(depositAmount.toString());
        expect(parsedDepositPubdata.owner, 'parsed owner').eq(depositOwner);
    }

    async function performFullExitRequest(accountId: number, token: TokenAddress) {
        const openedRequests = await zksyncContract.totalOpenPriorityRequests();
        const tx = await zksyncContract.fullExit(accountId, token);
        const receipt = await tx.wait();

        const deadlineBlock = receipt.blockNumber + TEST_PRIORITY_EXPIRATION;

        let priorityQueueEvent;
        for (const event of receipt.logs) {
            try {
                const parsedLog = zksyncContract.interface.parseLog(event);
                if (parsedLog && parsedLog.name === 'NewPriorityRequest') {
                    priorityQueueEvent = parsedLog;
                    break;
                }
            } catch {}
        }
        expect(priorityQueueEvent.name, 'event name').eq('NewPriorityRequest');
        expect(priorityQueueEvent.args.sender, 'sender address').eq(wallet.address);
        expect(priorityQueueEvent.args.serialId, 'request id').eq(openedRequests);
        expect(priorityQueueEvent.args.opType, 'request type').eq(6);
        expect(priorityQueueEvent.args.expirationBlock, 'expiration block').eq(deadlineBlock);

        const parsedFullExitPubdata = await operationTestContract.parseFullExitFromPubdata(
            priorityQueueEvent.args.pubData
        );
        expect(parsedFullExitPubdata.accountId, 'parsed account id').eq(accountId);
        expect(parsedFullExitPubdata.owner, 'parsed owner').eq(wallet.address);
        expect(parsedFullExitPubdata.tokenId, 'parsed token id').eq(await ethProxy.resolveTokenId(token));
        expect(parsedFullExitPubdata.amount.toString(), 'parsed amount').eq('0');
    }

    it('success ETH deposits', async () => {
        zksyncContract.connect(wallet);
        const tokenAddress = ethers.constants.AddressZero;
        const depositAmount = parseEther('1.0');

        await performDeposit(wallet.address, tokenAddress, depositAmount);
        await performDeposit(ethers.Wallet.createRandom().address, tokenAddress, depositAmount);
    });

    it('success ERC20 deposits', async () => {
        zksyncContract.connect(wallet);
        const tokenAddress = tokenContract.address;
        const depositAmount = parseEther('1.0');

        tokenContract.connect(wallet);
        await tokenContract.approve(zksyncContract.address, depositAmount);
        await performDeposit(wallet.address, tokenAddress, depositAmount);
        await tokenContract.approve(zksyncContract.address, depositAmount);
        await performDeposit(ethers.Wallet.createRandom().address, tokenAddress, depositAmount);
    });

    it('success FullExit request', async () => {
        zksyncContract.connect(wallet);
        const accountId = 1;

        await performFullExitRequest(accountId, ethers.constants.AddressZero);
        await performFullExitRequest(accountId, tokenContract.address);
    });
});

async function onchainBalance(ethWallet: ethers.Wallet, token: Address): Promise<BigNumber> {
    if (token === ethers.constants.AddressZero) {
        return ethWallet.getBalance();
    } else {
        const erc20contract = new Contract(token, IERC20_INTERFACE.abi, ethWallet);
        return BigNumber.from(await erc20contract.balanceOf(ethWallet.address));
    }
}

describe('zkSync withdraw unit tests', function () {
    this.timeout(50000);

    let zksyncContract;
    let tokenContract;
    let incorrectTokenContract;
    let ethProxy;
    before(async () => {
        [wallet, exitWallet] = await hardhat.ethers.getSigners();
        const contracts = readProductionContracts();
        contracts.zkSync = readContractCode('dev-contracts/ZkSyncWithdrawalUnitTest');
        const deployer = new Deployer({ deployWallet: wallet, contracts });
        await deployer.deployAll({ gasLimit: 6500000 });

        zksyncContract = ZkSyncWithdrawalUnitTestFactory.connect(deployer.addresses.ZkSync, wallet);

        const tokenContractFactory = await hardhat.ethers.getContractFactory('TestnetERC20Token');
        tokenContract = await tokenContractFactory.deploy('Matter Labs Trial Token', 'MLTT', 18);
        await tokenContract.mint(wallet.address, parseEther('1000000'));

        const govContract = deployer.governanceContract(wallet);
        await govContract.addToken(tokenContract.address);

        ethProxy = new ETHProxy(wallet.provider, {
            mainContract: zksyncContract.address,
            govContract: govContract.address
        });

        incorrectTokenContract = await tokenContractFactory.deploy('Matter Labs Trial Token', 'MLTT', 18);
        await incorrectTokenContract.mint(wallet.address, parseEther('1000000'));
    });

    async function performWithdraw(ethWallet: ethers.Wallet, token: TokenAddress, tokenId: number, amount: BigNumber) {
        let gasFee: BigNumber;
        const balanceBefore = await onchainBalance(ethWallet, token);
        const contractBalanceBefore = BigNumber.from(
            await zksyncContract.getBalanceToWithdraw(ethWallet.address, tokenId)
        );
        if (token === ethers.constants.AddressZero) {
            const tx = await zksyncContract.withdrawETH(amount, { gasLimit: 300000 });
            const receipt = await tx.wait();
            gasFee = receipt.gasUsed.mul(await ethWallet.provider.getGasPrice());
        } else {
            await zksyncContract.withdrawERC20(token, amount, { gasLimit: 300000 });
        }
        const balanceAfter = await onchainBalance(ethWallet, token);

        const expectedBalance =
            token == constants.AddressZero ? balanceBefore.add(amount).sub(gasFee) : balanceBefore.add(amount);
        expect(balanceAfter.toString(), 'withdraw account balance mismatch').eq(expectedBalance.toString());

        const contractBalanceAfter = BigNumber.from(
            await zksyncContract.getBalanceToWithdraw(ethWallet.address, tokenId)
        );
        const expectedContractBalance = contractBalanceBefore.sub(amount);
        expect(contractBalanceAfter.toString(), 'withdraw contract balance mismatch').eq(
            expectedContractBalance.toString()
        );
    }

    it('Withdraw ETH success', async () => {
        zksyncContract.connect(wallet);
        const withdrawAmount = parseEther('1.0');

        const sendETH = await wallet.sendTransaction({
            to: zksyncContract.address,
            value: withdrawAmount.mul(2),
            data: simpleEncode('receiveETH()')
        });
        await sendETH.wait();

        await zksyncContract.setBalanceToWithdraw(wallet.address, 0, withdrawAmount);
        await performWithdraw(wallet, constants.AddressZero, 0, withdrawAmount);

        await zksyncContract.setBalanceToWithdraw(wallet.address, 0, withdrawAmount);
        await performWithdraw(wallet, constants.AddressZero, 0, withdrawAmount.div(2));
        await performWithdraw(wallet, constants.AddressZero, 0, withdrawAmount.div(2));
    });

    it('Withdraw ETH incorrect amount', async () => {
        zksyncContract.connect(wallet);
        const withdrawAmount = parseEther('1.0');

        const sendETH = await wallet.sendTransaction({
            to: zksyncContract.address,
            value: withdrawAmount,
            data: simpleEncode('receiveETH()')
        });
        await sendETH.wait();

        await zksyncContract.setBalanceToWithdraw(wallet.address, 0, withdrawAmount);
        const { revertReason } = await getCallRevertReason(
            async () => await performWithdraw(wallet, constants.AddressZero, 0, withdrawAmount.add(1))
        );
        expect(revertReason, 'wrong revert reason').eq('SafeMath: subtraction overflow');
    });

    it('Withdraw ERC20 success', async () => {
        zksyncContract.connect(wallet);
        const withdrawAmount = parseEther('1.0');

        const sendERC20 = await tokenContract.transfer(zksyncContract.address, withdrawAmount.mul(2));
        await sendERC20.wait();
        const tokenId = await ethProxy.resolveTokenId(tokenContract.address);

        await zksyncContract.setBalanceToWithdraw(wallet.address, tokenId, withdrawAmount);
        await performWithdraw(wallet, tokenContract.address, tokenId, withdrawAmount);

        await zksyncContract.setBalanceToWithdraw(wallet.address, tokenId, withdrawAmount);
        await performWithdraw(wallet, tokenContract.address, tokenId, withdrawAmount.div(2));
        await performWithdraw(wallet, tokenContract.address, tokenId, withdrawAmount.div(2));
    });

    it('Withdraw ERC20 incorrect amount', async () => {
        zksyncContract.connect(wallet);
        const withdrawAmount = parseEther('1.0');

        const sendERC20 = await tokenContract.transfer(zksyncContract.address, withdrawAmount);
        await sendERC20.wait();
        const tokenId = await ethProxy.resolveTokenId(tokenContract.address);

        await zksyncContract.setBalanceToWithdraw(wallet.address, tokenId, withdrawAmount);

        const onchainBalBefore = await onchainBalance(wallet, tokenContract.address);
        try {
            await getCallRevertReason(
                async () => await performWithdraw(wallet, tokenContract.address, tokenId, withdrawAmount.add(1))
            );
        } catch (err) {}
        const onchainBalAfter = await onchainBalance(wallet, tokenContract.address);
        expect(onchainBalAfter).eq(onchainBalBefore);
    });

    it('Withdraw ERC20 unsupported token', async () => {
        zksyncContract.connect(wallet);
        const withdrawAmount = parseEther('1.0');

        const { revertReason } = await getCallRevertReason(
            async () => await performWithdraw(wallet, incorrectTokenContract.address, 1, withdrawAmount.add(1))
        );
        expect(revertReason, 'wrong revert reason').eq('gvs11');
    });
});

describe('zkSync auth pubkey onchain unit tests', function () {
    this.timeout(50000);

    let zksyncContract;
    let tokenContract;
    let ethProxy;
    before(async () => {
        [wallet, exitWallet] = await hardhat.ethers.getSigners();

        const deployer = new Deployer({ deployWallet: wallet });
        await deployer.deployAll({ gasLimit: 6500000 });
        zksyncContract = deployer.zkSyncContract(wallet);

        const tokenContractFactory = await hardhat.ethers.getContractFactory('TestnetERC20Token');
        tokenContract = await tokenContractFactory.deploy('Matter Labs Trial Token', 'MLTT', 18);
        await tokenContract.mint(wallet.address, parseEther('1000000'));

        const govContract = deployer.governanceContract(wallet);
        await govContract.addToken(tokenContract.address);

        ethProxy = new ETHProxy(wallet.provider, {
            mainContract: zksyncContract.address,
            govContract: govContract.address
        });
    });

    it('Auth pubkey success', async () => {
        zksyncContract.connect(wallet);

        const nonce = 0x1234;
        const pubkeyHash = '0xfefefefefefefefefefefefefefefefefefefefe';

        const receipt = await (await zksyncContract.setAuthPubkeyHash(pubkeyHash, nonce)).wait();
        let authEvent;
        for (const event of receipt.logs) {
            try {
                const parsedLog = zksyncContract.interface.parseLog(event);
                if (parsedLog && parsedLog.name === 'FactAuth') {
                    authEvent = parsedLog;
                    break;
                }
            } catch {}
        }

        expect(authEvent.args.sender, 'event sender incorrect').eq(wallet.address);
        expect(authEvent.args.nonce, 'event nonce incorrect').eq(nonce);
        expect(authEvent.args.fact, 'event fact incorrect').eq(pubkeyHash);
    });

    it('Auth pubkey rewrite fail', async () => {
        zksyncContract.connect(wallet);

        const nonce = 0xdead;
        const pubkeyHash = '0xfefefefefefefefefefefefefefefefefefefefe';

        await zksyncContract.setAuthPubkeyHash(pubkeyHash, nonce, {
            gasLimit: 300000
        });
        //
        const otherPubkeyHash = '0xaaaaaaaaaaaaaaaaaaaaaaaaaaaaaaaaaaaaaaaa';
        const { revertReason } = await getCallRevertReason(
            async () =>
                await zksyncContract.setAuthPubkeyHash(otherPubkeyHash, nonce, {
                    gasLimit: 300000
                })
        );
        expect(revertReason, 'revert reason incorrect').eq('ahf11');
    });

    it('Auth pubkey incorrect length fail', async () => {
        zksyncContract.connect(wallet);
        const nonce = 0x7656;
        const shortPubkeyHash = '0xfefefefefefefefefefefefefefefefefefefe';
        const longPubkeyHash = '0xfefefefefefefefefefefefefefefefefefefefefe';

        for (const pkHash of [shortPubkeyHash, longPubkeyHash]) {
            const { revertReason } = await getCallRevertReason(
                async () =>
                    await zksyncContract.setAuthPubkeyHash(shortPubkeyHash, nonce, {
                        gasLimit: 300000
                    })
            );
            expect(revertReason, 'revert reason incorrect').eq('ahf10');
        }
    });
});

describe('zkSync test process next operation', function () {
    this.timeout(50000);

    let zksyncContract: ZkSyncProcessOpUnitTest;
    let tokenContract;
    let incorrectTokenContract;
    let ethProxy;

    const EMPTY_KECCAK = ethers.utils.keccak256('0x');

    const newBlockDataFromPubdata = (publicData) => {
        return {
            blockNumber: 0,
            feeAccount: 0,
            newStateHash: ethers.constants.HashZero,
            publicData,
            timestamp: 0,
            onchainOperations: []
        };
    };

    before(async () => {
        [wallet, exitWallet] = await hardhat.ethers.getSigners();

        const contracts = readProductionContracts();
        contracts.zkSync = readContractCode('dev-contracts/ZkSyncProcessOpUnitTest');
        const deployer = new Deployer({ deployWallet: wallet, contracts });
        await deployer.deployAll({ gasLimit: 6500000 });
        zksyncContract = ZkSyncProcessOpUnitTestFactory.connect(deployer.addresses.ZkSync, wallet);

        const tokenContractFactory = await hardhat.ethers.getContractFactory('TestnetERC20Token');
        tokenContract = await tokenContractFactory.deploy('Matter Labs Trial Token', 'MLTT', 18);
        await tokenContract.mint(wallet.address, parseEther('1000000'));

        const govContract = deployer.governanceContract(wallet);
        await govContract.addToken(tokenContract.address);

        ethProxy = new ETHProxy(wallet.provider, {
            mainContract: zksyncContract.address,
            govContract: govContract.address
        });

        incorrectTokenContract = await tokenContractFactory.deploy('Matter Labs Trial Token', 'MLTT', 18);
        await incorrectTokenContract.mint(wallet.address, parseEther('1000000'));
    });

    it('Process noop', async () => {
        zksyncContract.connect(wallet);

        const committedPriorityRequestsBefore = await zksyncContract.totalCommittedPriorityRequests();

        const pubdata = Buffer.alloc(CHUNK_SIZE, 0);
        const blockData = newBlockDataFromPubdata(pubdata);

        await zksyncContract.collectOnchainOpsExternal(blockData, EMPTY_KECCAK, 0, [0]);

        const committedPriorityRequestsAfter = await zksyncContract.totalCommittedPriorityRequests();
        expect(committedPriorityRequestsAfter, 'priority request number').eq(committedPriorityRequestsBefore);
    });

    it('Process transfer', async () => {
        zksyncContract.connect(wallet);

        const committedPriorityRequestsBefore = await zksyncContract.totalCommittedPriorityRequests();

        const pubdata = Buffer.alloc(CHUNK_SIZE * 2, 0xff);
        pubdata[0] = 0x05;
        const blockData = newBlockDataFromPubdata(pubdata);
        await zksyncContract.collectOnchainOpsExternal(blockData, EMPTY_KECCAK, 0, [0, 0]);

        const committedPriorityRequestsAfter = await zksyncContract.totalCommittedPriorityRequests();
        expect(committedPriorityRequestsAfter, 'priority request number').eq(committedPriorityRequestsBefore);
    });
    it('Process transfer to new', async () => {
        zksyncContract.connect(wallet);

        const pubdata = Buffer.alloc(CHUNK_SIZE * 6, 0xff);
        pubdata[0] = 0x02;
        const blockData = newBlockDataFromPubdata(pubdata);
        await zksyncContract.collectOnchainOpsExternal(blockData, EMPTY_KECCAK, 0, [0, 0, 0, 0, 0, 0]);
    });

    it('Process deposit', async () => {
        zksyncContract.connect(wallet);
        const depositAmount = BigNumber.from('2');

        await zksyncContract.depositETH(wallet.address, { value: depositAmount });

        // construct deposit pubdata
        const pubdata = Buffer.alloc(CHUNK_SIZE * 6, 0);
        pubdata[0] = 0x01;
        let offset = 1;
        pubdata.writeUInt32BE(0xccaabbff, offset);
        offset += 4;
        pubdata.writeUInt16BE(0, offset); // token
        offset += 2;
        Buffer.from(
            depositAmount
                .toHexString()
                .substr(2)
                .padStart(16 * 2, '0'),
            'hex'
        ).copy(pubdata, offset);
        offset += 16;
        Buffer.from(wallet.address.substr(2), 'hex').copy(pubdata, offset);
        const blockData = newBlockDataFromPubdata(pubdata);
        blockData.onchainOperations.push({
            publicDataOffset: 0,
            ethWitness: '0x'
        });

        const expectedHash = keccak256(ethers.utils.concat([EMPTY_KECCAK, pubdata]));
        await zksyncContract.collectOnchainOpsExternal(blockData, expectedHash, 1, [1, 0, 0, 0, 0, 0]);
        await zksyncContract.commitPriorityRequests();
    });

    it('Process partial exit', async () => {
        zksyncContract.connect(wallet);
        // construct deposit pubdata
        const pubdata = Buffer.alloc(CHUNK_SIZE * 6, 0);
        pubdata[0] = 0x03;
        const blockData = newBlockDataFromPubdata(pubdata);
        blockData.onchainOperations.push({
            publicDataOffset: 0,
            ethWitness: '0x'
        });

        const expectedHash = keccak256(ethers.utils.concat([EMPTY_KECCAK, pubdata]));
        await zksyncContract.collectOnchainOpsExternal(blockData, expectedHash, 0, [1, 0, 0, 0, 0, 0]);
    });

    it('Process full exit', async () => {
        zksyncContract.connect(wallet);
        const tokenId = await ethProxy.resolveTokenId(tokenContract.address);
        const fullExitAmount = parseEther('0.7');
        const accountId = 0x00ffffff;

        await zksyncContract.fullExit(accountId, tokenContract.address);

        // construct full exit pubdata
        const pubdata = Buffer.alloc(CHUNK_SIZE * 6, 0);
        pubdata[0] = 0x06;
        let offset = 1;
        pubdata.writeUInt32BE(accountId, offset);
        offset += 4;
        Buffer.from(wallet.address.substr(2), 'hex').copy(pubdata, offset);
        offset += 20;
        pubdata.writeUInt16BE(tokenId, offset);
        offset += 2;
        Buffer.from(
            fullExitAmount
                .toHexString()
                .substr(2)
                .padStart(16 * 2, '0'),
            'hex'
        ).copy(pubdata, offset);
        const blockData = newBlockDataFromPubdata(pubdata);
        blockData.onchainOperations.push({
            publicDataOffset: 0,
            ethWitness: '0x'
        });

        const expectedHash = keccak256(ethers.utils.concat([EMPTY_KECCAK, pubdata]));
        await zksyncContract.collectOnchainOpsExternal(blockData, expectedHash, 1, [1, 0, 0, 0, 0, 0]);

        await zksyncContract.commitPriorityRequests();
    });

    it('Change pubkey with auth', async () => {
        zksyncContract.connect(wallet);

        const nonce = 0x1234;
        const pubkeyHash = '0xfefefefefefefefefefefefefefefefefefefefe';
        await zksyncContract.setAuthPubkeyHash(pubkeyHash, nonce);

        const accountId = 0xffee12cc;

        // construct deposit pubdata
        const pubdata = Buffer.alloc(CHUNK_SIZE * 6, 0);
        pubdata[0] = 0x07;
        let offset = 1;
        pubdata.writeUInt32BE(accountId, offset);
        offset += 4;
        Buffer.from(pubkeyHash.substr(2), 'hex').copy(pubdata, offset);
        offset += 20;
        Buffer.from(wallet.address.substr(2), 'hex').copy(pubdata, offset);
        offset += 20;
        pubdata.writeUInt32BE(nonce, offset);

        const blockData = newBlockDataFromPubdata(pubdata);
        blockData.onchainOperations.push({
            publicDataOffset: 0,
            ethWitness: '0x'
        });

        await zksyncContract.collectOnchainOpsExternal(blockData, EMPTY_KECCAK, 0, [1, 0, 0, 0, 0, 0]);
    });

    it('Change pubkey with posted signature', async () => {
        zksyncContract.connect(wallet);

        const nonce = 0x1234;
        const pubkeyHash = 'sync:fefefefefefefefefefefefefefefefefefefefe';
        const accountId = 0x00ffee12;
        const _ethWitness = await wallet.signMessage(zksync.utils.getChangePubkeyMessage(pubkeyHash, nonce, accountId));
        const ethWitnessBytes = Uint8Array.from(Buffer.from(_ethWitness.slice(2), 'hex'));
<<<<<<< HEAD
        const ethWitness = ethers.utils.concat(['0x00', ethWitnessBytes, new Uint8Array(32).fill(0)]);
=======
        const ethWitness = ethers.utils.concat([ethWitnessBytes, new Uint8Array(32).fill(0)]);

        const committedPriorityRequestsBefore = await zksyncContract.totalCommittedPriorityRequests();
>>>>>>> 42aab50c

        // construct deposit pubdata
        const pubdata = Buffer.alloc(CHUNK_SIZE * 6, 0);
        pubdata[0] = 0x07;
        let offset = 1;
        pubdata.writeUInt32BE(accountId, offset);
        offset += 4;
        Buffer.from(pubkeyHash.substr(5), 'hex').copy(pubdata, offset);
        offset += 20;
        Buffer.from(wallet.address.substr(2), 'hex').copy(pubdata, offset);
        offset += 20;
        pubdata.writeUInt32BE(nonce, offset);
        const blockData = newBlockDataFromPubdata(pubdata);
        blockData.onchainOperations.push({
            publicDataOffset: 0,
            ethWitness: ethWitness
        });

<<<<<<< HEAD
        await zksyncContract.collectOnchainOpsExternal(blockData, EMPTY_KECCAK, 0, [1, 0, 0, 0, 0, 0]);
=======
        await zksyncContract.testProcessOperation(pubdata, ethWitness, [(_ethWitness.length - 2) / 2 + 32]); // (ethWitness.length - 2) / 2   ==   len of ethWitness in bytes

        const committedPriorityRequestsAfter = await zksyncContract.totalCommittedPriorityRequests();
        expect(committedPriorityRequestsAfter, 'priority request number').eq(committedPriorityRequestsBefore);
>>>>>>> 42aab50c
    });

    it('Process forced exit', async () => {
        zksyncContract.connect(wallet);

        const committedPriorityRequestsBefore = await zksyncContract.totalCommittedPriorityRequests();

        // construct deposit pubdata
        const pubdata = Buffer.alloc(CHUNK_SIZE * 6, 0);
        pubdata[0] = 0x08;
        const blockData = newBlockDataFromPubdata(pubdata);
        blockData.onchainOperations.push({
            publicDataOffset: 0,
            ethWitness: '0x'
        });

        const expectedHash = keccak256(ethers.utils.concat([EMPTY_KECCAK, pubdata]));
        await zksyncContract.collectOnchainOpsExternal(blockData, expectedHash, 0, [1, 0, 0, 0, 0, 0]);
    });
});<|MERGE_RESOLUTION|>--- conflicted
+++ resolved
@@ -139,18 +139,10 @@
     it('signature verification success', async () => {
         for (const message of [Buffer.from('msg', 'ascii'), Buffer.alloc(0), Buffer.alloc(10, 1)]) {
             const signature = await wallet.signMessage(message);
-<<<<<<< HEAD
             const signedMessageHash = ethers.utils.keccak256(
                 Buffer.concat([Buffer.from(`\x19Ethereum Signed Message:\n${message.length}`, 'ascii'), message])
             );
             const address = await testContract.testRecoverAddressFromEthSignature(signature, signedMessageHash);
-=======
-            const signedMessage = Buffer.concat([
-                Buffer.from(`\x19Ethereum Signed Message:\n${message.length}`, 'ascii'),
-                message
-            ]);
-            const address = await testContract.testRecoverAddressFromEthSignature(signature, signedMessage);
->>>>>>> 42aab50c
             expect(address, `address mismatch, message ${message.toString('hex')}`).eq(wallet.address);
         }
     });
@@ -735,13 +727,7 @@
         const accountId = 0x00ffee12;
         const _ethWitness = await wallet.signMessage(zksync.utils.getChangePubkeyMessage(pubkeyHash, nonce, accountId));
         const ethWitnessBytes = Uint8Array.from(Buffer.from(_ethWitness.slice(2), 'hex'));
-<<<<<<< HEAD
         const ethWitness = ethers.utils.concat(['0x00', ethWitnessBytes, new Uint8Array(32).fill(0)]);
-=======
-        const ethWitness = ethers.utils.concat([ethWitnessBytes, new Uint8Array(32).fill(0)]);
-
-        const committedPriorityRequestsBefore = await zksyncContract.totalCommittedPriorityRequests();
->>>>>>> 42aab50c
 
         // construct deposit pubdata
         const pubdata = Buffer.alloc(CHUNK_SIZE * 6, 0);
@@ -760,14 +746,7 @@
             ethWitness: ethWitness
         });
 
-<<<<<<< HEAD
         await zksyncContract.collectOnchainOpsExternal(blockData, EMPTY_KECCAK, 0, [1, 0, 0, 0, 0, 0]);
-=======
-        await zksyncContract.testProcessOperation(pubdata, ethWitness, [(_ethWitness.length - 2) / 2 + 32]); // (ethWitness.length - 2) / 2   ==   len of ethWitness in bytes
-
-        const committedPriorityRequestsAfter = await zksyncContract.totalCommittedPriorityRequests();
-        expect(committedPriorityRequestsAfter, 'priority request number').eq(committedPriorityRequestsBefore);
->>>>>>> 42aab50c
     });
 
     it('Process forced exit', async () => {
