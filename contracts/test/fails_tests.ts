--- conflicted
+++ resolved
@@ -12,16 +12,9 @@
     priorityQueueTestContractCode,
     verifierTestContractCode,
 } from "../src.ts/deploy";
-<<<<<<< HEAD
-
-import { expect, use, assert } from "chai";
+import { expect, use } from "chai";
 import { solidity } from "ethereum-waffle";
-import { bigNumberify, parseEther, hexlify, BigNumber } from "ethers/utils";
-=======
-import {expect, use} from "chai";
-import {solidity} from "ethereum-waffle";
-import {bigNumberify, hexlify, parseEther} from "ethers/utils";
->>>>>>> 99bce44c
+import { bigNumberify, hexlify, parseEther } from "ethers/utils";
 import {
     cancelOustandingDepositsForExodus,
     createDepositPublicData,
@@ -47,13 +40,8 @@
 const franklinAddress = "0809101112131415161718192021222334252627";
 const dummyBlockProof = [0, 0, 0, 0, 0, 0, 0, 0];
 
-<<<<<<< HEAD
 describe("PLANNED FAILS", function () {
-    this.timeout(50000);
-=======
-describe("PLANNED FAILS", function() {
     this.timeout(100000);
->>>>>>> 99bce44c
 
     let franklinDeployedContract;
     let governanceDeployedContract;
@@ -107,24 +95,13 @@
             depositETH1Value,
             "fdh11",
         );
-<<<<<<< HEAD
-
-        await tx1.wait()
-            .catch(() => { });
-
-        const code1 = await provider.call(tx1, tx1.blockNumber);
-        const reason1 = hex_to_ascii(code1.substr(138));
-
-        expect(reason1.substring(0, 5)).equal("fdh11");
-=======
->>>>>>> 99bce44c
         console.log(" + ETH deposit: Wrong tx value (msg.value is too low) passed");
 
         // ERC20 deposit: Wrong tx value (msg.value < fee)
         console.log("\n - ERC20 deposit: Wrong tx value (msg.value < fee) started");
         const depositERCValue = 78;
         const notCorrectFeeValue = parseEther("0.001");
-        
+
         await postErc20Deposit(
             provider,
             wallet,
@@ -132,26 +109,12 @@
             priorityQueueDeployedContract,
             erc20DeployedToken1,
             depositERCValue,
-<<<<<<< HEAD
-            franklinAddressBinary,
-            { value: notCorrectFeeValue, gasLimit: bigNumberify("500000") },
-        );
-
-        await tx3.wait()
-            .catch(() => { });
-
-        const code3 = await provider.call(tx3, tx3.blockNumber);
-        const reason3 = hex_to_ascii(code3.substr(138));
-
-        expect(reason3.substring(0, 5)).equal("fd011");
-=======
             null,
             franklinAddress,
             notCorrectFeeValue,
             "fd011",
         );
 
->>>>>>> 99bce44c
         console.log(" + ERC20 deposit: Wrong tx value (msg.value < fee) passed");
 
         // ERC20 deposit: Wrong token address
@@ -165,32 +128,6 @@
             priorityQueueDeployedContract,
             erc20DeployedToken2,
             depositERCValue,
-<<<<<<< HEAD
-            franklinAddressBinary,
-            { value: correctFeeValue, gasLimit: bigNumberify("500000") }
-        );
-
-        await tx4.wait()
-            .catch(() => { });
-
-        const code4 = await provider.call(tx4, tx4.blockNumber);
-        const reason4 = hex_to_ascii(code4.substr(138));
-
-        expect(reason4.substring(0, 5)).equal("gvs11");
-        console.log(" + Wrong token address passed");
-
-        // ETH withdraw: balance error
-        console.log("\n - ETH withdraw: balance error started");
-        const balanceToWithdraw1 = "0x01A2FED090BCD000"
-        const tx5 = await franklinDeployedContract.withdrawETH(balanceToWithdraw1, { gasLimit: bigNumberify("500000") });
-        await tx5.wait()
-            .catch(() => { });
-
-        const code5 = await provider.call(tx5, tx5.blockNumber);
-        const reason5 = hex_to_ascii(code5.substr(138));
-
-        expect(reason5.substring(0, 5)).equal("frw11");
-=======
             null,
             franklinAddress,
             correctFeeValue,
@@ -209,21 +146,10 @@
             balanceToWithdraw1,
             "frw11",
         );
->>>>>>> 99bce44c
         console.log(" + ETH withdraw: balance error passed");
 
         // ERC20 withdraw: Wrong token address
         console.log("\n - ERC20 withdraw: Wrong token address started");
-<<<<<<< HEAD
-        const tx6 = await franklinDeployedContract.withdrawERC20(erc20DeployedToken2.address, balanceToWithdraw1, { gasLimit: bigNumberify("500000") });
-        await tx6.wait()
-            .catch(() => { });
-
-        const code6 = await provider.call(tx6, tx6.blockNumber);
-        const reason6 = hex_to_ascii(code6.substr(138));
-
-        expect(reason6.substring(0, 5)).equal("gvs11");
-=======
         await withdrawErcFromContract(
             provider,
             wallet,
@@ -233,7 +159,6 @@
             balanceToWithdraw1,
             "gvs11",
         );
->>>>>>> 99bce44c
         console.log(" + ERC20 withdraw: Wrong token address passed");
 
         // Full Exit: Wrong token address
@@ -255,17 +180,6 @@
             value,
             "gvs11",
         );
-<<<<<<< HEAD
-
-        await tx7.wait()
-            .catch(() => { });
-
-        const code7 = await provider.call(tx7, tx7.blockNumber);
-        const reason7 = hex_to_ascii(code7.substr(138));
-
-        expect(reason7.substring(0, 5)).equal("gvs11");
-=======
->>>>>>> 99bce44c
         console.log(" + Full Exit: Wrong token address passed");
 
         // Full Exit: Wrong tx value (lower than fee)
@@ -283,17 +197,6 @@
             wrongValue,
             "fft11",
         );
-<<<<<<< HEAD
-
-        await tx8.wait()
-            .catch(() => { });
-
-        const code8 = await provider.call(tx8, tx8.blockNumber);
-        const reason8 = hex_to_ascii(code8.substr(138));
-
-        expect(reason8.substring(0, 5)).equal("fft11");
-=======
->>>>>>> 99bce44c
         console.log(" + Full Exit: Wrong tx value (lower than fee) passed");
 
         // Full Exit: Wrong signature length
@@ -311,76 +214,11 @@
             value,
             "fft12",
         );
-<<<<<<< HEAD
-
-        await tx9.wait()
-            .catch(() => { });
-
-        const code9 = await provider.call(tx9, tx9.blockNumber);
-        const reason9 = hex_to_ascii(code9.substr(138));
-
-        expect(reason9.substring(0, 5)).equal("fft12");
-=======
->>>>>>> 99bce44c
         console.log(" + Full Exit: Wrong signature length passed");
     });
 
     it("Enter Exodus Mode", async () => {
         console.log("\n - test Exodus Mode started");
-<<<<<<< HEAD
-        // Deposit eth for exodus
-        const depositExodusValue = parseEther("10");
-        const depositExodusAmount = parseEther("9.996778"); // amount after: tx value - some counted fee
-        const depositExodusFee = parseEther("0.003222"); // tx fee
-        const depositExodusTx1 = await franklinDeployedContract.depositETH(
-            depositExodusAmount,
-            franklinAddressBinary,
-            { value: depositExodusValue },
-        );
-        const depositExodusReceipt1 = await depositExodusTx1.wait();
-        const depositExodusEvent1 = depositExodusReceipt1.events[1].args;
-
-        expect(depositExodusEvent1.owner).equal(wallet.address);
-        expect(depositExodusEvent1.tokenId).equal(0);
-        expect(depositExodusEvent1.amount).equal(depositExodusAmount);
-        expect(depositExodusEvent1.fee).equal(depositExodusFee);
-        expect(depositExodusEvent1.franklinAddress).equal("0x0809101112131415161718192021222334252627");
-
-        expect(await priorityQueueDeployedContract.totalOpenPriorityRequests()).equal(1);
-        expect(await priorityQueueDeployedContract.totalCommittedPriorityRequests()).equal(0);
-        expect(await priorityQueueDeployedContract.firstPriorityRequestId()).equal(0);
-
-        console.log("Created new deposit 1");
-
-        const depositExodusTx2 = await franklinDeployedContract.depositETH(
-            depositExodusAmount,
-            franklinAddressBinary,
-            { value: depositExodusValue },
-        );
-        const depositExodusReceipt2 = await depositExodusTx2.wait();
-        const depositExodusEvent2 = depositExodusReceipt2.events[1].args;
-
-        expect(depositExodusEvent2.owner).equal(wallet.address);
-        expect(depositExodusEvent2.tokenId).equal(0);
-        expect(depositExodusEvent2.amount).equal(depositExodusAmount);
-        expect(depositExodusEvent2.fee).equal(depositExodusFee);
-        expect(depositExodusEvent2.franklinAddress).equal("0x0809101112131415161718192021222334252627");
-
-        expect(await priorityQueueDeployedContract.totalOpenPriorityRequests()).equal(2);
-        expect(await priorityQueueDeployedContract.totalCommittedPriorityRequests()).equal(0);
-        expect(await priorityQueueDeployedContract.firstPriorityRequestId()).equal(0);
-
-        console.log("Created new deposit 2");
-
-        const depositExodusTx3 = await franklinDeployedContract.depositETH(
-            depositExodusAmount,
-            franklinAddressBinary,
-            { value: depositExodusValue },
-        );
-        const depositExodusReceipt3 = await depositExodusTx3.wait();
-        const depositExodusEvent3 = depositExodusReceipt3.events[1].args;
-=======
->>>>>>> 99bce44c
 
         let depositsToCancel;
 
@@ -400,7 +238,7 @@
                 depositValue,
                 null,
             );
-            console.log(`Posted ${i+1} deposit`);
+            console.log(`Posted ${i + 1} deposit`);
         }
 
         // Try to cancel deposits in not exodus mode
@@ -416,16 +254,7 @@
             "frc11",
         );
 
-<<<<<<< HEAD
-        const verifyTx = await franklinDeployedContract.verifyBlock(1,
-            dummyBlockProof,
-            { gasLimit: bigNumberify("500000") },
-        );
-        const verifyReceipt = await verifyTx.wait();
-        expect(verifyReceipt.events.pop().args.blockNumber).equal(1);
-=======
         console.log("Got revert code when there is not exodus mode");
->>>>>>> 99bce44c
 
         // Get commit exodus mode revert code
         const noopBlockPublicData = createNoopPublicData();
@@ -442,11 +271,6 @@
             null,
             "fre11",
         );
-<<<<<<< HEAD
-        const exodusCommitReceipt = await exodusCommitTx.wait()
-            .catch(() => { });
-=======
->>>>>>> 99bce44c
 
         console.log("Got exodus mode commit tx revert code while creating block");
 
@@ -456,16 +280,6 @@
 
         console.log("Got commit exodus event");
 
-<<<<<<< HEAD
-        // Get deposit
-        const exodusDepositTx = await franklinDeployedContract.depositETH(
-            depositExodusAmount,
-            franklinAddressBinary,
-            { value: depositExodusValue, gasLimit: bigNumberify("8000000") },
-        );
-        const exodusDepositReceipt = await exodusDepositTx.wait()
-            .catch(() => { });
-=======
         // Get deposit exodus mode revert code
         await postEthDeposit(
             provider,
@@ -478,7 +292,6 @@
             depositValue,
             "fre11",
         );
->>>>>>> 99bce44c
 
         console.log("Got exodus mode deposit tx revert code");
 
@@ -512,24 +325,6 @@
 
         console.log(`Canceled ${depositsToCancel} deposits`);
 
-<<<<<<< HEAD
-        // Cancel first 2 deposits
-        const cancelTx1 = await franklinDeployedContract.cancelOutstandingDepositsForExodusMode(2);
-        await cancelTx1.wait();
-
-        balanceToWithdraw = await franklinDeployedContract.balancesToWithdraw(wallet.address, 0);
-        expect(await priorityQueueDeployedContract.totalOpenPriorityRequests()).equal(1);
-        expect(await priorityQueueDeployedContract.firstPriorityRequestId()).equal(2);
-        expect(balanceToWithdraw).equal(parseEther("19.993556"));
-
-        // Cancel last deposit - try 5 but there is only 1 left
-        const cancelTx2 = await franklinDeployedContract.cancelOutstandingDepositsForExodusMode(5);
-        await cancelTx2.wait();
-
-        expect(await priorityQueueDeployedContract.totalOpenPriorityRequests()).equal(0);
-        expect(await priorityQueueDeployedContract.firstPriorityRequestId()).equal(3);
-        balanceToWithdraw = await franklinDeployedContract.balancesToWithdraw(wallet.address, 0);
-=======
         // Cancel last deposits - try 5 but there is only 2 left
         const depositsLeft = await priorityQueueDeployedContract.totalOpenPriorityRequests();
         depositsToCancel = 5;
@@ -543,7 +338,6 @@
             parseEther("49.983890"),
             null,
         );
->>>>>>> 99bce44c
 
         console.log(`Tried to cancel ${depositsToCancel}, canceled last ${depositsLeft} deposits`);
 
@@ -595,17 +389,6 @@
             null,
             "fck11",
         );
-<<<<<<< HEAD
-        await tx1.wait()
-            .catch(() => { });
-
-        const code1 = await provider.call(tx1, tx1.blockNumber);
-        const reason1 = hex_to_ascii(code1.substr(138));
-
-        expect(reason1.substring(0, 5)).equal("fck11");
-=======
-
->>>>>>> 99bce44c
         console.log(" + Wrong commit number passed");
 
         // Wrong noop pubdata - less length
@@ -625,24 +408,13 @@
             null,
             "fcs11",
         );
-<<<<<<< HEAD
-        await tx2.wait()
-            .catch(() => { });
-
-        const code2 = await provider.call(tx2, tx2.blockNumber);
-        const reason2 = hex_to_ascii(code2.substr(138));
-
-        expect(reason2.substring(0, 5)).equal("fcs11");
-=======
-
->>>>>>> 99bce44c
         console.log(" + Wrong noop pubdata - less length passed");
 
         // Wrong deposit pubdata - less length
         console.log("\n - Wrong deposit pubdata - less length started");
         let depositAmount = parseEther("0.3");
         const wrongDepositBlockPublicData = createWrongDepositPublicData(0, hexlify(depositAmount), franklinAddress);
-        
+
         await postBlockCommit(
             provider,
             wallet,
@@ -656,17 +428,6 @@
             null,
             "bse11",
         );
-<<<<<<< HEAD
-        await tx3.wait()
-            .catch(() => { });
-
-        const code3 = await provider.call(tx3, tx3.blockNumber);
-        const reason3 = hex_to_ascii(code3.substr(138));
-
-        expect(reason3.substring(0, 5)).equal("bse11");
-=======
-
->>>>>>> 99bce44c
         console.log(" + Wrong deposit pubdata - less length passed");
 
         // Wrong operation id
@@ -686,23 +447,12 @@
             null,
             "fpp14",
         );
-<<<<<<< HEAD
-        await tx4.wait()
-            .catch(() => { });
-
-        const code4 = await provider.call(tx4, tx4.blockNumber);
-        const reason4 = hex_to_ascii(code4.substr(138));
-
-        expect(reason4.substring(0, 5)).equal("fpp14");
-=======
-
->>>>>>> 99bce44c
         console.log(" + Wrong operation pubdata - wrong op id passed");
 
         // Wrong priority operation - non existed
         console.log("\n - Wrong priority operation - non existed started");
         const depositPublicData = createDepositPublicData(0, hexlify(depositAmount), franklinAddress);
-        
+
         await postBlockCommit(
             provider,
             wallet,
@@ -716,38 +466,10 @@
             null,
             "pvs11",
         );
-<<<<<<< HEAD
-        await tx5.wait()
-            .catch(() => { });
-
-        const code5 = await provider.call(tx5, tx5.blockNumber);
-        const reason5 = hex_to_ascii(code5.substr(138));
-
-        expect(reason5.substring(0, 5)).equal("pvs11");
-=======
-
->>>>>>> 99bce44c
         console.log(" + Wrong priority operation - non existed passed");
 
         // Wrong priority operation - different data
         console.log("\n - Wrong priority operation - different data started");
-<<<<<<< HEAD
-        const depositValue = parseEther("0.3"); // the value passed to tx
-        const depositCorrectAmount = parseEther("0.296778"); // amount after: tx value - some counted fee
-        const depositFee = parseEther("0.003222"); // tx fee
-        const depositTx = await franklinDeployedContract.depositETH(depositCorrectAmount, franklinAddressBinary, { value: depositValue });
-        const depositReceipt = await depositTx.wait();
-        const depositEvent = depositReceipt.events[1].args;
-
-        expect(depositEvent.owner).equal(wallet.address);
-        expect(depositEvent.tokenId).equal(0);
-        expect(depositEvent.amount).equal(depositCorrectAmount);
-        expect(depositEvent.fee).equal(depositFee);
-        expect(depositEvent.franklinAddress).equal("0x0809101112131415161718192021222334252627");
-
-        expect(await priorityQueueDeployedContract.totalOpenPriorityRequests()).equal(1);
-        expect(await priorityQueueDeployedContract.firstPriorityRequestId()).equal(0);
-=======
         const depositValue = parseEther("0.3");
         const depositCorrectAmount = parseEther("0.296778");
         const depositFee = parseEther("0.003222");
@@ -762,7 +484,6 @@
             depositValue,
             null,
         );
->>>>>>> 99bce44c
 
         await postBlockCommit(
             provider,
@@ -777,23 +498,12 @@
             null,
             "fvs11",
         );
-<<<<<<< HEAD
-        await tx6.wait()
-            .catch(() => { });
-
-        const code6 = await provider.call(tx6, tx6.blockNumber);
-        const reason6 = hex_to_ascii(code6.substr(138));
-
-        expect(reason6.substring(0, 5)).equal("fvs11");
-=======
-        
->>>>>>> 99bce44c
         console.log(" + Wrong priority operation - different data passed");
 
         // Not governor commit
         console.log("\n - Not governor started");
         const exitWalletFranklinContract = franklinDeployedContract.connect(exitWallet);
-       
+
         await postBlockCommit(
             provider,
             wallet,
@@ -807,17 +517,6 @@
             null,
             "grr21",
         );
-<<<<<<< HEAD
-        await tx7.wait()
-            .catch(() => { });
-
-        const code7 = await provider.call(tx7, tx7.blockNumber);
-        const reason7 = hex_to_ascii(code7.substr(138));
-
-        expect(reason7.substring(0, 5)).equal("grr21");
-=======
-        
->>>>>>> 99bce44c
         console.log(" + Not governor passed");
     });
 
@@ -843,16 +542,6 @@
         // Wrong commit number
         console.log("\n - Wrong verify number started");
 
-<<<<<<< HEAD
-        const tx1 = await franklinDeployedContract.verifyBlock(2, dummyBlockProof, { gasLimit: bigNumberify("500000") });
-        await tx1.wait()
-            .catch(() => { });
-
-        const code1 = await provider.call(tx1, tx1.blockNumber);
-        const reason1 = hex_to_ascii(code1.substr(138));
-
-        expect(reason1.substring(0, 5)).equal("fvk11");
-=======
         const wrongBlockNumber = 2;
 
         await postBlockVerify(
@@ -862,23 +551,11 @@
             dummyBlockProof,
             "fvk11",
         );
-        
->>>>>>> 99bce44c
+
         console.log(" + Wrong verify number passed");
 
         // Not governor commit
         console.log("\n - Not governor started");
-<<<<<<< HEAD
-        const exitWalletFranklinContract = franklinDeployedContract.connect(exitWallet);
-        const tx2 = await exitWalletFranklinContract.verifyBlock(1, dummyBlockProof, { gasLimit: bigNumberify("500000") });
-        await tx2.wait()
-            .catch(() => { });
-
-        const code2 = await provider.call(tx2, tx2.blockNumber);
-        const reason2 = hex_to_ascii(code2.substr(138));
-
-        expect(reason2.substring(0, 5)).equal("grr21");
-=======
 
         const blockNumber = 1;
         const exitWalletFranklinContract = franklinDeployedContract.connect(exitWallet);
@@ -889,7 +566,6 @@
             dummyBlockProof,
             "grr21",
         );
->>>>>>> 99bce44c
         console.log(" + Not governor passed");
     });
 
