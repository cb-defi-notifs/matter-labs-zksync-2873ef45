--- conflicted
+++ resolved
@@ -1,18 +1,3 @@
-<<<<<<< HEAD
-import { deployContract } from 'ethereum-waffle';
-import { ethers } from 'ethers';
-import { bigNumberify, parseEther, BigNumberish, BigNumber } from "ethers/utils";
-import Axios from "axios";
-import * as zksync from 'zksync';
-import * as qs from 'querystring';
-import * as url from 'url';
-import * as fs from 'fs';
-import * as path from 'path';
-import * as assert from 'assert';
-
-export function abiRawEncode(args, vals) {
-    return Buffer.from(ethers.utils.defaultAbiCoder.encode(args, vals).slice(2), 'hex');
-=======
 import {deployContract} from "ethereum-waffle";
 import {Contract, ethers, Signer} from "ethers";
 import {formatEther, Interface, parseEther} from "ethers/utils";
@@ -33,7 +18,6 @@
     verifier;
     proxy;
     upgradeGatekeeper;
->>>>>>> 8aba2a58
 }
 
 export interface DeployedAddresses {
@@ -181,106 +165,6 @@
             ],
             {gasLimit: 5000000, ...ethTxOptions},
         );
-<<<<<<< HEAD
-        this.addresses.UpgradeGatekeeper = contract.address;
-
-        const promises = [
-            await this.getDeployedContract('Governance').transferMastership(contract.address),
-            await this.getDeployedContract('Verifier').transferMastership(contract.address),
-            await this.getDeployedContract('Franklin').transferMastership(contract.address),
-
-            await contract.addUpgradeable(this.addresses['Governance']),
-            await contract.addUpgradeable(this.addresses['Verifier']),
-            await contract.addUpgradeable(this.addresses['Franklin']),
-        ];
-
-        await Promise.all(promises.map(tx => tx.wait()));
-
-        return contract;
-    }
-
-    async addTestERC20Token(approve: "GovernanceApprove" | "GovernanceNotApprove") {
-        assert(["GovernanceApprove", "GovernanceNotApprove"].includes(approve));
-        let erc20 = await deployContract(
-            this.wallet,
-            this.bytecodes.ERC20,
-            [],
-            { gasLimit: 3000000, }
-        );
-        this.addresses.ERC20 = erc20.address;
-        await erc20.mint(this.wallet.address, parseEther("3000000000"));
-        if (approve == "GovernanceApprove") {
-            const governance = this.getDeployedProxyContract('Governance');
-            await governance.addToken(erc20.address);
-        }
-        return erc20;
-    }
-
-    async mintTestERC20Token(address, erc20?: ethers.Contract, amount?: BigNumber) {
-        erc20 = erc20 || this.getDeployedContract("ERC20");
-        amount = amount || parseEther("3000000000");
-        const txCall = await erc20.mint(address, amount, { gasLimit: 1000000 });
-        await txCall.wait();
-    }
-
-    async setMoreTestValidators() {
-        const mnemonics = [
-            process.env.EXTRA_OPERATOR_MNEMONIC_1,
-        ];
-        const governance = this.getDeployedProxyContract('Governance');
-        for (const mnemonic of mnemonics) {
-            const wallet = ethers.Wallet.fromMnemonic(mnemonic, "m/44'/60'/0'/0/1");
-
-            await governance.setValidator(wallet.address, true, { gasLimit: 1000000 }).then(tx => tx.wait());
-            console.log();
-            console.log(`MNEMONIC="${mnemonic}"`);
-            console.log(`OPERATOR_PRIVATE_KEY=${wallet.privateKey.slice(2)}`);
-            console.log(`OPERATOR_ETH_ADDRESS=${wallet.address}`);
-            console.log(`OPERATOR_FRANKLIN_ADDRESS=${wallet.address}`);
-            console.log();
-        }
-    }
-
-    async setGovernanceValidator() {
-        const governance = await this.getDeployedProxyContract('Governance');
-        await governance.setValidator(process.env.OPERATOR_ETH_ADDRESS, true, { gasLimit: 1000000 });
-    }
-
-    async sendEthToTestWallets() {
-        for (let i = 0; i < 10; ++i) {
-            const to = ethers.Wallet.fromMnemonic(process.env.TEST_MNEMONIC, "m/44'/60'/0'/0/" + i).address;
-            await this.wallet.sendTransaction({ to, value: parseEther("100") });
-            console.log(`sending ETH to ${to}`);
-        }
-    }
-
-    async sendFundsToWallets(wallets: ethers.Wallet[], amount: BigNumberish) {
-        amount = bigNumberify(amount);
-        for (const wallet of wallets) {
-            await this.wallet.sendTransaction({ to: wallet.address, value: amount });
-
-            await this.mintTestERC20Token(wallet.address, null, amount);
-        }
-    }
-
-    async postContractToTesseracts(contractName) {
-        const address = this.addresses[contractName];
-        const contractCode = this.bytecodes[contractName];
-
-        let req = {
-            contract_source: JSON.stringify(contractCode.abi),
-            contract_compiler: "abi-only",
-            contract_name: contractName,
-            contract_optimized: false
-        };
-
-        const config = {
-            headers: {
-                'Content-Type': 'application/x-www-form-urlencoded'
-            }
-        };
-        await Axios.post(`http://localhost:8000/${address}/contract`, qs.stringify(req), config);
-=======
         const deployFactoryTx = await deployFactoryContract.deployTransaction.wait();
         const deployFactoryInterface = new Interface(this.deployFactoryCode.interface);
         for (const log of deployFactoryTx.logs) {
@@ -313,7 +197,6 @@
         await publishAbiToTesseracts(this.addresses.Verifier, this.contracts.verifier);
         console.log("Publishing ABI for Governance (proxy)");
         await publishAbiToTesseracts(this.addresses.Governance, this.contracts.governance);
->>>>>>> 8aba2a58
     }
 
     public async publishSourcesToEtherscan() {
