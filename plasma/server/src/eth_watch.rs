--- conflicted
+++ resolved
@@ -492,13 +492,8 @@
 #[test]
 fn test_eth_watcher() {
 
-<<<<<<< HEAD
     let mut client = EthWatch::new(3, 0);
     let (tx_for_state, rx_for_state) = std::sync::mpsc::channel::<StateProcessingRequest>();
-=======
-    let mut client = EthWatch::new(0, 0);
-    let (tx_for_state, _rx_for_state) = std::sync::mpsc::channel::<StateProcessingRequest>();
->>>>>>> b2477d7d
 
     client.run(tx_for_state);
 }