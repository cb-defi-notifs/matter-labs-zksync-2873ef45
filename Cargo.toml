--- conflicted
+++ resolved
@@ -8,12 +8,7 @@
     "core/bin/parse_pub_data",
     "core/bin/block_revert",
     "core/bin/remove_proofs",
-<<<<<<< HEAD
-    "core/bin/tree_cache_updater",
-    "core/bin/add_seq_no",
-=======
     "core/bin/tx_count_migration",
->>>>>>> 5730fa4e
 
     # Server micro-services
     "core/bin/zksync_api",
